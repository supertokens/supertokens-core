{
  "_comment": "contains a list of plugin interfaces branch names that this core supports",
  "versions": [
<<<<<<< HEAD
    "9.0"
=======
    "8.2"
>>>>>>> e2ce5828
  ]
}<|MERGE_RESOLUTION|>--- conflicted
+++ resolved
@@ -1,10 +1,6 @@
 {
   "_comment": "contains a list of plugin interfaces branch names that this core supports",
   "versions": [
-<<<<<<< HEAD
-    "9.0"
-=======
-    "8.2"
->>>>>>> e2ce5828
+    "8.3"
   ]
 }