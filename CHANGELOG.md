--- conflicted
+++ resolved
@@ -7,9 +7,8 @@
 
 ## [unreleased]
 
-<<<<<<< HEAD
 - Adds an EmailPassword User migration API which allows you to import users with their email and password hashes.
-=======
+
 ## [3.16.2] - 2022-09-02
 
 ### Bug fixes
@@ -21,7 +20,6 @@
 ### Bug fixes
 
 - Fixed handling of `null` in access token payloads: https://github.com/supertokens/supertokens-core/issues/499
->>>>>>> 3ffe9312
 
 ## [3.16.0] - 2022-08-18
 
