# Changelog

All notable changes to this project will be documented in this file.

The format is based on [Keep a Changelog](https://keepachangelog.com/en/1.0.0/), and this project adheres
to [Semantic Versioning](https://semver.org/spec/v2.0.0.html).

## [Unreleased]

<<<<<<< HEAD
## [10.1.0]

- Adds Webauthn (Passkeys) support to core
- Adds APIs:
  - GET `/recipe/webauthn/user/credential/`
  - GET `/recipe/webauthn/user/credential/list`
  - GET `/recipe/webauthn/options`
  - GET `/recipe/webauthn/user/recover`
  - POST `/recipe/webauthn/options/register`
  - POST `/recipe/webauthn/options/signin`
  - POST `/recipe/webauthn/user/credential/register`
  - POST `/recipe/webauthn/signup`
  - POST `/recipe/webauthn/signin`
  - POST `/recipe/webauthn/user/recover/token`
  - POST `/recipe/webauthn/user/recover/token/consume`
  - PUT `/recipe/webauthn/user/email`
  - DELETE `/recipe/webauthn/user/credential/remove`
  - DELETE `/recipe/webauthn/options/remove`
- Adds additional indexing for `emailverification_verified_emails`

### Migration

If using PostgreSQL, run the following SQL script:

```sql

CREATE INDEX IF NOT EXISTS emailverification_verified_emails_app_id_email_index ON emailverification_verified_emails
(app_id, email);

CREATE TABLE IF NOT EXISTS webauthn_account_recovery_tokens (
    app_id VARCHAR(64) DEFAULT 'public' NOT NULL,
    tenant_id VARCHAR(64) DEFAULT 'public' NOT NULL,
    user_id CHAR(36) NOT NULL,
    email VARCHAR(256) NOT NULL,
    token VARCHAR(256) NOT NULL,
    expires_at BIGINT NOT NULL,
    CONSTRAINT webauthn_account_recovery_token_pkey PRIMARY KEY (app_id, tenant_id, user_id, token),
    CONSTRAINT webauthn_account_recovery_token_user_id_fkey FOREIGN KEY (app_id, tenant_id, user_id) REFERENCES 
    all_auth_recipe_users(app_id, tenant_id, user_id) ON DELETE CASCADE
);

CREATE TABLE IF NOT EXISTS webauthn_credentials (
    id VARCHAR(256) NOT NULL,
    app_id VARCHAR(64) DEFAULT 'public' NOT NULL,
    rp_id VARCHAR(256) NOT NULL,
    user_id CHAR(36),
    counter BIGINT NOT NULL,
    public_key BYTEA NOT NULL,
    transports TEXT NOT NULL,
    created_at BIGINT NOT NULL,
    updated_at BIGINT NOT NULL,
    CONSTRAINT webauthn_credentials_pkey PRIMARY KEY (app_id, rp_id, id),
    CONSTRAINT webauthn_credentials_user_id_fkey FOREIGN KEY (app_id, user_id) REFERENCES webauthn_users
    (app_id, user_id) ON DELETE CASCADE
);

CREATE TABLE IF NOT EXISTS webauthn_generated_options (
    app_id VARCHAR(64) DEFAULT 'public' NOT NULL,
    tenant_id VARCHAR(64) DEFAULT 'public'NOT NULL,
    id CHAR(36) NOT NULL,
    challenge VARCHAR(256) NOT NULL,
    email VARCHAR(256),
    rp_id VARCHAR(256) NOT NULL,
    rp_name VARCHAR(256) NOT NULL,
    origin VARCHAR(256) NOT NULL,
    expires_at BIGINT NOT NULL,
    created_at BIGINT NOT NULL,
    user_presence_required BOOLEAN DEFAULT false NOT NULL,
    user_verification VARCHAR(12) DEFAULT 'preferred' NOT NULL,
    CONSTRAINT webauthn_generated_options_pkey PRIMARY KEY (app_id, tenant_id, id),
    CONSTRAINT webauthn_generated_options_tenant_id_fkey FOREIGN KEY (app_id, tenant_id) REFERENCES tenants
    (app_id, tenant_id) ON DELETE CASCADE
);

CREATE TABLE IF NOT EXISTS webauthn_user_to_tenant (
    app_id VARCHAR(64) DEFAULT 'public' NOT NULL,
    tenant_id VARCHAR(64) DEFAULT 'public' NOT NULL,
    user_id CHAR(36) NOT NULL,
    email VARCHAR(256) NOT NULL,
    CONSTRAINT webauthn_user_to_tenant_email_key UNIQUE (app_id, tenant_id, email),
    CONSTRAINT webauthn_user_to_tenant_pkey PRIMARY KEY (app_id, tenant_id, user_id),
    CONSTRAINT webauthn_user_to_tenant_user_id_fkey FOREIGN KEY (app_id, tenant_id, user_id) REFERENCES 
    all_auth_recipe_users(app_id, tenant_id, user_id) ON DELETE CASCADE
);

CREATE TABLE IF NOT EXISTS webauthn_users (
    app_id VARCHAR(64) DEFAULT 'public' NOT NULL,
    user_id CHAR(36) NOT NULL,
    email VARCHAR(256) NOT NULL,
    rp_id VARCHAR(256) NOT NULL,
    time_joined BIGINT NOT NULL,
    CONSTRAINT webauthn_users_pkey PRIMARY KEY (app_id, user_id),
    CONSTRAINT webauthn_users_user_id_fkey FOREIGN KEY (app_id, user_id) REFERENCES app_id_to_user_id(app_id, 
    user_id) ON DELETE CASCADE
);

CREATE INDEX IF NOT EXISTS webauthn_user_to_tenant_email_index ON webauthn_user_to_tenant (app_id, email);
CREATE INDEX IF NOT EXISTS webauthn_user_challenges_expires_at_index ON webauthn_generated_options (app_id, tenant_id, expires_at);
CREATE INDEX IF NOT EXISTS webauthn_credentials_user_id_index ON webauthn_credentials (user_id);
CREATE INDEX IF NOT EXISTS webauthn_account_recovery_token_token_index ON webauthn_account_recovery_tokens (app_id, tenant_id, token);
CREATE INDEX IF NOT EXISTS webauthn_account_recovery_token_expires_at_index ON webauthn_account_recovery_tokens (expires_at DESC);
CREATE INDEX IF NOT EXISTS webauthn_account_recovery_token_email_index ON webauthn_account_recovery_tokens (app_id, tenant_id, email);
```

If using MySQL, run the following SQL script:

```sql
CREATE INDEX emailverification_verified_emails_app_id_email_index ON emailverification_verified_emails
(app_id, email);

CREATE TABLE IF NOT EXISTS webauthn_account_recovery_tokens (
    app_id VARCHAR(64) DEFAULT 'public' NOT NULL,
    tenant_id VARCHAR(64) DEFAULT 'public' NOT NULL,
    user_id CHAR(36) NOT NULL,
    email VARCHAR(256) NOT NULL,
    token VARCHAR(256) NOT NULL,
    expires_at BIGINT NOT NULL,
    CONSTRAINT webauthn_account_recovery_token_pkey PRIMARY KEY (app_id, tenant_id, user_id, token),
    CONSTRAINT webauthn_account_recovery_token_user_id_fkey FOREIGN KEY (app_id, tenant_id, user_id) REFERENCES 
    all_auth_recipe_users(app_id, tenant_id, user_id) ON DELETE CASCADE
);

CREATE TABLE IF NOT EXISTS webauthn_credentials (
    id VARCHAR(256) NOT NULL,
    app_id VARCHAR(64) DEFAULT 'public' NOT NULL,
    rp_id VARCHAR(256) NOT NULL,
    user_id CHAR(36),
    counter BIGINT NOT NULL,
    public_key BLOB NOT NULL,
    transports TEXT NOT NULL,
    created_at BIGINT NOT NULL,
    updated_at BIGINT NOT NULL,
    CONSTRAINT webauthn_credentials_pkey PRIMARY KEY (app_id, rp_id, id),
    CONSTRAINT webauthn_credentials_user_id_fkey FOREIGN KEY (app_id, user_id) REFERENCES webauthn_users
    (app_id, user_id) ON DELETE CASCADE
);

CREATE TABLE IF NOT EXISTS webauthn_generated_options (
    app_id VARCHAR(64) DEFAULT 'public' NOT NULL,
    tenant_id VARCHAR(64) DEFAULT 'public'NOT NULL,
    id CHAR(36) NOT NULL,
    challenge VARCHAR(256) NOT NULL,
    email VARCHAR(256),
    rp_id VARCHAR(256) NOT NULL,
    rp_name VARCHAR(256) NOT NULL,
    origin VARCHAR(256) NOT NULL,
    expires_at BIGINT NOT NULL,
    created_at BIGINT NOT NULL,
    user_presence_required BOOLEAN DEFAULT false NOT NULL,
    user_verification VARCHAR(12) DEFAULT 'preferred' NOT NULL,
    CONSTRAINT webauthn_generated_options_pkey PRIMARY KEY (app_id, tenant_id, id),
    CONSTRAINT webauthn_generated_options_tenant_id_fkey FOREIGN KEY (app_id, tenant_id) REFERENCES tenants
    (app_id, tenant_id) ON DELETE CASCADE
);

CREATE TABLE IF NOT EXISTS webauthn_user_to_tenant (
    app_id VARCHAR(64) DEFAULT 'public' NOT NULL,
    tenant_id VARCHAR(64) DEFAULT 'public' NOT NULL,
    user_id CHAR(36) NOT NULL,
    email VARCHAR(256) NOT NULL,
    CONSTRAINT webauthn_user_to_tenant_email_key UNIQUE (app_id, tenant_id, email),
    CONSTRAINT webauthn_user_to_tenant_pkey PRIMARY KEY (app_id, tenant_id, user_id),
    CONSTRAINT webauthn_user_to_tenant_user_id_fkey FOREIGN KEY (app_id, tenant_id, user_id) REFERENCES 
    all_auth_recipe_users(app_id, tenant_id, user_id) ON DELETE CASCADE
);

CREATE TABLE IF NOT EXISTS webauthn_users (
    app_id VARCHAR(64) DEFAULT 'public' NOT NULL,
    user_id CHAR(36) NOT NULL,
    email VARCHAR(256) NOT NULL,
    rp_id VARCHAR(256) NOT NULL,
    time_joined BIGINT NOT NULL,
    CONSTRAINT webauthn_users_pkey PRIMARY KEY (app_id, user_id),
    CONSTRAINT webauthn_users_user_id_fkey FOREIGN KEY (app_id, user_id) REFERENCES app_id_to_user_id (app_id, 
    user_id) ON DELETE CASCADE
);

CREATE INDEX webauthn_user_to_tenant_email_index ON webauthn_user_to_tenant (app_id, email);
CREATE INDEX webauthn_user_challenges_expires_at_index ON webauthn_generated_options (app_id, tenant_id, expires_at);
CREATE INDEX webauthn_credentials_user_id_index ON webauthn_credentials (user_id);
CREATE INDEX webauthn_account_recovery_token_token_index ON webauthn_account_recovery_tokens (app_id, tenant_id, token);
CREATE INDEX webauthn_account_recovery_token_expires_at_index ON webauthn_account_recovery_tokens (expires_at DESC);
CREATE INDEX webauthn_account_recovery_token_email_index ON webauthn_account_recovery_tokens (app_id, tenant_id, email);
```
=======
## [10.0.3]

- Fixes `StorageTransactionLogicException` in bulk import when not using userRoles and totpDevices in import json.
- MFA only required in Bulk Import if it's used in input data
- Fixes issue with reloading all resources when exception occurs while loading a resource, other valid resources were offloaded from the memory. Now we log the exception and continue loading other resources.
- Adds `USE_STRUCTURED_LOGGING` environment variable to control the logging format.
>>>>>>> b9478945

## [10.0.2]

- Fixes `NullPointerException` in user search API.

## [10.0.1]

- Fixes slow queries for account linking
- Masks db password in 500 response

### Migration

If using PostgreSQL, run the following SQL script:

```sql
CREATE INDEX IF NOT EXISTS emailpassword_users_email_index ON emailpassword_users (app_id, email);
CREATE INDEX IF NOT EXISTS emailpassword_user_to_tenant_email_index ON emailpassword_user_to_tenant (app_id, tenant_id, email);

CREATE INDEX IF NOT EXISTS passwordless_users_email_index ON passwordless_users (app_id, email);
CREATE INDEX IF NOT EXISTS passwordless_users_phone_number_index ON passwordless_users (app_id, phone_number);
CREATE INDEX IF NOT EXISTS passwordless_user_to_tenant_email_index ON passwordless_user_to_tenant (app_id, tenant_id, email);
CREATE INDEX IF NOT EXISTS passwordless_user_to_tenant_phone_number_index ON passwordless_user_to_tenant (app_id, tenant_id, phone_number);

CREATE INDEX IF NOT EXISTS thirdparty_user_to_tenant_third_party_user_id_index ON thirdparty_user_to_tenant (app_id, tenant_id, third_party_id, third_party_user_id);
```

If using MySQL, run the following SQL script:

```sql
CREATE INDEX emailpassword_users_email_index ON emailpassword_users (app_id, email);
CREATE INDEX emailpassword_user_to_tenant_email_index ON emailpassword_user_to_tenant (app_id, tenant_id, email);

CREATE INDEX passwordless_users_email_index ON passwordless_users (app_id, email);
CREATE INDEX passwordless_users_phone_number_index ON passwordless_users (app_id, phone_number);
CREATE INDEX passwordless_user_to_tenant_email_index ON passwordless_user_to_tenant (app_id, tenant_id, email);
CREATE INDEX passwordless_user_to_tenant_phone_number_index ON passwordless_user_to_tenant (app_id, tenant_id, phone_number);

CREATE INDEX thirdparty_user_to_tenant_third_party_user_id_index ON thirdparty_user_to_tenant (app_id, tenant_id, third_party_id, third_party_user_id);
```

## [10.0.0]

### Added

- Optimize getUserIdMappingWithEitherSuperTokensUserIdOrExternalUserId query
- Adds property `bulk_migration_parallelism` for fine-tuning the worker threads number
- Adds APIs to bulk import users
  - GET `/bulk-import/users`
  - POST `/bulk-import/users`
  - GET `/bulk-import/users/count`
  - POST `/bulk-import/users/remove`
  - POST `/bulk-import/users/import`
- Adds `ProcessBulkImportUsers` cron job to process bulk import users
- Adds multithreaded worker support for the `ProcessBulkImportUsers` cron job for faster bulk imports
- Adds support for lazy importing users

### Breaking changes

- Includes CUD in the owner field for OAuth clients

### Fixes

- Fixes issue with user id mapping while refreshing session
- Adds indexing for `session_info` table on `user_id, app_id` columns

### Migrations

For PostgreSQL, run the following SQL script:

```sql
CREATE TABLE IF NOT EXISTS bulk_import_users (
    id CHAR(36),
    app_id VARCHAR(64) NOT NULL DEFAULT 'public',
    primary_user_id VARCHAR(36),
    raw_data TEXT NOT NULL,
    status VARCHAR(128) DEFAULT 'NEW',
    error_msg TEXT,
    created_at BIGINT NOT NULL, 
    updated_at BIGINT NOT NULL, 
    CONSTRAINT bulk_import_users_pkey PRIMARY KEY(app_id, id),
    CONSTRAINT bulk_import_users__app_id_fkey FOREIGN KEY(app_id) REFERENCES apps(app_id) ON DELETE CASCADE
);

CREATE INDEX IF NOT EXISTS bulk_import_users_status_updated_at_index ON bulk_import_users (app_id, status, updated_at);

CREATE INDEX IF NOT EXISTS bulk_import_users_pagination_index1 ON bulk_import_users (app_id, status, created_at DESC, id DESC);
 
CREATE INDEX IF NOT EXISTS bulk_import_users_pagination_index2 ON bulk_import_users (app_id, created_at DESC, id DESC);

CREATE INDEX IF NOT EXISTS session_info_user_id_app_id_index ON session_info (user_id, app_id);
```

For MySQL run the following SQL script:

```sql
CREATE TABLE IF NOT EXISTS bulk_import_users (
    id CHAR(36),
    app_id VARCHAR(64) NOT NULL DEFAULT 'public',
    primary_user_id VARCHAR(36),
    raw_data TEXT NOT NULL,
    status VARCHAR(128) DEFAULT 'NEW',
    error_msg TEXT,
    created_at BIGINT UNSIGNED NOT NULL, 
    updated_at BIGINT UNSIGNED NOT NULL, 
    PRIMARY KEY (app_id, id),
    FOREIGN KEY(app_id) REFERENCES apps(app_id) ON DELETE CASCADE
);

CREATE INDEX bulk_import_users_status_updated_at_index ON bulk_import_users (app_id, status, updated_at);

CREATE INDEX bulk_import_users_pagination_index1 ON bulk_import_users (app_id, status, created_at DESC, id DESC);
 
CREATE INDEX bulk_import_users_pagination_index2 ON bulk_import_users (app_id, created_at DESC, id DESC);

CREATE INDEX session_info_user_id_app_id_index ON session_info (user_id, app_id);
```

## [9.3.1]

- Includes exception class name in 500 error message


## [9.3.0]

### Changes

- Adds support for OAuth2
    - Added new feature in license key: `OAUTH`
    - Adds new core config:
        - `oauth_provider_public_service_url`
        - `oauth_provider_admin_service_url`
        - `oauth_provider_consent_login_base_url`
        - `oauth_provider_url_configured_in_oauth_provider`
    - Adds following APIs:
        - POST `/recipe/oauth/clients`
        - PUT `/recipe/oauth/clients`
        - GET `/recipe/oauth/clients`
        - GET `/recipe/oauth/clients/list`
        - POST `/recipe/oauth/clients/remove`
        - GET `/recipe/oauth/auth/requests/consent`
        - PUT `/recipe/oauth/auth/requests/consent/accept`
        - PUT `/recipe/oauth/auth/requests/consent/reject`
        - GET `/recipe/oauth/auth/requests/login`
        - PUT `/recipe/oauth/auth/requests/login/accept`
        - PUT `/recipe/oauth/auth/requests/login/reject`
        - GET `/recipe/oauth/auth/requests/logout`
        - PUT `/recipe/oauth/auth/requests/logout/accept`
        - PUT `/recipe/oauth/auth/requests/logout/reject`
        - POST `/recipe/oauth/auth`
        - POST `/recipe/oauth/token`
        - POST `/recipe/oauth/introspect`
        - POST `/recipe/oauth/session/revoke`
        - POST `/recipe/oauth/token/revoke`
        - POST `/recipe/oauth/tokens/revoke`

### Migration

If using PostgreSQL, run the following SQL script:

```sql
CREATE TABLE IF NOT EXISTS oauth_clients (
    app_id VARCHAR(64),
    client_id VARCHAR(255) NOT NULL,
    is_client_credentials_only BOOLEAN NOT NULL,
    PRIMARY KEY (app_id, client_id),
    FOREIGN KEY(app_id) REFERENCES apps(app_id) ON DELETE CASCADE
);

CREATE TABLE IF NOT EXISTS oauth_sessions (
    gid VARCHAR(255),
    app_id VARCHAR(64) DEFAULT 'public',
    client_id VARCHAR(255) NOT NULL,
    session_handle VARCHAR(128),
    external_refresh_token VARCHAR(255) UNIQUE,
    internal_refresh_token VARCHAR(255) UNIQUE,
    jti TEXT NOT NULL,
    exp BIGINT NOT NULL,
    PRIMARY KEY (gid),
    FOREIGN KEY(app_id, client_id) REFERENCES oauth_clients(app_id, client_id) ON DELETE CASCADE
);

CREATE INDEX IF NOT EXISTS oauth_session_exp_index ON oauth_sessions(exp DESC);
CREATE INDEX IF NOT EXISTS oauth_session_external_refresh_token_index ON oauth_sessions(app_id, external_refresh_token DESC);

CREATE TABLE IF NOT EXISTS oauth_m2m_tokens (
    app_id VARCHAR(64) DEFAULT 'public',
    client_id VARCHAR(255) NOT NULL,
    iat BIGINT NOT NULL,
    exp BIGINT NOT NULL,
    PRIMARY KEY (app_id, client_id, iat),
    FOREIGN KEY(app_id, client_id) REFERENCES oauth_clients(app_id, client_id) ON DELETE CASCADE
);

CREATE INDEX IF NOT EXISTS oauth_m2m_token_iat_index ON oauth_m2m_tokens(iat DESC, app_id DESC);
CREATE INDEX IF NOT EXISTS oauth_m2m_token_exp_index ON oauth_m2m_tokens(exp DESC);

CREATE TABLE IF NOT EXISTS oauth_logout_challenges (
    app_id VARCHAR(64) DEFAULT 'public',
    challenge VARCHAR(128) NOT NULL,
    client_id VARCHAR(255) NOT NULL,
    post_logout_redirect_uri VARCHAR(1024),
    session_handle VARCHAR(128),
    state VARCHAR(128),
    time_created BIGINT NOT NULL,
    PRIMARY KEY (app_id, challenge),
    FOREIGN KEY(app_id, client_id) REFERENCES oauth_clients(app_id, client_id) ON DELETE CASCADE
);

CREATE INDEX IF NOT EXISTS oauth_logout_challenges_time_created_index ON oauth_logout_challenges(time_created DESC);
```

If using MySQL, run the following SQL script:

```sql
CREATE TABLE IF NOT EXISTS oauth_clients (
  app_id VARCHAR(64),
  client_id VARCHAR(255) NOT NULL,
  is_client_credentials_only BOOLEAN NOT NULL,
  PRIMARY KEY (app_id, client_id),
  FOREIGN KEY(app_id) REFERENCES apps(app_id) ON DELETE CASCADE
);

CREATE TABLE IF NOT EXISTS oauth_sessions (
  gid VARCHAR(255),
  app_id VARCHAR(64) DEFAULT 'public',
  client_id VARCHAR(255) NOT NULL,
  session_handle VARCHAR(128),
  external_refresh_token VARCHAR(255) UNIQUE,
  internal_refresh_token VARCHAR(255) UNIQUE,
  jti TEXT NOT NULL,
  exp BIGINT NOT NULL,
  PRIMARY KEY (gid),
  FOREIGN KEY(app_id, client_id) REFERENCES oauth_clients(app_id, client_id) ON DELETE CASCADE
);

CREATE INDEX oauth_session_exp_index ON oauth_sessions(exp DESC);
CREATE INDEX oauth_session_external_refresh_token_index ON oauth_sessions(app_id, external_refresh_token DESC);

CREATE TABLE oauth_m2m_tokens (
  app_id VARCHAR(64) DEFAULT 'public',
  client_id VARCHAR(255) NOT NULL,
  iat BIGINT UNSIGNED NOT NULL,
  exp BIGINT UNSIGNED NOT NULL,
  PRIMARY KEY (app_id, client_id, iat),
  FOREIGN KEY(app_id, client_id) REFERENCES oauth_clients(app_id, client_id) ON DELETE CASCADE
);

CREATE INDEX oauth_m2m_token_iat_index ON oauth_m2m_tokens(iat DESC, app_id DESC);
CREATE INDEX oauth_m2m_token_exp_index ON oauth_m2m_tokens(exp DESC);

CREATE TABLE IF NOT EXISTS oauth_logout_challenges (
  app_id VARCHAR(64) DEFAULT 'public',
  challenge VARCHAR(128) NOT NULL,
  client_id VARCHAR(255) NOT NULL,
  post_logout_redirect_uri VARCHAR(1024),
  session_handle VARCHAR(128),
  state VARCHAR(128),
  time_created BIGINT UNSIGNED NOT NULL,
  PRIMARY KEY (app_id, challenge),
  FOREIGN KEY(app_id, client_id) REFERENCES oauth_clients(app_id, client_id) ON DELETE CASCADE
);

CREATE INDEX oauth_logout_challenges_time_created_index ON oauth_logout_challenges(time_created ASC, app_id ASC);
```

## [9.2.3] - 2024-10-09

- Adds support for `--with-temp-dir` in CLI and `tempDirLocation=` in Core
- Adds validation to firstFactors and requiredSecondaryFactors names while creating tenants/apps/etc. to not allow 
  special chars.

## [9.2.2] - 2024-09-04

- Adds index on `last_active_time` for `user_last_active` table to improve the performance of MAU computation.

### Migration

If using PostgreSQL, run the following SQL script:

```sql
CREATE INDEX IF NOT EXISTS user_last_active_last_active_time_index ON user_last_active (last_active_time DESC, app_id DESC);
```

If using MySQL, run the following SQL script:

```sql
CREATE INDEX user_last_active_last_active_time_index ON user_last_active (last_active_time DESC, app_id DESC);
```

## [9.2.1] - 2024-09-02

- Removes the stats that were resulting in high CPU consumption

## [9.2.0] - 2024-08-20

- Adds `SECURITY` feature in `EE_FEATURES`.

## [9.1.2] - 2024-07-24

- Fixes path routing which rejected tenantId stop words even if it was not an exact stop word match. For example, `/hellotenant` is a valid tenantId prefix, however, it was being rejected for the stop word `hello`. - https://github.com/supertokens/supertokens-core/issues/1021
- 500 errors in core returns actual exception, since these APIs are developer facing, it makes easier to debug these errors.

## [9.1.1] - 2024-07-24

### Fixes

- Account linking now properly checks if the login methods of the primary user can be shared with the tenants of the 
  recipe user we are trying to link
- Simplifying email verification token creation

## [9.1.0] - 2024-05-24

### Changes

- Adds support for CDI 3.1 and 5.1
- Adds annotations to properties `CoreConfig` to aid dashboard API.
- Updates `ApiVersionAPI` to optionally accept `websiteDomain` and `apiDomain` for telemetry.
- Adds GET `/recipe/dashboard/tenant/core-config` to fetch the core properties with metadata for dashboard.
- Reports `websiteDomain` and `apiDomain` for each app in telemetry.
- API Key can now be passed using the `Authorization` header: `Authorization: <api-key>`

### Breaking changes

- CUD/App/Tenant Management APIs are deprecated and v2 versions have been added
  - Adds new core API for fetching all the core properties for a tenant
      - GET `/appid-<appid>/<tenantid>/recipe/dashboard/tenant/core-config`
  - Deprecated the following APIs
      - PUT `/recipe/multitenancy/connectionuridomain`
      - GET `/recipe/multitenancy/connectionuridomain/list`
      - PUT `/recipe/multitenancy/app`
      - GET `/recipe/multitenancy/app/list`
      - PUT `/appid-<appid>/recipe/multitenancy/tenant`
      - GET `/appid-<appid>/<tenantid>/recipe/multitenancy/tenant`
      - GET `/appid-<appid>/<tenantid>/recipe/multitenancy/tenant/list`
  - Adds the following APIs to replace the deprecated APIs
      - PUT `/recipe/multitenancy/connectionuridomain/v2`
      - GET `/recipe/multitenancy/connectionuridomain/list/v2`
      - PUT `/recipe/multitenancy/app/v2`
      - GET `/recipe/multitenancy/app/list/v2`
      - PUT `/appid-<appid>/recipe/multitenancy/tenant/v2`
      - GET `/appid-<appid>/<tenantid>/recipe/multitenancy/tenant/v2`
      - GET `/appid-<appid>/<tenantid>/recipe/multitenancy/tenant/list/v2`

- In CDI 5.1, the auth recipe APIs such as emailpassword signIn, thirdParty signInUp, etc would not be blocked if the recipe was disabled using the deprecated APIs. They will be enforced if CDI version <= 5.0 is being passed in the header.

### Fixes

- Updates descriptions in the config.yaml to be consistent with the annotations.
- Adds correct `max-age` for `JWKSPublicAPI` based on dynamic key generation interval.
- Fixes `500` error when using TOTP code longer than 8 characters.

### Migration

Make sure the core is already upgraded to version 9.0.2 before migrating

If using PostgreSQL

```sql
ALTER TABLE tenant_configs ADD COLUMN IF NOT EXISTS is_first_factors_null BOOLEAN DEFAULT TRUE;
ALTER TABLE tenant_configs ALTER COLUMN is_first_factors_null DROP DEFAULT;
```

If using MySQL

```sql
ALTER TABLE tenant_configs ADD COLUMN is_first_factors_null BOOLEAN DEFAULT TRUE;
ALTER TABLE tenant_configs ALTER COLUMN is_first_factors_null DROP DEFAULT;
```

## [9.0.2] - 2024-04-17

- Fixes issue with core startup when creation of CUD/app/tenant has partial failure

## [9.0.1] - 2024-03-20

- Fixes verify TOTP and verify device APIs to treat any code as invalid
- Fixes the computation of the number of failed attempts when return `INVALID_TOTP_ERROR`

## [9.0.0] - 2024-03-13

### Added

- Supports CDI version `5.0`
- MFA stats in `EEFeatureFlag`
- Adds `ImportTotpDeviceAPI`
- Adds `CheckCodeAPI`

### Changes

- `deviceName` in request body of `CreateOrUpdateTotpDeviceAPI` `POST` is now optional
- Adds `firstFactors` and `requiredSecondaryFactors` in request body of create or update CUD, App and
  Tenant APIs
- Adds `deviceName` in the response of `CreateOrUpdateTotpDeviceAPI` `POST`
- `VerifyTOTPAPI` changes
    - Removes `allowUnverifiedDevices` from request body and unverified devices are not allowed
    - Adds `currentNumberOfFailedAttempts` and `maxNumberOfFailedAttempts` in response when status is
      `INVALID_TOTP_ERROR` or `LIMIT_REACHED_ERROR`
    - Adds status `UNKNOWN_USER_ID_ERROR`
- `VerifyTotpDeviceAPI` changes
    - Adds `currentNumberOfFailedAttempts` and `maxNumberOfFailedAttempts` in response when status is
      `INVALID_TOTP_ERROR` or `LIMIT_REACHED_ERROR`
- Adds `consumedDevice` in the success response of the `ConsumeCodeAPI`
- Adds `preAuthSessionId` input to `DeleteCodeAPI` to be able to delete codes for a device
- Adds a new `useDynamicSigningKey` into the request body of `RefreshSessionAPI`
    - This enables smooth switching between `useDynamicAccessTokenSigningKey` settings by allowing refresh calls to
      change the signing key type of a session
    - This is available after CDI3.0
    - This is required in&after CDI5.0 and optional before
- Adds optional `firstFactors` and `requiredSecondaryFactors` to the create or update connectionUriDomain, app and
  tenant APIs
- Updates Last active while linking accounts
- Marks fake email in email password sign up as verified
- Fixes slow down in useridmapping queries
- Adds core version in the logs
- Fixes issue with session creation when using external user id on a linked account
- Enforces the API call from public tenant for the APIs that are app specific

### Migration

Make sure the core is already upgraded to version 8.0.0 before migrating

If using PostgreSQL

```sql
ALTER TABLE totp_user_devices
    ADD COLUMN IF NOT EXISTS created_at BIGINT default 0;
ALTER TABLE totp_user_devices
    ALTER COLUMN created_at DROP DEFAULT;
```

If using MySQL

```sql
ALTER TABLE totp_user_devices
    ADD COLUMN created_at BIGINT UNSIGNED default 0;
ALTER TABLE totp_user_devices
    ALTER COLUMN created_at DROP DEFAULT;
DROP INDEX all_auth_recipe_users_pagination_index2 ON all_auth_recipe_users;
DROP INDEX all_auth_recipe_users_pagination_index4 ON all_auth_recipe_users;
```

## [8.0.1] - 2024-03-11

- Making this version backward compatible. Breaking changes in `8.0.0` can now be ignored.

## [8.0.0] - 2024-03-04

### Breaking changes

- The following app specific APIs return a 403 when they are called with a tenant ID other than the `public` one. For
  example, if the path is `/users/count/active`, and you call it with `/tenant1/users/count/active`, it will return a
    403. But if you call it with `/public/users/count/active`, or just `/users/count/active`, it will work.

    - GET `/recipe/accountlinking/user/primary/check`
    - GET `/recipe/accountlinking/user/link/check`
    - POST `/recipe/accountlinking/user/primary`
    - POST `/recipe/accountlinking/user/link`
    - POST `/recipe/accountlinking/user/unlink`
    - GET `/users/count/active`
    - POST `/user/remove`
    - GET `/ee/featureflag`
    - GET `/user/id`
    - PUT `/ee/license`
    - DELETE `/ee/license`
    - GET `/ee/license`
    - GET `/requests/stats`
    - GET `/recipe/user` when querying by `userId`
    - GET `/recipe/jwt/jwks`
    - POST `/recipe/jwt`

### Fixes

- Fixes issue with non-auth recipe related storage handling

### Migration

For Postgresql:

```sql
ALTER TABLE user_roles DROP CONSTRAINT IF EXISTS user_roles_role_fkey;
```

For MySQL:

```sql
ALTER TABLE user_roles DROP FOREIGN KEY user_roles_ibfk_1;
ALTER TABLE user_roles DROP FOREIGN KEY user_roles_ibfk_2;
ALTER TABLE user_roles
    ADD FOREIGN KEY (app_id, tenant_id)
        REFERENCES tenants (app_id, tenant_id) ON DELETE CASCADE;
```

## [7.0.18] - 2024-02-19

- Fixes vulnerabilities in dependencies
- Updates telemetry payload
- Fixes Active User tracking to use the right storage

## [7.0.17] - 2024-02-06

- Fixes issue where error logs were printed to StdOut instead of StdErr.
- Adds new config `supertokens_saas_load_only_cud` that makes the core instance load a particular CUD only, irrespective
  of the CUDs present in the db.
- Fixes connection pool handling when connection pool size changes for a tenant.

## [7.0.16] - 2023-12-04

- Returns 400, instead of 500, for badly typed core config while creating CUD, App or Tenant

## [7.0.15] - 2023-11-28

- Adds test for user pagination from old version

## [7.0.14] - 2023-11-21

- Updates test user query speed

### Migration

If using MySQL plugin, run the following SQL script:

```sql
CREATE INDEX app_id_to_user_id_primary_user_id_index ON app_id_to_user_id (primary_or_recipe_user_id);
CREATE INDEX app_id_to_user_id_user_id_index ON app_id_to_user_id (user_id);
```

## [7.0.13] - 2023-11-21

- Adds test to user query speed

### Migration

If using PostgreSQL database, run the following sql script:

```sql
CREATE INDEX IF NOT EXISTS app_id_to_user_id_primary_user_id_index ON app_id_to_user_id (primary_or_recipe_user_id, app_id);
```

## [7.0.12] - 2023-11-16

In this release, the core API routes have been updated to incorporate phone number normalization before processing.
Consequently, existing entries in the database also need to undergo normalization. To facilitate this, we have included
a migration script to normalize phone numbers for all the existing entries.

**NOTE**: You can skip the migration if you are not using passwordless via phone number.

### Migration steps

This script updates the `phone_number` column in the `passwordless_users`, `passwordless_user_to_tenant`,
and `passwordless_devices` tables with their respective normalized values. This script is idempotent and can be run
multiple times without any issue. Follow the steps below to run the script:

1. Ensure that the core is already upgraded to version 7.0.12 (CDI version 4.0)
2. Run the migration script

   Make sure your Node.js version is 16 or above to run the script. Locate the migration script
   at `supertokens-core/migration_scripts/to_version_7_0_12/index.js`. Modify the script by updating
   the `DB_HOST`, `DB_USER`, `DB_PASSWORD`, and `DB_NAME` variables with the correct values. Subsequently, run the
   following commands to initiate the script:

    ```bash
       $ git clone https://github.com/supertokens/supertokens-core.git
       $ cd supertokens-core/migration_scripts/to_version_7_0_12
       $ npm install
       $ npm start
    ```

   Performance Note: On average, the script takes 19s for every 1000 rows with a maximum of 1 connection, 4.7s with a
   maximum of 5 connections (default), and 4.5s with a maximum of 10 connections. Increasing the `MAX_POOL_SIZE` allows
   the script to leverage more connections simultaneously, potentially improving execution speed.

## [7.0.11] - 2023-11-10

- Fixes email verification behaviour with user id mapping

## [7.0.10] - 2023-11-03

- Collects requests stats per app
- Adds `/requests/stats` API to return requests stats for the last day

## [7.0.9] - 2023-11-01

- Tests `verified` in `loginMethods` for users with userId mapping

## [7.0.8] - 2023-10-19

- Tests thirdParty serialization fix

## [7.0.7] - 2023-10-19

- Fixes test that verifies tenant config persistence

## [7.0.6] - 2023-10-18

- Fixes issue with cron tasks that run per app and tenant

## [7.0.5] - 2023-10-13

- Adds postgres testing to the CICD

## [7.0.4] - 2023-10-12

- Fixes user info from primary user id query
- Fixes `deviceIdHash` issue

## [7.0.3] - 2023-10-11

- Fixes issue with duplicate cron task

## [7.0.2] = 2023-10-05

- Fixes `500` error for passwordless login in certain cases - https://github.com/supertokens/supertokens-core/issues/828

## [7.0.1] - 2023-10-04

- Remove padding from link codes and pre-auth session ids in passwordless, but keep support for old format that included
  padding (`=` signs)

## [7.0.0] - 2023-09-19

- Support for CDI version 4.0
- Adds Account Linking feature

### Session recipe changes

- New access token version: v5, which contains a required prop: `rsub`. This contains the recipe user ID that belongs to
  the login method that the user used to login. The `sub` claim in the access token payload is now the primary user ID.
- APIs that return `SessionInformation` (like GET `/recipe/session`) contains userId, recipeUserId in the response.
- Apis that create / modify / refresh a session return the `recipeUserId` in the `session` object in the response.
- Token theft detected response returns userId and recipeUserId

### Db Schema changes

- Adds columns `primary_or_recipe_user_id`, `is_linked_or_is_a_primary_user` and `primary_or_recipe_user_time_joined`
  to `all_auth_recipe_users` table
- Adds columns `primary_or_recipe_user_id` and `is_linked_or_is_a_primary_user` to `app_id_to_user_id` table
- Removes index `all_auth_recipe_users_pagination_index` and addes `all_auth_recipe_users_pagination_index1`,
  `all_auth_recipe_users_pagination_index2`, `all_auth_recipe_users_pagination_index3` and
  `all_auth_recipe_users_pagination_index4` indexes instead on `all_auth_recipe_users` table
- Adds `all_auth_recipe_users_recipe_id_index` on `all_auth_recipe_users` table
- Adds `all_auth_recipe_users_primary_user_id_index` on `all_auth_recipe_users` table
- Adds `email` column to `emailpassword_pswd_reset_tokens` table
- Changes `user_id` foreign key constraint on `emailpassword_pswd_reset_tokens` to `app_id_to_user_id` table

### Migration steps for SQL

1. Ensure that the core is already upgraded to version 6.0.13 (CDI version 3.0)
2. Stop the core instance(s)
3. Run the migration script

    <details>

    <summary>If using PostgreSQL</summary>

    ```sql
    ALTER TABLE all_auth_recipe_users
      ADD COLUMN primary_or_recipe_user_id CHAR(36) NOT NULL DEFAULT ('0');

    ALTER TABLE all_auth_recipe_users
      ADD COLUMN is_linked_or_is_a_primary_user BOOLEAN NOT NULL DEFAULT FALSE;

    ALTER TABLE all_auth_recipe_users
      ADD COLUMN primary_or_recipe_user_time_joined BIGINT NOT NULL DEFAULT 0;

    UPDATE all_auth_recipe_users
      SET primary_or_recipe_user_id = user_id
      WHERE primary_or_recipe_user_id = '0';

    UPDATE all_auth_recipe_users
      SET primary_or_recipe_user_time_joined = time_joined
      WHERE primary_or_recipe_user_time_joined = 0;

    ALTER TABLE all_auth_recipe_users
      ADD CONSTRAINT all_auth_recipe_users_primary_or_recipe_user_id_fkey
        FOREIGN KEY (app_id, primary_or_recipe_user_id)
        REFERENCES app_id_to_user_id (app_id, user_id) ON DELETE CASCADE;

    ALTER TABLE all_auth_recipe_users
      ALTER primary_or_recipe_user_id DROP DEFAULT;

    ALTER TABLE app_id_to_user_id
      ADD COLUMN primary_or_recipe_user_id CHAR(36) NOT NULL DEFAULT ('0');

    ALTER TABLE app_id_to_user_id
      ADD COLUMN is_linked_or_is_a_primary_user BOOLEAN NOT NULL DEFAULT FALSE;

    UPDATE app_id_to_user_id
      SET primary_or_recipe_user_id = user_id
      WHERE primary_or_recipe_user_id = '0';

    ALTER TABLE app_id_to_user_id
      ADD CONSTRAINT app_id_to_user_id_primary_or_recipe_user_id_fkey
        FOREIGN KEY (app_id, primary_or_recipe_user_id)
        REFERENCES app_id_to_user_id (app_id, user_id) ON DELETE CASCADE;

    ALTER TABLE app_id_to_user_id
        ALTER primary_or_recipe_user_id DROP DEFAULT;

    DROP INDEX all_auth_recipe_users_pagination_index;

    CREATE INDEX all_auth_recipe_users_pagination_index1 ON all_auth_recipe_users (
      app_id, tenant_id, primary_or_recipe_user_time_joined DESC, primary_or_recipe_user_id DESC);

    CREATE INDEX all_auth_recipe_users_pagination_index2 ON all_auth_recipe_users (
      app_id, tenant_id, primary_or_recipe_user_time_joined ASC, primary_or_recipe_user_id DESC);

    CREATE INDEX all_auth_recipe_users_pagination_index3 ON all_auth_recipe_users (
      recipe_id, app_id, tenant_id, primary_or_recipe_user_time_joined DESC, primary_or_recipe_user_id DESC);

    CREATE INDEX all_auth_recipe_users_pagination_index4 ON all_auth_recipe_users (
      recipe_id, app_id, tenant_id, primary_or_recipe_user_time_joined ASC, primary_or_recipe_user_id DESC);

    CREATE INDEX all_auth_recipe_users_primary_user_id_index ON all_auth_recipe_users (primary_or_recipe_user_id, app_id);

    CREATE INDEX all_auth_recipe_users_recipe_id_index ON all_auth_recipe_users (app_id, recipe_id, tenant_id);

    ALTER TABLE emailpassword_pswd_reset_tokens DROP CONSTRAINT IF EXISTS emailpassword_pswd_reset_tokens_user_id_fkey;

    ALTER TABLE emailpassword_pswd_reset_tokens ADD CONSTRAINT emailpassword_pswd_reset_tokens_user_id_fkey FOREIGN KEY (app_id, user_id) REFERENCES app_id_to_user_id (app_id, user_id) ON DELETE CASCADE;

    ALTER TABLE emailpassword_pswd_reset_tokens ADD COLUMN email VARCHAR(256);
    ```
    </details>

    <details>

    <summary>If using MySQL</summary>

    ```sql
    ALTER TABLE all_auth_recipe_users
      ADD primary_or_recipe_user_id CHAR(36) NOT NULL DEFAULT ('0');

    ALTER TABLE all_auth_recipe_users
      ADD is_linked_or_is_a_primary_user BOOLEAN NOT NULL DEFAULT FALSE;

    ALTER TABLE all_auth_recipe_users
      ADD primary_or_recipe_user_time_joined BIGINT UNSIGNED NOT NULL DEFAULT 0;

    UPDATE all_auth_recipe_users
      SET primary_or_recipe_user_id = user_id
      WHERE primary_or_recipe_user_id = '0';

    UPDATE all_auth_recipe_users
      SET primary_or_recipe_user_time_joined = time_joined
      WHERE primary_or_recipe_user_time_joined = 0;

    ALTER TABLE all_auth_recipe_users
      ADD FOREIGN KEY (app_id, primary_or_recipe_user_id)
      REFERENCES app_id_to_user_id (app_id, user_id) ON DELETE CASCADE;

    ALTER TABLE all_auth_recipe_users
      ALTER primary_or_recipe_user_id DROP DEFAULT;

    ALTER TABLE app_id_to_user_id
      ADD primary_or_recipe_user_id CHAR(36) NOT NULL DEFAULT ('0');

    ALTER TABLE app_id_to_user_id
      ADD is_linked_or_is_a_primary_user BOOLEAN NOT NULL DEFAULT FALSE;

    UPDATE app_id_to_user_id
      SET primary_or_recipe_user_id = user_id
      WHERE primary_or_recipe_user_id = '0';

    ALTER TABLE app_id_to_user_id
      ADD FOREIGN KEY (app_id, primary_or_recipe_user_id)
      REFERENCES app_id_to_user_id (app_id, user_id) ON DELETE CASCADE;

    ALTER TABLE app_id_to_user_id
      ALTER primary_or_recipe_user_id DROP DEFAULT;

    DROP INDEX all_auth_recipe_users_pagination_index ON all_auth_recipe_users;

    CREATE INDEX all_auth_recipe_users_pagination_index1 ON all_auth_recipe_users (
      app_id, tenant_id, primary_or_recipe_user_time_joined DESC, primary_or_recipe_user_id DESC);

    CREATE INDEX all_auth_recipe_users_pagination_index2 ON all_auth_recipe_users (
      app_id, tenant_id, primary_or_recipe_user_time_joined ASC, primary_or_recipe_user_id DESC);

    CREATE INDEX all_auth_recipe_users_pagination_index3 ON all_auth_recipe_users (
      recipe_id, app_id, tenant_id, primary_or_recipe_user_time_joined DESC, primary_or_recipe_user_id DESC);

    CREATE INDEX all_auth_recipe_users_pagination_index4 ON all_auth_recipe_users (
      recipe_id, app_id, tenant_id, primary_or_recipe_user_time_joined ASC, primary_or_recipe_user_id DESC);

    CREATE INDEX all_auth_recipe_users_primary_user_id_index ON all_auth_recipe_users (primary_or_recipe_user_id, app_id);

    CREATE INDEX all_auth_recipe_users_recipe_id_index ON all_auth_recipe_users (app_id, recipe_id, tenant_id);

    ALTER TABLE emailpassword_pswd_reset_tokens 
      DROP FOREIGN KEY emailpassword_pswd_reset_tokens_ibfk_1;

    ALTER TABLE emailpassword_pswd_reset_tokens
      ADD FOREIGN KEY (app_id, user_id) REFERENCES app_id_to_user_id (app_id, user_id) ON DELETE CASCADE;

    ALTER TABLE emailpassword_pswd_reset_tokens ADD email VARCHAR(256);
    ```

    </details>

4. Start the new instance(s) of the core (version 7.0.0)

## [6.0.13] - 2023-09-15

- Fixes paid stats reporting for multitenancy

## [6.0.12] - 2023-09-04

- Fixes randomly occurring `serialization error for concurrent update` in `verifySession` API
- Fixes `MISSING_EE_FOLDER_ERROR` error when the core starts up with an empty database

## [6.0.11] - 2023-08-16

- Fixed feature flag cron job

## [6.0.10] - 2023-08-16

- Fixed an encoding/decoding issue for certain access token payloads

## [6.0.9] - 2023-08-14

- Now using decimal notation to add numbers into the access token payload (instead of scientific notation)

## [6.0.8] - 2023-08-01

- Fixes CUD validation starting with number.

## [6.0.7] - 2023-07-28

- Fixes session removing for user with useridmapping when disassociating from tenant.
- Fixes issue with access token migration from version v1 and v2

## [6.0.6] - 2023-07-24

- Adds all ee features enabled for in memory database.

## [6.0.5] - 2023-07-20

- Fixes logging issue in API call where it used to print out the root CUD tenant info when querying with a tenant
  that does not exist.

## [6.0.4] - 2023-07-13

- Fixes tenant prefix in stack trace log
- `supertokens_default_cdi_version` config renamed to `supertokens_max_cdi_version`
- Fixes `/apiversion` GET to return versions until `supertokens_max_cdi_version` if set
- Fixes `/recipe/multitenancy/tenant` GET to return `TENANT_NOT_FOUND_ERROR` with 200 status when tenant was not found

## [6.0.3] - 2023-07-11

- Fixes duplicate users in users search queries when user is associated to multiple tenants
- Fixes wrong tenant id in logging for `APIKeyUnauthorisedException`

## [6.0.2] - 2023-07-04

- Fixes some of the session APIs to return `tenantId`
- argon and bcrypt related configs are now configurable only from config.yaml
- `ip_allow_regex` and `ip_deny_regex` are now protected properties for SaaS
- `hello` is disallowed as a tenantId
- creation of apps enables all recipes by default but not during creation of tenant

## [6.0.1]

- Fixes `Invalid API key` issue on hello API
- Fixes `CreateOrUpdateThirdPartyConfigAPI` as per CDI 3.0
- Fixes `sessionHandle` to include tenant information and the related APIs are now app specific
- Updated GET `/appid-<appId>/<tenantId>/recipe/session/user`
    - Adds `fetchAcrossAllTenants` with default `true` - controls fetching of sessions across all tenants or only a
      particular tenant
- Updated POST `/appid-<appId>/<tenantId>/recipe/session/remove`
    - Adds `revokeAcrossAllTenants` with default `true` - controls revoking of sessions across all tenants or only a
      particular tenant
- Updated telemetry to send `connectionUriDomain`, `appId` and `mau` information
- Updated feature flag stats to report `usersCount` per tenant

## [6.0.0] - 2023-06-02

### Adds

- Support for multitenancy.
- New config `supertokens_saas_secret` added to support multitenancy in SaaS mode.
- New config `supertokens_default_cdi_version` is added to specify the version of CDI core must assume when the version
  is not specified in the request. If this config is not specified, the core will assume the latest version.

### Fixes

- Fixes an issue where session verification would fail for JWTs created using the JWT recipe

### Changes

- Modifies the `/recipe/dashboard/session/verify` API to include the user's email in the response
- Support for multitenancy
    - New APIs to manage apps and tenants
        - `/recipe/multitenancy/connectionuridomain` PUT
        - `/recipe/multitenancy/connectionuridomain/remove` POST
        - `/recipe/multitenancy/connectionuridomain/list` GET
        - `/recipe/multitenancy/app` PUT
        - `/recipe/multitenancy/app/remove` POST
        - `/recipe/multitenancy/app/list` GET
        - `/appid-<appid>/recipe/multitenancy/tenant` PUT
        - `/appid-<appid>/<tenantid>/recipe/multitenancy/tenant` GET
        - `/appid-<appid>/recipe/multitenancy/tenant/remove` POST
        - `/appid-<appid>/recipe/multitenancy/tenant/list` GET
        - `/appid-<appid>/recipe/multitenancy/config/thirdparty` PUT
        - `/appid-<appid>/recipe/multitenancy/config/thirdparty/remove` POST
        - `/appid-<appid>/<tenantid>/recipe/multitenancy/tenant/user` POST
        - `/appid-<appid>/<tenantid>/recipe/multitenancy/tenant/user/remove` POST
    - API paths can be prefixed with `/appid-<appid>/<tenantid>` to perform app or tenant specific operations.

### Migration steps for SQL

1. Ensure that the core is already upgraded to version 5.0.0 (CDI version 2.21)
2. Stop the core instance(s)
3. Run the migration script

    <details>

    <summary>If using PostgreSQL</summary>

   #### Run the following SQL script

    ```sql
    -- General Tables

    CREATE TABLE IF NOT EXISTS apps  (
      app_id VARCHAR(64) NOT NULL DEFAULT 'public',
      created_at_time BIGINT,
      CONSTRAINT apps_pkey PRIMARY KEY(app_id)
    );

    INSERT INTO apps (app_id, created_at_time) 
      VALUES ('public', 0) ON CONFLICT DO NOTHING;

    ------------------------------------------------------------

    CREATE TABLE IF NOT EXISTS tenants (
      app_id VARCHAR(64) NOT NULL DEFAULT 'public',
      tenant_id VARCHAR(64) NOT NULL DEFAULT 'public',
      created_at_time BIGINT ,
      CONSTRAINT tenants_pkey
        PRIMARY KEY (app_id, tenant_id),
      CONSTRAINT tenants_app_id_fkey FOREIGN KEY(app_id)
        REFERENCES apps (app_id) ON DELETE CASCADE
    );

    INSERT INTO tenants (app_id, tenant_id, created_at_time) 
      VALUES ('public', 'public', 0) ON CONFLICT DO NOTHING;

    CREATE INDEX IF NOT EXISTS tenants_app_id_index ON tenants (app_id);

    ------------------------------------------------------------

    ALTER TABLE key_value
      ADD COLUMN IF NOT EXISTS app_id VARCHAR(64) DEFAULT 'public',
      ADD COLUMN IF NOT EXISTS tenant_id VARCHAR(64) DEFAULT 'public';

    ALTER TABLE key_value
      DROP CONSTRAINT key_value_pkey;

    ALTER TABLE key_value
      ADD CONSTRAINT key_value_pkey 
        PRIMARY KEY (app_id, tenant_id, name);

    ALTER TABLE key_value
      DROP CONSTRAINT IF EXISTS key_value_tenant_id_fkey;

    ALTER TABLE key_value
      ADD CONSTRAINT key_value_tenant_id_fkey 
        FOREIGN KEY (app_id, tenant_id)
        REFERENCES tenants (app_id, tenant_id) ON DELETE CASCADE;

    CREATE INDEX IF NOT EXISTS key_value_tenant_id_index ON key_value (app_id, tenant_id);

    ------------------------------------------------------------

    CREATE TABLE IF NOT EXISTS app_id_to_user_id (
      app_id VARCHAR(64) NOT NULL DEFAULT 'public',
      user_id CHAR(36) NOT NULL,
      recipe_id VARCHAR(128) NOT NULL,
      CONSTRAINT app_id_to_user_id_pkey
        PRIMARY KEY (app_id, user_id),
      CONSTRAINT app_id_to_user_id_app_id_fkey
        FOREIGN KEY(app_id) REFERENCES apps (app_id) ON DELETE CASCADE
    );

    INSERT INTO app_id_to_user_id (user_id, recipe_id) 
      SELECT user_id, recipe_id
      FROM all_auth_recipe_users ON CONFLICT DO NOTHING;

    CREATE INDEX IF NOT EXISTS app_id_to_user_id_app_id_index ON app_id_to_user_id (app_id);

    ------------------------------------------------------------

    ALTER TABLE all_auth_recipe_users
      ADD COLUMN IF NOT EXISTS app_id VARCHAR(64) DEFAULT 'public',
      ADD COLUMN IF NOT EXISTS tenant_id VARCHAR(64) DEFAULT 'public';

    ALTER TABLE all_auth_recipe_users
      DROP CONSTRAINT all_auth_recipe_users_pkey CASCADE;

    ALTER TABLE all_auth_recipe_users
      ADD CONSTRAINT all_auth_recipe_users_pkey 
        PRIMARY KEY (app_id, tenant_id, user_id);

    ALTER TABLE all_auth_recipe_users
      DROP CONSTRAINT IF EXISTS all_auth_recipe_users_tenant_id_fkey;

    ALTER TABLE all_auth_recipe_users
      ADD CONSTRAINT all_auth_recipe_users_tenant_id_fkey 
        FOREIGN KEY (app_id, tenant_id)
        REFERENCES tenants (app_id, tenant_id) ON DELETE CASCADE;

    ALTER TABLE all_auth_recipe_users
      DROP CONSTRAINT IF EXISTS all_auth_recipe_users_user_id_fkey;

    ALTER TABLE all_auth_recipe_users
      ADD CONSTRAINT all_auth_recipe_users_user_id_fkey 
        FOREIGN KEY (app_id, user_id)
        REFERENCES app_id_to_user_id (app_id, user_id) ON DELETE CASCADE;

    DROP INDEX all_auth_recipe_users_pagination_index;

    CREATE INDEX all_auth_recipe_users_pagination_index ON all_auth_recipe_users (time_joined DESC, user_id DESC, tenant_id DESC, app_id DESC);

    CREATE INDEX IF NOT EXISTS all_auth_recipe_user_id_index ON all_auth_recipe_users (app_id, user_id);

    CREATE INDEX IF NOT EXISTS all_auth_recipe_tenant_id_index ON all_auth_recipe_users (app_id, tenant_id);

    -- Multitenancy

    CREATE TABLE IF NOT EXISTS tenant_configs (
      connection_uri_domain VARCHAR(256) DEFAULT '',
      app_id VARCHAR(64) DEFAULT 'public',
      tenant_id VARCHAR(64) DEFAULT 'public',
      core_config TEXT,
      email_password_enabled BOOLEAN,
      passwordless_enabled BOOLEAN,
      third_party_enabled BOOLEAN,
      CONSTRAINT tenant_configs_pkey
        PRIMARY KEY (connection_uri_domain, app_id, tenant_id)
    );

    ------------------------------------------------------------

    CREATE TABLE IF NOT EXISTS tenant_thirdparty_providers (
      connection_uri_domain VARCHAR(256) DEFAULT '',
      app_id VARCHAR(64) DEFAULT 'public',
      tenant_id VARCHAR(64) DEFAULT 'public',
      third_party_id VARCHAR(28) NOT NULL,
      name VARCHAR(64),
      authorization_endpoint TEXT,
      authorization_endpoint_query_params TEXT,
      token_endpoint TEXT,
      token_endpoint_body_params TEXT,
      user_info_endpoint TEXT,
      user_info_endpoint_query_params TEXT,
      user_info_endpoint_headers TEXT,
      jwks_uri TEXT,
      oidc_discovery_endpoint TEXT,
      require_email BOOLEAN,
      user_info_map_from_id_token_payload_user_id VARCHAR(64),
      user_info_map_from_id_token_payload_email VARCHAR(64),
      user_info_map_from_id_token_payload_email_verified VARCHAR(64),
      user_info_map_from_user_info_endpoint_user_id VARCHAR(64),
      user_info_map_from_user_info_endpoint_email VARCHAR(64),
      user_info_map_from_user_info_endpoint_email_verified VARCHAR(64),
      CONSTRAINT tenant_thirdparty_providers_pkey
        PRIMARY KEY (connection_uri_domain, app_id, tenant_id, third_party_id),
      CONSTRAINT tenant_thirdparty_providers_tenant_id_fkey
        FOREIGN KEY(connection_uri_domain, app_id, tenant_id)
        REFERENCES tenant_configs (connection_uri_domain, app_id, tenant_id) ON DELETE CASCADE
    );

    CREATE INDEX IF NOT EXISTS tenant_thirdparty_providers_tenant_id_index ON tenant_thirdparty_providers (connection_uri_domain, app_id, tenant_id);

    ------------------------------------------------------------

    CREATE TABLE IF NOT EXISTS tenant_thirdparty_provider_clients (
      connection_uri_domain VARCHAR(256) DEFAULT '',
      app_id VARCHAR(64) DEFAULT 'public',
      tenant_id VARCHAR(64) DEFAULT 'public',
      third_party_id VARCHAR(28) NOT NULL,
      client_type VARCHAR(64) NOT NULL DEFAULT '',
      client_id VARCHAR(256) NOT NULL,
      client_secret TEXT,
      scope VARCHAR(128)[],
      force_pkce BOOLEAN,
      additional_config TEXT,
      CONSTRAINT tenant_thirdparty_provider_clients_pkey
        PRIMARY KEY (connection_uri_domain, app_id, tenant_id, third_party_id, client_type),
      CONSTRAINT tenant_thirdparty_provider_clients_third_party_id_fkey
        FOREIGN KEY (connection_uri_domain, app_id, tenant_id, third_party_id)
        REFERENCES tenant_thirdparty_providers (connection_uri_domain, app_id, tenant_id, third_party_id) ON DELETE CASCADE
    );

    CREATE INDEX IF NOT EXISTS tenant_thirdparty_provider_clients_third_party_id_index ON tenant_thirdparty_provider_clients (connection_uri_domain, app_id, tenant_id, third_party_id);

    -- Session

    ALTER TABLE session_info
      ADD COLUMN IF NOT EXISTS app_id VARCHAR(64) DEFAULT 'public',
      ADD COLUMN IF NOT EXISTS tenant_id VARCHAR(64) DEFAULT 'public';

    ALTER TABLE session_info
      DROP CONSTRAINT session_info_pkey CASCADE;

    ALTER TABLE session_info
      ADD CONSTRAINT session_info_pkey 
        PRIMARY KEY (app_id, tenant_id, session_handle);

    ALTER TABLE session_info
      DROP CONSTRAINT IF EXISTS session_info_tenant_id_fkey;

    ALTER TABLE session_info
      ADD CONSTRAINT session_info_tenant_id_fkey 
        FOREIGN KEY (app_id, tenant_id)
        REFERENCES tenants (app_id, tenant_id) ON DELETE CASCADE;

    CREATE INDEX IF NOT EXISTS session_expiry_index ON session_info (expires_at);

    CREATE INDEX IF NOT EXISTS session_info_tenant_id_index ON session_info (app_id, tenant_id);

    ------------------------------------------------------------

    ALTER TABLE session_access_token_signing_keys
      ADD COLUMN IF NOT EXISTS app_id VARCHAR(64) DEFAULT 'public';

    ALTER TABLE session_access_token_signing_keys
      DROP CONSTRAINT session_access_token_signing_keys_pkey CASCADE;

    ALTER TABLE session_access_token_signing_keys
      ADD CONSTRAINT session_access_token_signing_keys_pkey 
        PRIMARY KEY (app_id, created_at_time);

    ALTER TABLE session_access_token_signing_keys
      DROP CONSTRAINT IF EXISTS session_access_token_signing_keys_app_id_fkey;

    ALTER TABLE session_access_token_signing_keys
      ADD CONSTRAINT session_access_token_signing_keys_app_id_fkey 
        FOREIGN KEY (app_id)
        REFERENCES apps (app_id) ON DELETE CASCADE;

    CREATE INDEX IF NOT EXISTS access_token_signing_keys_app_id_index ON session_access_token_signing_keys (app_id);

    -- JWT

    ALTER TABLE jwt_signing_keys
      ADD COLUMN IF NOT EXISTS app_id VARCHAR(64) DEFAULT 'public';

    ALTER TABLE jwt_signing_keys
      DROP CONSTRAINT jwt_signing_keys_pkey CASCADE;

    ALTER TABLE jwt_signing_keys
      ADD CONSTRAINT jwt_signing_keys_pkey 
        PRIMARY KEY (app_id, key_id);

    ALTER TABLE jwt_signing_keys
      DROP CONSTRAINT IF EXISTS jwt_signing_keys_app_id_fkey;

    ALTER TABLE jwt_signing_keys
      ADD CONSTRAINT jwt_signing_keys_app_id_fkey 
        FOREIGN KEY (app_id)
        REFERENCES apps (app_id) ON DELETE CASCADE;

    CREATE INDEX IF NOT EXISTS jwt_signing_keys_app_id_index ON jwt_signing_keys (app_id);

    -- EmailVerification

    ALTER TABLE emailverification_verified_emails
      ADD COLUMN IF NOT EXISTS app_id VARCHAR(64) DEFAULT 'public';

    ALTER TABLE emailverification_verified_emails
      DROP CONSTRAINT emailverification_verified_emails_pkey CASCADE;

    ALTER TABLE emailverification_verified_emails
      ADD CONSTRAINT emailverification_verified_emails_pkey 
        PRIMARY KEY (app_id, user_id, email);

    ALTER TABLE emailverification_verified_emails
      DROP CONSTRAINT IF EXISTS emailverification_verified_emails_app_id_fkey;

    ALTER TABLE emailverification_verified_emails
      ADD CONSTRAINT emailverification_verified_emails_app_id_fkey 
        FOREIGN KEY (app_id)
        REFERENCES apps (app_id) ON DELETE CASCADE;

    CREATE INDEX IF NOT EXISTS emailverification_verified_emails_app_id_index ON emailverification_verified_emails (app_id);

    ------------------------------------------------------------

    ALTER TABLE emailverification_tokens
      ADD COLUMN IF NOT EXISTS app_id VARCHAR(64) DEFAULT 'public',
      ADD COLUMN IF NOT EXISTS tenant_id VARCHAR(64) DEFAULT 'public';

    ALTER TABLE emailverification_tokens
      DROP CONSTRAINT emailverification_tokens_pkey CASCADE;

    ALTER TABLE emailverification_tokens
      ADD CONSTRAINT emailverification_tokens_pkey 
        PRIMARY KEY (app_id, tenant_id, user_id, email, token);

    ALTER TABLE emailverification_tokens
      DROP CONSTRAINT IF EXISTS emailverification_tokens_tenant_id_fkey;

    ALTER TABLE emailverification_tokens
      ADD CONSTRAINT emailverification_tokens_tenant_id_fkey 
        FOREIGN KEY (app_id, tenant_id)
        REFERENCES tenants (app_id, tenant_id) ON DELETE CASCADE;

    CREATE INDEX IF NOT EXISTS emailverification_tokens_tenant_id_index ON emailverification_tokens (app_id, tenant_id);

    -- EmailPassword

    ALTER TABLE emailpassword_users
      ADD COLUMN IF NOT EXISTS app_id VARCHAR(64) DEFAULT 'public';

    ALTER TABLE emailpassword_users
      DROP CONSTRAINT emailpassword_users_pkey CASCADE;

    ALTER TABLE emailpassword_users
      DROP CONSTRAINT IF EXISTS emailpassword_users_email_key CASCADE;

    ALTER TABLE emailpassword_users
      ADD CONSTRAINT emailpassword_users_pkey 
        PRIMARY KEY (app_id, user_id);

    ALTER TABLE emailpassword_users
      DROP CONSTRAINT IF EXISTS emailpassword_users_user_id_fkey;

    ALTER TABLE emailpassword_users
      ADD CONSTRAINT emailpassword_users_user_id_fkey 
        FOREIGN KEY (app_id, user_id)
        REFERENCES app_id_to_user_id (app_id, user_id) ON DELETE CASCADE;

    ------------------------------------------------------------

    CREATE TABLE IF NOT EXISTS emailpassword_user_to_tenant (
      app_id VARCHAR(64) DEFAULT 'public',
      tenant_id VARCHAR(64) DEFAULT 'public',
      user_id CHAR(36) NOT NULL,
      email VARCHAR(256) NOT NULL,
      CONSTRAINT emailpassword_user_to_tenant_email_key
        UNIQUE (app_id, tenant_id, email),
      CONSTRAINT emailpassword_user_to_tenant_pkey
        PRIMARY KEY (app_id, tenant_id, user_id),
      CONSTRAINT emailpassword_user_to_tenant_user_id_fkey
        FOREIGN KEY (app_id, tenant_id, user_id)
        REFERENCES all_auth_recipe_users (app_id, tenant_id, user_id) ON DELETE CASCADE
    );

    ALTER TABLE emailpassword_user_to_tenant
      DROP CONSTRAINT IF EXISTS emailpassword_user_to_tenant_email_key;

    ALTER TABLE emailpassword_user_to_tenant
      ADD CONSTRAINT emailpassword_user_to_tenant_email_key
        UNIQUE (app_id, tenant_id, email);

    ALTER TABLE emailpassword_user_to_tenant
      DROP CONSTRAINT IF EXISTS emailpassword_user_to_tenant_user_id_fkey;

    ALTER TABLE emailpassword_user_to_tenant
      ADD CONSTRAINT emailpassword_user_to_tenant_user_id_fkey
        FOREIGN KEY (app_id, tenant_id, user_id)
        REFERENCES all_auth_recipe_users (app_id, tenant_id, user_id) ON DELETE CASCADE;

    INSERT INTO emailpassword_user_to_tenant (user_id, email)
      SELECT user_id, email FROM emailpassword_users ON CONFLICT DO NOTHING;

    ------------------------------------------------------------

    ALTER TABLE emailpassword_pswd_reset_tokens
      ADD COLUMN IF NOT EXISTS app_id VARCHAR(64) DEFAULT 'public';

    ALTER TABLE emailpassword_pswd_reset_tokens
      DROP CONSTRAINT emailpassword_pswd_reset_tokens_pkey CASCADE;

    ALTER TABLE emailpassword_pswd_reset_tokens
      ADD CONSTRAINT emailpassword_pswd_reset_tokens_pkey 
        PRIMARY KEY (app_id, user_id, token);

    ALTER TABLE emailpassword_pswd_reset_tokens
      DROP CONSTRAINT IF EXISTS emailpassword_pswd_reset_tokens_user_id_fkey;

    ALTER TABLE emailpassword_pswd_reset_tokens
      ADD CONSTRAINT emailpassword_pswd_reset_tokens_user_id_fkey 
        FOREIGN KEY (app_id, user_id)
        REFERENCES emailpassword_users (app_id, user_id) ON DELETE CASCADE;

    CREATE INDEX IF NOT EXISTS emailpassword_pswd_reset_tokens_user_id_index ON emailpassword_pswd_reset_tokens (app_id, user_id);

    -- Passwordless

    ALTER TABLE passwordless_users
      ADD COLUMN IF NOT EXISTS app_id VARCHAR(64) DEFAULT 'public';

    ALTER TABLE passwordless_users
      DROP CONSTRAINT passwordless_users_pkey CASCADE;

    ALTER TABLE passwordless_users
      ADD CONSTRAINT passwordless_users_pkey 
        PRIMARY KEY (app_id, user_id);

    ALTER TABLE passwordless_users
      DROP CONSTRAINT IF EXISTS passwordless_users_email_key;

    ALTER TABLE passwordless_users
      DROP CONSTRAINT IF EXISTS passwordless_users_phone_number_key;

    ALTER TABLE passwordless_users
      DROP CONSTRAINT IF EXISTS passwordless_users_user_id_fkey;

    ALTER TABLE passwordless_users
      ADD CONSTRAINT passwordless_users_user_id_fkey 
        FOREIGN KEY (app_id, user_id)
        REFERENCES app_id_to_user_id (app_id, user_id) ON DELETE CASCADE;

    ------------------------------------------------------------

    CREATE TABLE IF NOT EXISTS passwordless_user_to_tenant (
      app_id VARCHAR(64) DEFAULT 'public',
      tenant_id VARCHAR(64) DEFAULT 'public',
      user_id CHAR(36) NOT NULL,
      email VARCHAR(256),
      phone_number VARCHAR(256),
      CONSTRAINT passwordless_user_to_tenant_email_key
        UNIQUE (app_id, tenant_id, email),
      CONSTRAINT passwordless_user_to_tenant_phone_number_key
        UNIQUE (app_id, tenant_id, phone_number),
      CONSTRAINT passwordless_user_to_tenant_pkey
        PRIMARY KEY (app_id, tenant_id, user_id),
      CONSTRAINT passwordless_user_to_tenant_user_id_fkey
        FOREIGN KEY (app_id, tenant_id, user_id)
        REFERENCES all_auth_recipe_users (app_id, tenant_id, user_id) ON DELETE CASCADE
    );

    ALTER TABLE passwordless_user_to_tenant
      DROP CONSTRAINT IF EXISTS passwordless_user_to_tenant_user_id_fkey;

    ALTER TABLE passwordless_user_to_tenant
      ADD CONSTRAINT passwordless_user_to_tenant_user_id_fkey
        FOREIGN KEY (app_id, tenant_id, user_id)
        REFERENCES all_auth_recipe_users (app_id, tenant_id, user_id) ON DELETE CASCADE;

    INSERT INTO passwordless_user_to_tenant (user_id, email, phone_number)
      SELECT user_id, email, phone_number FROM passwordless_users ON CONFLICT DO NOTHING;

    ------------------------------------------------------------

    ALTER TABLE passwordless_devices
      ADD COLUMN IF NOT EXISTS app_id VARCHAR(64) DEFAULT 'public',
      ADD COLUMN IF NOT EXISTS tenant_id VARCHAR(64) DEFAULT 'public';

    ALTER TABLE passwordless_devices
      DROP CONSTRAINT passwordless_devices_pkey CASCADE;

    ALTER TABLE passwordless_devices
      ADD CONSTRAINT passwordless_devices_pkey 
        PRIMARY KEY (app_id, tenant_id, device_id_hash);

    ALTER TABLE passwordless_devices
      DROP CONSTRAINT IF EXISTS passwordless_devices_tenant_id_fkey;

    ALTER TABLE passwordless_devices
      ADD CONSTRAINT passwordless_devices_tenant_id_fkey 
        FOREIGN KEY (app_id, tenant_id)
        REFERENCES tenants (app_id, tenant_id) ON DELETE CASCADE;

    DROP INDEX IF EXISTS passwordless_devices_email_index;

    CREATE INDEX IF NOT EXISTS passwordless_devices_email_index ON passwordless_devices (app_id, tenant_id, email);

    DROP INDEX IF EXISTS passwordless_devices_phone_number_index;

    CREATE INDEX IF NOT EXISTS passwordless_devices_phone_number_index ON passwordless_devices (app_id, tenant_id, phone_number);

    CREATE INDEX IF NOT EXISTS passwordless_devices_tenant_id_index ON passwordless_devices (app_id, tenant_id);

    ------------------------------------------------------------

    ALTER TABLE passwordless_codes
      ADD COLUMN IF NOT EXISTS app_id VARCHAR(64) DEFAULT 'public',
      ADD COLUMN IF NOT EXISTS tenant_id VARCHAR(64) DEFAULT 'public';

    ALTER TABLE passwordless_codes
      DROP CONSTRAINT passwordless_codes_pkey CASCADE;

    ALTER TABLE passwordless_codes
      ADD CONSTRAINT passwordless_codes_pkey 
        PRIMARY KEY (app_id, tenant_id, code_id);

    ALTER TABLE passwordless_codes
      DROP CONSTRAINT IF EXISTS passwordless_codes_device_id_hash_fkey;

    ALTER TABLE passwordless_codes
      ADD CONSTRAINT passwordless_codes_device_id_hash_fkey 
        FOREIGN KEY (app_id, tenant_id, device_id_hash)
        REFERENCES passwordless_devices (app_id, tenant_id, device_id_hash) ON DELETE CASCADE;

    ALTER TABLE passwordless_codes
      DROP CONSTRAINT passwordless_codes_link_code_hash_key;

    ALTER TABLE passwordless_codes
      DROP CONSTRAINT IF EXISTS passwordless_codes_link_code_hash_key;

    ALTER TABLE passwordless_codes
      ADD CONSTRAINT passwordless_codes_link_code_hash_key
        UNIQUE (app_id, tenant_id, link_code_hash);

    DROP INDEX IF EXISTS passwordless_codes_created_at_index;

    CREATE INDEX IF NOT EXISTS passwordless_codes_created_at_index ON passwordless_codes (app_id, tenant_id, created_at);

    DROP INDEX IF EXISTS passwordless_codes_device_id_hash_index;
    CREATE INDEX IF NOT EXISTS passwordless_codes_device_id_hash_index ON passwordless_codes (app_id, tenant_id, device_id_hash);

    -- ThirdParty

    ALTER TABLE thirdparty_users
      ADD COLUMN IF NOT EXISTS app_id VARCHAR(64) DEFAULT 'public';

    ALTER TABLE thirdparty_users
      DROP CONSTRAINT thirdparty_users_pkey CASCADE;

    ALTER TABLE thirdparty_users
      DROP CONSTRAINT IF EXISTS thirdparty_users_user_id_key CASCADE;

    ALTER TABLE thirdparty_users
      ADD CONSTRAINT thirdparty_users_pkey 
        PRIMARY KEY (app_id, user_id);

    ALTER TABLE thirdparty_users
      DROP CONSTRAINT IF EXISTS thirdparty_users_user_id_fkey;

    ALTER TABLE thirdparty_users
      ADD CONSTRAINT thirdparty_users_user_id_fkey 
        FOREIGN KEY (app_id, user_id)
        REFERENCES app_id_to_user_id (app_id, user_id) ON DELETE CASCADE;

    DROP INDEX IF EXISTS thirdparty_users_thirdparty_user_id_index;

    CREATE INDEX IF NOT EXISTS thirdparty_users_thirdparty_user_id_index ON thirdparty_users (app_id, third_party_id, third_party_user_id);

    DROP INDEX IF EXISTS thirdparty_users_email_index;

    CREATE INDEX IF NOT EXISTS thirdparty_users_email_index ON thirdparty_users (app_id, email);

    ------------------------------------------------------------

    CREATE TABLE IF NOT EXISTS thirdparty_user_to_tenant (
      app_id VARCHAR(64) DEFAULT 'public',
      tenant_id VARCHAR(64) DEFAULT 'public',
      user_id CHAR(36) NOT NULL,
      third_party_id VARCHAR(28) NOT NULL,
      third_party_user_id VARCHAR(256) NOT NULL,
      CONSTRAINT thirdparty_user_to_tenant_third_party_user_id_key
        UNIQUE (app_id, tenant_id, third_party_id, third_party_user_id),
      CONSTRAINT thirdparty_user_to_tenant_pkey
        PRIMARY KEY (app_id, tenant_id, user_id),
      CONSTRAINT thirdparty_user_to_tenant_user_id_fkey
        FOREIGN KEY (app_id, tenant_id, user_id)
        REFERENCES all_auth_recipe_users (app_id, tenant_id, user_id) ON DELETE CASCADE
    );

    ALTER TABLE thirdparty_user_to_tenant
      DROP CONSTRAINT IF EXISTS thirdparty_user_to_tenant_third_party_user_id_key;

    ALTER TABLE thirdparty_user_to_tenant
      ADD CONSTRAINT thirdparty_user_to_tenant_third_party_user_id_key
        UNIQUE (app_id, tenant_id, third_party_id, third_party_user_id);

    ALTER TABLE thirdparty_user_to_tenant
      DROP CONSTRAINT IF EXISTS thirdparty_user_to_tenant_user_id_fkey;

    ALTER TABLE thirdparty_user_to_tenant
      ADD CONSTRAINT thirdparty_user_to_tenant_user_id_fkey
        FOREIGN KEY (app_id, tenant_id, user_id)
        REFERENCES all_auth_recipe_users (app_id, tenant_id, user_id) ON DELETE CASCADE;

    INSERT INTO thirdparty_user_to_tenant (user_id, third_party_id, third_party_user_id)
      SELECT user_id, third_party_id, third_party_user_id FROM thirdparty_users ON CONFLICT DO NOTHING;

    -- UserIdMapping

    ALTER TABLE userid_mapping
      ADD COLUMN IF NOT EXISTS app_id VARCHAR(64) DEFAULT 'public';

    ALTER TABLE userid_mapping
      DROP CONSTRAINT IF EXISTS userid_mapping_pkey CASCADE;

    ALTER TABLE userid_mapping
      ADD CONSTRAINT userid_mapping_pkey 
        PRIMARY KEY (app_id, supertokens_user_id, external_user_id);

    ALTER TABLE userid_mapping
      DROP CONSTRAINT IF EXISTS userid_mapping_supertokens_user_id_key;

    ALTER TABLE userid_mapping
      ADD CONSTRAINT userid_mapping_supertokens_user_id_key
        UNIQUE (app_id, supertokens_user_id);

    ALTER TABLE userid_mapping
      DROP CONSTRAINT IF EXISTS userid_mapping_external_user_id_key;

    ALTER TABLE userid_mapping
      ADD CONSTRAINT userid_mapping_external_user_id_key
        UNIQUE (app_id, external_user_id);

    ALTER TABLE userid_mapping
      DROP CONSTRAINT IF EXISTS userid_mapping_supertokens_user_id_fkey;

    ALTER TABLE userid_mapping
      ADD CONSTRAINT userid_mapping_supertokens_user_id_fkey 
        FOREIGN KEY (app_id, supertokens_user_id)
        REFERENCES app_id_to_user_id (app_id, user_id) ON DELETE CASCADE;

    CREATE INDEX IF NOT EXISTS userid_mapping_supertokens_user_id_index ON userid_mapping (app_id, supertokens_user_id);

    -- UserRoles

    ALTER TABLE roles
      ADD COLUMN IF NOT EXISTS app_id VARCHAR(64) DEFAULT 'public';

    ALTER TABLE roles
      DROP CONSTRAINT roles_pkey CASCADE;

    ALTER TABLE roles
      ADD CONSTRAINT roles_pkey 
        PRIMARY KEY (app_id, role);

    ALTER TABLE roles
      DROP CONSTRAINT IF EXISTS roles_app_id_fkey;

    ALTER TABLE roles
      ADD CONSTRAINT roles_app_id_fkey 
        FOREIGN KEY (app_id)
        REFERENCES apps (app_id) ON DELETE CASCADE;

    CREATE INDEX IF NOT EXISTS roles_app_id_index ON roles (app_id);

    ------------------------------------------------------------

    ALTER TABLE role_permissions
      ADD COLUMN IF NOT EXISTS app_id VARCHAR(64) DEFAULT 'public';

    ALTER TABLE role_permissions
      DROP CONSTRAINT role_permissions_pkey CASCADE;

    ALTER TABLE role_permissions
      ADD CONSTRAINT role_permissions_pkey 
        PRIMARY KEY (app_id, role, permission);

    ALTER TABLE role_permissions
      DROP CONSTRAINT IF EXISTS role_permissions_role_fkey;

    ALTER TABLE role_permissions
      ADD CONSTRAINT role_permissions_role_fkey 
        FOREIGN KEY (app_id, role)
        REFERENCES roles (app_id, role) ON DELETE CASCADE;

    DROP INDEX IF EXISTS role_permissions_permission_index;

    CREATE INDEX IF NOT EXISTS role_permissions_permission_index ON role_permissions (app_id, permission);

    CREATE INDEX IF NOT EXISTS role_permissions_role_index ON role_permissions (app_id, role);

    ------------------------------------------------------------

    ALTER TABLE user_roles
      ADD COLUMN IF NOT EXISTS app_id VARCHAR(64) DEFAULT 'public',
      ADD COLUMN IF NOT EXISTS tenant_id VARCHAR(64) DEFAULT 'public';

    ALTER TABLE user_roles
      DROP CONSTRAINT user_roles_pkey CASCADE;

    ALTER TABLE user_roles
      ADD CONSTRAINT user_roles_pkey 
        PRIMARY KEY (app_id, tenant_id, user_id, role);

    ALTER TABLE user_roles
      DROP CONSTRAINT IF EXISTS user_roles_tenant_id_fkey;

    ALTER TABLE user_roles
      ADD CONSTRAINT user_roles_tenant_id_fkey 
        FOREIGN KEY (app_id, tenant_id)
        REFERENCES tenants (app_id, tenant_id) ON DELETE CASCADE;

    ALTER TABLE user_roles
      DROP CONSTRAINT IF EXISTS user_roles_role_fkey;

    ALTER TABLE user_roles
      ADD CONSTRAINT user_roles_role_fkey 
        FOREIGN KEY (app_id, role)
        REFERENCES roles (app_id, role) ON DELETE CASCADE;

    DROP INDEX IF EXISTS user_roles_role_index;

    CREATE INDEX IF NOT EXISTS user_roles_role_index ON user_roles (app_id, tenant_id, role);

    CREATE INDEX IF NOT EXISTS user_roles_tenant_id_index ON user_roles (app_id, tenant_id);

    CREATE INDEX IF NOT EXISTS user_roles_app_id_role_index ON user_roles (app_id, role);

    -- UserMetadata

    ALTER TABLE user_metadata
      ADD COLUMN IF NOT EXISTS app_id VARCHAR(64) DEFAULT 'public';

    ALTER TABLE user_metadata
      DROP CONSTRAINT user_metadata_pkey CASCADE;

    ALTER TABLE user_metadata
      ADD CONSTRAINT user_metadata_pkey 
        PRIMARY KEY (app_id, user_id);

    ALTER TABLE user_metadata
      DROP CONSTRAINT IF EXISTS user_metadata_app_id_fkey;

    ALTER TABLE user_metadata
      ADD CONSTRAINT user_metadata_app_id_fkey 
        FOREIGN KEY (app_id)
        REFERENCES apps (app_id) ON DELETE CASCADE;

    CREATE INDEX IF NOT EXISTS user_metadata_app_id_index ON user_metadata (app_id);

    -- Dashboard

    ALTER TABLE dashboard_users
      ADD COLUMN IF NOT EXISTS app_id VARCHAR(64) DEFAULT 'public';

    ALTER TABLE dashboard_users
      DROP CONSTRAINT dashboard_users_pkey CASCADE;

    ALTER TABLE dashboard_users
      ADD CONSTRAINT dashboard_users_pkey 
        PRIMARY KEY (app_id, user_id);

    ALTER TABLE dashboard_users
      DROP CONSTRAINT IF EXISTS dashboard_users_email_key;

    ALTER TABLE dashboard_users
      ADD CONSTRAINT dashboard_users_email_key
        UNIQUE (app_id, email);

    ALTER TABLE dashboard_users
      DROP CONSTRAINT IF EXISTS dashboard_users_app_id_fkey;

    ALTER TABLE dashboard_users
      ADD CONSTRAINT dashboard_users_app_id_fkey 
        FOREIGN KEY (app_id)
        REFERENCES apps (app_id) ON DELETE CASCADE;

    CREATE INDEX IF NOT EXISTS dashboard_users_app_id_index ON dashboard_users (app_id);

    ------------------------------------------------------------

    ALTER TABLE dashboard_user_sessions
      ADD COLUMN IF NOT EXISTS app_id VARCHAR(64) DEFAULT 'public';

    ALTER TABLE dashboard_user_sessions
      DROP CONSTRAINT dashboard_user_sessions_pkey CASCADE;

    ALTER TABLE dashboard_user_sessions
      ADD CONSTRAINT dashboard_user_sessions_pkey 
        PRIMARY KEY (app_id, session_id);

    ALTER TABLE dashboard_user_sessions
      DROP CONSTRAINT IF EXISTS dashboard_user_sessions_user_id_fkey;

    ALTER TABLE dashboard_user_sessions
      ADD CONSTRAINT dashboard_user_sessions_user_id_fkey 
        FOREIGN KEY (app_id, user_id)
        REFERENCES dashboard_users (app_id, user_id) ON DELETE CASCADE;

    CREATE INDEX IF NOT EXISTS dashboard_user_sessions_user_id_index ON dashboard_user_sessions (app_id, user_id);

    -- TOTP

    ALTER TABLE totp_users
      ADD COLUMN IF NOT EXISTS app_id VARCHAR(64) DEFAULT 'public';

    ALTER TABLE totp_users
      DROP CONSTRAINT totp_users_pkey CASCADE;

    ALTER TABLE totp_users
      ADD CONSTRAINT totp_users_pkey 
        PRIMARY KEY (app_id, user_id);

    ALTER TABLE totp_users
      DROP CONSTRAINT IF EXISTS totp_users_app_id_fkey;

    ALTER TABLE totp_users
      ADD CONSTRAINT totp_users_app_id_fkey 
        FOREIGN KEY (app_id)
        REFERENCES apps (app_id) ON DELETE CASCADE;

    CREATE INDEX IF NOT EXISTS totp_users_app_id_index ON totp_users (app_id);

    ------------------------------------------------------------

    ALTER TABLE totp_user_devices
      ADD COLUMN IF NOT EXISTS app_id VARCHAR(64) DEFAULT 'public';

    ALTER TABLE totp_user_devices
      DROP CONSTRAINT totp_user_devices_pkey;

    ALTER TABLE totp_user_devices
      ADD CONSTRAINT totp_user_devices_pkey 
        PRIMARY KEY (app_id, user_id, device_name);

    ALTER TABLE totp_user_devices
      DROP CONSTRAINT IF EXISTS totp_user_devices_user_id_fkey;

    ALTER TABLE totp_user_devices
      ADD CONSTRAINT totp_user_devices_user_id_fkey 
        FOREIGN KEY (app_id, user_id)
        REFERENCES totp_users (app_id, user_id) ON DELETE CASCADE;

    CREATE INDEX IF NOT EXISTS totp_user_devices_user_id_index ON totp_user_devices (app_id, user_id);

    ------------------------------------------------------------

    ALTER TABLE totp_used_codes
      ADD COLUMN IF NOT EXISTS app_id VARCHAR(64) DEFAULT 'public',
      ADD COLUMN IF NOT EXISTS tenant_id VARCHAR(64) DEFAULT 'public';

    ALTER TABLE totp_used_codes
      DROP CONSTRAINT totp_used_codes_pkey CASCADE;

    ALTER TABLE totp_used_codes
      ADD CONSTRAINT totp_used_codes_pkey 
        PRIMARY KEY (app_id, tenant_id, user_id, created_time_ms);

    ALTER TABLE totp_used_codes
      DROP CONSTRAINT IF EXISTS totp_used_codes_user_id_fkey;

    ALTER TABLE totp_used_codes
      ADD CONSTRAINT totp_used_codes_user_id_fkey 
        FOREIGN KEY (app_id, user_id)
        REFERENCES totp_users (app_id, user_id) ON DELETE CASCADE;

    ALTER TABLE totp_used_codes
      DROP CONSTRAINT IF EXISTS totp_used_codes_tenant_id_fkey;

    ALTER TABLE totp_used_codes
      ADD CONSTRAINT totp_used_codes_tenant_id_fkey 
        FOREIGN KEY (app_id, tenant_id)
        REFERENCES tenants (app_id, tenant_id) ON DELETE CASCADE;

    DROP INDEX IF EXISTS totp_used_codes_expiry_time_ms_index;

    CREATE INDEX IF NOT EXISTS totp_used_codes_expiry_time_ms_index ON totp_used_codes (app_id, tenant_id, expiry_time_ms);

    CREATE INDEX IF NOT EXISTS totp_used_codes_user_id_index ON totp_used_codes (app_id, user_id);

    CREATE INDEX IF NOT EXISTS totp_used_codes_tenant_id_index ON totp_used_codes (app_id, tenant_id);

    -- ActiveUsers

    ALTER TABLE user_last_active
      ADD COLUMN IF NOT EXISTS app_id VARCHAR(64) DEFAULT 'public';

    ALTER TABLE user_last_active
      DROP CONSTRAINT user_last_active_pkey CASCADE;

    ALTER TABLE user_last_active
      ADD CONSTRAINT user_last_active_pkey 
        PRIMARY KEY (app_id, user_id);

    ALTER TABLE user_last_active
      DROP CONSTRAINT IF EXISTS user_last_active_app_id_fkey;

    ALTER TABLE user_last_active
      ADD CONSTRAINT user_last_active_app_id_fkey 
        FOREIGN KEY (app_id)
        REFERENCES apps (app_id) ON DELETE CASCADE;

    CREATE INDEX IF NOT EXISTS user_last_active_app_id_index ON user_last_active (app_id);

    ```

    </details>

    <details>

    <summary>If using MySQL</summary>

   #### Run the following SQL script

    ```sql
    -- helper stored procedures
    DELIMITER //

    CREATE PROCEDURE st_drop_all_fkeys()
    BEGIN
      DECLARE done INT DEFAULT FALSE;
      DECLARE dropCommand VARCHAR(255);
      DECLARE dropCur CURSOR for 
              SELECT concat('ALTER TABLE ', table_schema,'.',table_name,' DROP FOREIGN KEY ', constraint_name, ';') 
              FROM information_schema.table_constraints
              WHERE constraint_type='FOREIGN KEY' 
                  AND table_schema = DATABASE()
                  AND table_name in (
                    'all_auth_recipe_users',
                    'dashboard_user_sessions',
                    'dashboard_users',
                    'emailpassword_pswd_reset_tokens',
                    'emailpassword_users',
                    'emailverification_tokens',
                    'emailverification_verified_emails',
                    'jwt_signing_keys',
                    'key_value',
                    'passwordless_codes',
                    'passwordless_devices',
                    'passwordless_users',
                    'role_permissions',
                    'roles',
                    'session_access_token_signing_keys',
                    'session_info',
                    'thirdparty_users',
                    'totp_used_codes',
                    'totp_user_devices',
                    'totp_users',
                    'user_last_active',
                    'user_metadata',
                    'user_roles',
                    'userid_mapping'
                  );

      DECLARE CONTINUE handler for NOT found SET done = true;
        OPEN dropCur;

        read_loop: LOOP
            FETCH dropCur INTO dropCommand;
            IF done THEN
                leave read_loop;
            END IF;

            SET @sdropCommand = dropCommand;

            PREPARE dropClientUpdateKeyStmt FROM @sdropCommand;

            EXECUTE dropClientUpdateKeyStmt;

            DEALLOCATE prepare dropClientUpdateKeyStmt;
        END LOOP;

        CLOSE dropCur;
    END //

    --

    CREATE PROCEDURE st_drop_all_pkeys()
    BEGIN
      DECLARE done INT DEFAULT FALSE;
      DECLARE dropCommand VARCHAR(255);
      DECLARE dropCur CURSOR for 
              SELECT concat('ALTER TABLE ', table_schema,'.',table_name,' DROP PRIMARY KEY ', ';') 
              FROM information_schema.table_constraints
              WHERE constraint_type='PRIMARY KEY' 
                  AND table_schema = DATABASE()
                  AND table_name in (
                    'all_auth_recipe_users',
                    'dashboard_user_sessions',
                    'dashboard_users',
                    'emailpassword_pswd_reset_tokens',
                    'emailpassword_users',
                    'emailverification_tokens',
                    'emailverification_verified_emails',
                    'jwt_signing_keys',
                    'key_value',
                    'passwordless_codes',
                    'passwordless_devices',
                    'passwordless_users',
                    'role_permissions',
                    'roles',
                    'session_access_token_signing_keys',
                    'session_info',
                    'thirdparty_users',
                    'totp_used_codes',
                    'totp_user_devices',
                    'totp_users',
                    'user_last_active',
                    'user_metadata',
                    'user_roles',
                    'userid_mapping'
                  );

      DECLARE CONTINUE handler for NOT found SET done = true;
        OPEN dropCur;

        read_loop: LOOP
            FETCH dropCur INTO dropCommand;
            IF done THEN
                leave read_loop;
            END IF;

            SET @sdropCommand = dropCommand;

            PREPARE dropClientUpdateKeyStmt FROM @sdropCommand;

            EXECUTE dropClientUpdateKeyStmt;

            DEALLOCATE prepare dropClientUpdateKeyStmt;
        END LOOP;

        CLOSE dropCur;
    END //

    --

    CREATE PROCEDURE st_drop_all_keys()
    BEGIN
      DECLARE done INT DEFAULT FALSE;
      DECLARE dropCommand VARCHAR(255);
      DECLARE dropCur CURSOR for 
              SELECT concat('ALTER TABLE ', table_schema,'.',table_name,' DROP INDEX ', constraint_name, ';') 
              FROM information_schema.table_constraints
              WHERE constraint_type='UNIQUE' 
                  AND table_schema = DATABASE()
                  AND table_name in (
                    'all_auth_recipe_users',
                    'dashboard_user_sessions',
                    'dashboard_users',
                    'emailpassword_pswd_reset_tokens',
                    'emailpassword_users',
                    'emailverification_tokens',
                    'emailverification_verified_emails',
                    'jwt_signing_keys',
                    'key_value',
                    'passwordless_codes',
                    'passwordless_devices',
                    'passwordless_users',
                    'role_permissions',
                    'roles',
                    'session_access_token_signing_keys',
                    'session_info',
                    'thirdparty_users',
                    'totp_used_codes',
                    'totp_user_devices',
                    'totp_users',
                    'user_last_active',
                    'user_metadata',
                    'user_roles',
                    'userid_mapping'
                  );

      DECLARE CONTINUE handler for NOT found SET done = true;
        OPEN dropCur;

        read_loop: LOOP
            FETCH dropCur INTO dropCommand;
            IF done THEN
                leave read_loop;
            END IF;

            SET @sdropCommand = dropCommand;

            PREPARE dropClientUpdateKeyStmt FROM @sdropCommand;

            EXECUTE dropClientUpdateKeyStmt;

            DEALLOCATE prepare dropClientUpdateKeyStmt;
        END LOOP;

        CLOSE dropCur;
    END //

    --

    CREATE PROCEDURE st_drop_all_indexes()
    BEGIN
      DECLARE done INT DEFAULT FALSE;
      DECLARE dropCommand VARCHAR(255);
      DECLARE dropCur CURSOR for 
              SELECT DISTINCT concat('ALTER TABLE ', table_schema, '.', table_name, ' DROP INDEX ', index_name, ';')
              FROM information_schema.statistics
              WHERE NON_UNIQUE = 1 
                AND table_schema = database()
                AND table_name in (
                  'all_auth_recipe_users',
                  'dashboard_user_sessions',
                  'dashboard_users',
                  'emailpassword_pswd_reset_tokens',
                  'emailpassword_users',
                  'emailverification_tokens',
                  'emailverification_verified_emails',
                  'jwt_signing_keys',
                  'key_value',
                  'passwordless_codes',
                  'passwordless_devices',
                  'passwordless_users',
                  'role_permissions',
                  'roles',
                  'session_access_token_signing_keys',
                  'session_info',
                  'thirdparty_users',
                  'totp_used_codes',
                  'totp_user_devices',
                  'totp_users',
                  'user_last_active',
                  'user_metadata',
                  'user_roles',
                  'userid_mapping'
                );

      DECLARE CONTINUE handler for NOT found SET done = true;
        OPEN dropCur;

        read_loop: LOOP
            FETCH dropCur INTO dropCommand;
            IF done THEN
                leave read_loop;
            END IF;

            SET @sdropCommand = dropCommand;

            PREPARE dropClientUpdateKeyStmt FROM @sdropCommand;

            EXECUTE dropClientUpdateKeyStmt;

            DEALLOCATE prepare dropClientUpdateKeyStmt;
        END LOOP;

        CLOSE dropCur;
    END //

    --

    CREATE PROCEDURE st_add_column_if_not_exists(
    IN p_table_name varchar(50), 
    IN p_column_name varchar(50),
    IN p_column_type varchar(50),
    IN p_additional varchar(100),
    OUT p_status_message varchar(100))
        READS SQL DATA
    BEGIN
        DECLARE v_count INT;
        
        # Check wether column exist or not
        SELECT count(*) INTO v_count
        FROM information_schema.columns
        WHERE table_schema = database()
            AND table_name   = p_table_name
            AND column_name  = p_column_name;
            
        IF v_count > 0 THEN
          # Return column already exists message
          SELECT 'Column already Exists' INTO p_status_message;
        ELSE
            # Add Column and return success message
          set @ddl_addcolumn=CONCAT('ALTER TABLE ',database(),'.',p_table_name,
          ' ADD COLUMN ',p_column_name,' ',p_column_type,' ',p_additional);
        prepare add_column_sql from @ddl_addcolumn;
        execute add_column_sql;
          SELECT 'Column Successfully  Created!' INTO p_status_message;
        END IF;
    END //

    DELIMITER ;
    -- Drop constraints and indexes

    CALL st_drop_all_fkeys();
    CALL st_drop_all_keys();
    CALL st_drop_all_pkeys();
    CALL st_drop_all_indexes(); 

    -- General Tables

    CREATE TABLE IF NOT EXISTS apps  (
      app_id VARCHAR(64) NOT NULL DEFAULT 'public',
      created_at_time BIGINT UNSIGNED
    );

    ALTER TABLE apps
      ADD PRIMARY KEY(app_id);

    INSERT IGNORE INTO apps (app_id, created_at_time) 
      VALUES ('public', 0);

    --

    CREATE TABLE IF NOT EXISTS tenants (
      app_id VARCHAR(64) NOT NULL DEFAULT 'public',
      tenant_id VARCHAR(64) NOT NULL DEFAULT 'public',
      created_at_time BIGINT UNSIGNED
    );

    ALTER TABLE tenants
      ADD PRIMARY KEY(app_id, tenant_id);

    ALTER TABLE tenants
      ADD FOREIGN KEY (app_id)
        REFERENCES apps (app_id) ON DELETE CASCADE;

    INSERT IGNORE INTO tenants (app_id, tenant_id, created_at_time) 
      VALUES ('public', 'public', 0);

    --

    CALL st_add_column_if_not_exists('key_value', 'app_id', 'VARCHAR(64)', 'NOT NULL DEFAULT \'public\'', @status_message);
    CALL st_add_column_if_not_exists('key_value', 'tenant_id', 'VARCHAR(64)', 'NOT NULL DEFAULT \'public\'', @status_message);

    ALTER TABLE key_value
      ADD PRIMARY KEY (app_id, tenant_id, name);

    ALTER TABLE key_value
      ADD FOREIGN KEY (app_id, tenant_id)
        REFERENCES tenants (app_id, tenant_id) ON DELETE CASCADE;

    --

    CREATE TABLE IF NOT EXISTS app_id_to_user_id (
      app_id VARCHAR(64) NOT NULL DEFAULT 'public',
      user_id CHAR(36) NOT NULL,
      recipe_id VARCHAR(128) NOT NULL
    );

    ALTER TABLE app_id_to_user_id
      ADD PRIMARY KEY (app_id, user_id);

    ALTER TABLE app_id_to_user_id
      ADD FOREIGN KEY (app_id)
        REFERENCES apps (app_id) ON DELETE CASCADE;

    INSERT IGNORE INTO app_id_to_user_id (user_id, recipe_id) 
      SELECT user_id, recipe_id
      FROM all_auth_recipe_users;

    --

    CALL st_add_column_if_not_exists('all_auth_recipe_users', 'app_id', 'VARCHAR(64)', 'NOT NULL DEFAULT \'public\'', @status_message);
    CALL st_add_column_if_not_exists('all_auth_recipe_users', 'tenant_id', 'VARCHAR(64)', 'NOT NULL DEFAULT \'public\'', @status_message);

    ALTER TABLE all_auth_recipe_users
      ADD PRIMARY KEY (app_id, tenant_id, user_id);

    ALTER TABLE all_auth_recipe_users
      ADD FOREIGN KEY (app_id, tenant_id)
        REFERENCES tenants (app_id, tenant_id) ON DELETE CASCADE;

    ALTER TABLE all_auth_recipe_users
      ADD FOREIGN KEY (app_id, user_id)
        REFERENCES app_id_to_user_id (app_id, user_id) ON DELETE CASCADE;

    CREATE INDEX all_auth_recipe_users_pagination_index ON all_auth_recipe_users (time_joined DESC, user_id DESC, tenant_id DESC, app_id DESC);

    -- Multitenancy

    CREATE TABLE IF NOT EXISTS tenant_configs (
      connection_uri_domain VARCHAR(256) DEFAULT '',
      app_id VARCHAR(64) DEFAULT 'public',
      tenant_id VARCHAR(64) DEFAULT 'public',
      core_config TEXT,
      email_password_enabled BOOLEAN,
      passwordless_enabled BOOLEAN,
      third_party_enabled BOOLEAN
    );

    ALTER TABLE tenant_configs
      ADD PRIMARY KEY (connection_uri_domain, app_id, tenant_id);

    --

    CREATE TABLE IF NOT EXISTS tenant_thirdparty_providers (
      connection_uri_domain VARCHAR(256) DEFAULT '',
      app_id VARCHAR(64) DEFAULT 'public',
      tenant_id VARCHAR(64) DEFAULT 'public',
      third_party_id VARCHAR(28) NOT NULL,
      name VARCHAR(64),
      authorization_endpoint TEXT,
      authorization_endpoint_query_params TEXT,
      token_endpoint TEXT,
      token_endpoint_body_params TEXT,
      user_info_endpoint TEXT,
      user_info_endpoint_query_params TEXT,
      user_info_endpoint_headers TEXT,
      jwks_uri TEXT,
      oidc_discovery_endpoint TEXT,
      require_email BOOLEAN,
      user_info_map_from_id_token_payload_user_id VARCHAR(64),
      user_info_map_from_id_token_payload_email VARCHAR(64),
      user_info_map_from_id_token_payload_email_verified VARCHAR(64),
      user_info_map_from_user_info_endpoint_user_id VARCHAR(64),
      user_info_map_from_user_info_endpoint_email VARCHAR(64),
      user_info_map_from_user_info_endpoint_email_verified VARCHAR(64)
    );

    ALTER TABLE tenant_thirdparty_providers
      ADD PRIMARY KEY (connection_uri_domain, app_id, tenant_id, third_party_id);

    ALTER TABLE tenant_thirdparty_providers
      ADD FOREIGN KEY (connection_uri_domain, app_id, tenant_id)
        REFERENCES tenant_configs (connection_uri_domain, app_id, tenant_id) ON DELETE CASCADE;

    --

    CREATE TABLE IF NOT EXISTS tenant_thirdparty_provider_clients (
      connection_uri_domain VARCHAR(256) DEFAULT '',
      app_id VARCHAR(64) DEFAULT 'public',
      tenant_id VARCHAR(64) DEFAULT 'public',
      third_party_id VARCHAR(28) NOT NULL,
      client_type VARCHAR(64) NOT NULL DEFAULT '',
      client_id VARCHAR(256) NOT NULL,
      client_secret TEXT,
      scope TEXT,
      force_pkce BOOLEAN,
      additional_config TEXT
    );

    ALTER TABLE tenant_thirdparty_provider_clients
      ADD PRIMARY KEY (connection_uri_domain, app_id, tenant_id, third_party_id, client_type);

    ALTER TABLE tenant_thirdparty_provider_clients
      ADD FOREIGN KEY (connection_uri_domain, app_id, tenant_id, third_party_id)
        REFERENCES tenant_thirdparty_providers (connection_uri_domain, app_id, tenant_id, third_party_id) ON DELETE CASCADE;


    -- Session

    CALL st_add_column_if_not_exists('session_info', 'app_id', 'VARCHAR(64)', 'NOT NULL DEFAULT \'public\'', @status_message);
    CALL st_add_column_if_not_exists('session_info', 'tenant_id', 'VARCHAR(64)', 'NOT NULL DEFAULT \'public\'', @status_message);

    ALTER TABLE session_info
      ADD PRIMARY KEY (app_id, tenant_id, session_handle);

    ALTER TABLE session_info
      ADD FOREIGN KEY (app_id, tenant_id)
        REFERENCES tenants (app_id, tenant_id) ON DELETE CASCADE;

    CREATE INDEX session_expiry_index ON session_info (expires_at);

    --

    CALL st_add_column_if_not_exists('session_access_token_signing_keys', 'app_id', 'VARCHAR(64)', 'NOT NULL DEFAULT \'public\'', @status_message);

    ALTER TABLE session_access_token_signing_keys
      ADD PRIMARY KEY (app_id, created_at_time);

    ALTER TABLE session_access_token_signing_keys
      ADD FOREIGN KEY (app_id)
        REFERENCES apps (app_id) ON DELETE CASCADE;

    -- JWT

    CALL st_add_column_if_not_exists('jwt_signing_keys', 'app_id', 'VARCHAR(64)', 'NOT NULL DEFAULT \'public\'', @status_message);

    ALTER TABLE jwt_signing_keys
      ADD PRIMARY KEY (app_id, key_id);

    ALTER TABLE jwt_signing_keys
      ADD FOREIGN KEY (app_id)
        REFERENCES apps (app_id) ON DELETE CASCADE;

    -- EmailVerification

    CALL st_add_column_if_not_exists('emailverification_verified_emails', 'app_id', 'VARCHAR(64)', 'NOT NULL DEFAULT \'public\'', @status_message);

    ALTER TABLE emailverification_verified_emails
      ADD PRIMARY KEY (app_id, user_id, email);

    ALTER TABLE emailverification_verified_emails
      ADD FOREIGN KEY (app_id)
        REFERENCES apps (app_id) ON DELETE CASCADE;

    --

    CALL st_add_column_if_not_exists('emailverification_tokens', 'app_id', 'VARCHAR(64)', 'NOT NULL DEFAULT \'public\'', @status_message);
    CALL st_add_column_if_not_exists('emailverification_tokens', 'tenant_id', 'VARCHAR(64)', 'NOT NULL DEFAULT \'public\'', @status_message);

    ALTER TABLE emailverification_tokens
      ADD PRIMARY KEY (app_id, tenant_id, user_id, email, token);

    ALTER TABLE emailverification_tokens
      ADD FOREIGN KEY (app_id, tenant_id)
        REFERENCES tenants (app_id, tenant_id) ON DELETE CASCADE;

    ALTER TABLE emailverification_tokens
      ADD CONSTRAINT token UNIQUE (token);

    CREATE INDEX emailverification_tokens_index ON emailverification_tokens(token_expiry);

    -- EmailPassword

    CALL st_add_column_if_not_exists('emailpassword_users', 'app_id', 'VARCHAR(64)', 'NOT NULL DEFAULT \'public\'', @status_message);

    ALTER TABLE emailpassword_users
      ADD PRIMARY KEY (app_id, user_id);

    ALTER TABLE emailpassword_users
      ADD FOREIGN KEY (app_id, user_id)
        REFERENCES app_id_to_user_id (app_id, user_id) ON DELETE CASCADE;

    -- --

    CREATE TABLE IF NOT EXISTS emailpassword_user_to_tenant (
      app_id VARCHAR(64) DEFAULT 'public',
      tenant_id VARCHAR(64) DEFAULT 'public',
      user_id CHAR(36) NOT NULL,
      email VARCHAR(256) NOT NULL
    );

    ALTER TABLE emailpassword_user_to_tenant
      ADD PRIMARY KEY (app_id, tenant_id, user_id);

    ALTER TABLE emailpassword_user_to_tenant
      ADD CONSTRAINT email UNIQUE (app_id, tenant_id, email);

    ALTER TABLE emailpassword_user_to_tenant
      ADD CONSTRAINT FOREIGN KEY (app_id, tenant_id, user_id)
        REFERENCES all_auth_recipe_users (app_id, tenant_id, user_id) ON DELETE CASCADE;

    INSERT IGNORE INTO emailpassword_user_to_tenant (user_id, email)
      SELECT user_id, email FROM emailpassword_users;

    --

    CALL st_add_column_if_not_exists('emailpassword_pswd_reset_tokens', 'app_id', 'VARCHAR(64)', 'NOT NULL DEFAULT \'public\'', @status_message);

    ALTER TABLE emailpassword_pswd_reset_tokens
      ADD PRIMARY KEY (app_id, user_id, token);

    ALTER TABLE emailpassword_pswd_reset_tokens
      ADD FOREIGN KEY (app_id, user_id)
        REFERENCES emailpassword_users (app_id, user_id) ON DELETE CASCADE;

    ALTER TABLE emailpassword_pswd_reset_tokens
      ADD CONSTRAINT token UNIQUE (token);

    CREATE INDEX emailpassword_password_reset_token_expiry_index ON emailpassword_pswd_reset_tokens (token_expiry);

    -- Passwordless

    CALL st_add_column_if_not_exists('passwordless_users', 'app_id', 'VARCHAR(64)', 'NOT NULL DEFAULT \'public\'', @status_message);

    ALTER TABLE passwordless_users
      ADD PRIMARY KEY (app_id, user_id);

    ALTER TABLE passwordless_users
      ADD FOREIGN KEY (app_id, user_id)
        REFERENCES app_id_to_user_id (app_id, user_id) ON DELETE CASCADE;

    --

    CREATE TABLE IF NOT EXISTS passwordless_user_to_tenant (
      app_id VARCHAR(64) DEFAULT 'public',
      tenant_id VARCHAR(64) DEFAULT 'public',
      user_id CHAR(36) NOT NULL,
      email VARCHAR(256),
      phone_number VARCHAR(256)
    );

    ALTER TABLE passwordless_user_to_tenant
      ADD PRIMARY KEY (app_id, tenant_id, user_id);

    ALTER TABLE passwordless_user_to_tenant
      ADD CONSTRAINT email UNIQUE (app_id, tenant_id, email);

    ALTER TABLE passwordless_user_to_tenant
      ADD CONSTRAINT phone_number UNIQUE (app_id, tenant_id, phone_number);

    ALTER TABLE passwordless_user_to_tenant
      ADD FOREIGN KEY (app_id, tenant_id, user_id)
        REFERENCES all_auth_recipe_users (app_id, tenant_id, user_id) ON DELETE CASCADE;

    INSERT IGNORE INTO passwordless_user_to_tenant (user_id, email, phone_number)
      SELECT user_id, email, phone_number FROM passwordless_users;

    --

    CALL st_add_column_if_not_exists('passwordless_devices', 'app_id', 'VARCHAR(64)', 'NOT NULL DEFAULT \'public\'', @status_message);
    CALL st_add_column_if_not_exists('passwordless_devices', 'tenant_id', 'VARCHAR(64)', 'NOT NULL DEFAULT \'public\'', @status_message);

    ALTER TABLE passwordless_devices
      ADD PRIMARY KEY (app_id, tenant_id, device_id_hash);

    ALTER TABLE passwordless_devices
      ADD FOREIGN KEY (app_id, tenant_id)
        REFERENCES tenants (app_id, tenant_id) ON DELETE CASCADE;

    CREATE INDEX passwordless_devices_email_index ON passwordless_devices (app_id, tenant_id, email);

    CREATE INDEX passwordless_devices_phone_number_index ON passwordless_devices (app_id, tenant_id, phone_number);

    --

    CALL st_add_column_if_not_exists('passwordless_codes', 'app_id', 'VARCHAR(64)', 'NOT NULL DEFAULT \'public\'', @status_message);
    CALL st_add_column_if_not_exists('passwordless_codes', 'tenant_id', 'VARCHAR(64)', 'NOT NULL DEFAULT \'public\'', @status_message);

    ALTER TABLE passwordless_codes
      ADD PRIMARY KEY (app_id, tenant_id, code_id);

    ALTER TABLE passwordless_codes
      ADD FOREIGN KEY (app_id, tenant_id, device_id_hash)
        REFERENCES passwordless_devices (app_id, tenant_id, device_id_hash) ON DELETE CASCADE;

    ALTER TABLE passwordless_codes
      ADD CONSTRAINT link_code_hash
        UNIQUE (app_id, tenant_id, link_code_hash);

    CREATE INDEX passwordless_codes_created_at_index ON passwordless_codes (app_id, tenant_id, created_at);

    -- ThirdParty

    CALL st_add_column_if_not_exists('thirdparty_users', 'app_id', 'VARCHAR(64)', 'NOT NULL DEFAULT \'public\'', @status_message);

    ALTER TABLE thirdparty_users
      ADD PRIMARY KEY (app_id, user_id);

    ALTER TABLE thirdparty_users
      ADD FOREIGN KEY (app_id, user_id)
        REFERENCES app_id_to_user_id (app_id, user_id) ON DELETE CASCADE;

    CREATE INDEX thirdparty_users_thirdparty_user_id_index ON thirdparty_users (app_id, third_party_id, third_party_user_id);

    CREATE INDEX thirdparty_users_email_index ON thirdparty_users (app_id, email);

    --

    CREATE TABLE IF NOT EXISTS thirdparty_user_to_tenant (
      app_id VARCHAR(64) DEFAULT 'public',
      tenant_id VARCHAR(64) DEFAULT 'public',
      user_id CHAR(36) NOT NULL,
      third_party_id VARCHAR(28) NOT NULL,
      third_party_user_id VARCHAR(256) NOT NULL
    );

    ALTER TABLE thirdparty_user_to_tenant
      ADD PRIMARY KEY (app_id, tenant_id, user_id);

    ALTER TABLE thirdparty_user_to_tenant
      ADD CONSTRAINT third_party_user_id
        UNIQUE (app_id, tenant_id, third_party_id, third_party_user_id);

    ALTER TABLE thirdparty_user_to_tenant
      ADD FOREIGN KEY (app_id, tenant_id, user_id)
        REFERENCES all_auth_recipe_users (app_id, tenant_id, user_id) ON DELETE CASCADE;

    INSERT IGNORE INTO thirdparty_user_to_tenant (user_id, third_party_id, third_party_user_id)
      SELECT user_id, third_party_id, third_party_user_id FROM thirdparty_users;

    -- UserIdMapping

    CALL st_add_column_if_not_exists('userid_mapping', 'app_id', 'VARCHAR(64)', 'NOT NULL DEFAULT \'public\'', @status_message);

    ALTER TABLE userid_mapping
      ADD PRIMARY KEY (app_id, supertokens_user_id, external_user_id);

    ALTER TABLE userid_mapping
      ADD CONSTRAINT supertokens_user_id
        UNIQUE (app_id, supertokens_user_id);

    ALTER TABLE userid_mapping
      ADD CONSTRAINT external_user_id
        UNIQUE (app_id, external_user_id);

    ALTER TABLE userid_mapping
      ADD FOREIGN KEY (app_id, supertokens_user_id)
        REFERENCES app_id_to_user_id (app_id, user_id) ON DELETE CASCADE;

    -- UserRoles

    CALL st_add_column_if_not_exists('roles', 'app_id', 'VARCHAR(64)', 'NOT NULL DEFAULT \'public\'', @status_message);

    ALTER TABLE roles
      ADD PRIMARY KEY (app_id, role);

    ALTER TABLE roles
      ADD FOREIGN KEY (app_id)
        REFERENCES apps (app_id) ON DELETE CASCADE;

    --

    CALL st_add_column_if_not_exists('role_permissions', 'app_id', 'VARCHAR(64)', 'NOT NULL DEFAULT \'public\'', @status_message);

    ALTER TABLE role_permissions
      ADD PRIMARY KEY (app_id, role, permission);

    ALTER TABLE role_permissions
      ADD FOREIGN KEY (app_id, role)
        REFERENCES roles (app_id, role) ON DELETE CASCADE;

    CREATE INDEX role_permissions_permission_index ON role_permissions (app_id, permission);

    --

    CALL st_add_column_if_not_exists('user_roles', 'app_id', 'VARCHAR(64)', 'NOT NULL DEFAULT \'public\'', @status_message);
    CALL st_add_column_if_not_exists('user_roles', 'tenant_id', 'VARCHAR(64)', 'NOT NULL DEFAULT \'public\'', @status_message);

    ALTER TABLE user_roles
      ADD PRIMARY KEY (app_id, tenant_id, user_id, role);

    ALTER TABLE user_roles
      ADD FOREIGN KEY (app_id, role)
        REFERENCES roles (app_id, role) ON DELETE CASCADE;

    ALTER TABLE user_roles
      ADD FOREIGN KEY (app_id, tenant_id)
        REFERENCES tenants (app_id, tenant_id) ON DELETE CASCADE;

    CREATE INDEX user_roles_role_index ON user_roles (app_id, tenant_id, role);

    -- UserMetadata

    CALL st_add_column_if_not_exists('user_metadata', 'app_id', 'VARCHAR(64)', 'NOT NULL DEFAULT \'public\'', @status_message);

    ALTER TABLE user_metadata
      ADD PRIMARY KEY (app_id, user_id);

    ALTER TABLE user_metadata
      ADD FOREIGN KEY (app_id)
        REFERENCES apps (app_id) ON DELETE CASCADE;

    -- Dashboard

    CALL st_add_column_if_not_exists('dashboard_users', 'app_id', 'VARCHAR(64)', 'NOT NULL DEFAULT \'public\'', @status_message);

    ALTER TABLE dashboard_users
      ADD PRIMARY KEY (app_id, user_id);

    ALTER TABLE dashboard_users
      ADD CONSTRAINT email
        UNIQUE (app_id, email);

    ALTER TABLE dashboard_users
      ADD FOREIGN KEY (app_id)
        REFERENCES apps (app_id) ON DELETE CASCADE;

    --

    CALL st_add_column_if_not_exists('dashboard_user_sessions', 'app_id', 'VARCHAR(64)', 'NOT NULL DEFAULT \'public\'', @status_message);

    ALTER TABLE dashboard_user_sessions
      ADD PRIMARY KEY (app_id, session_id);

    ALTER TABLE dashboard_user_sessions
      ADD FOREIGN KEY (app_id, user_id)
        REFERENCES dashboard_users (app_id, user_id) ON DELETE CASCADE;

    CREATE INDEX dashboard_user_sessions_expiry_index ON dashboard_user_sessions (expiry);

    -- TOTP

    CALL st_add_column_if_not_exists('totp_users', 'app_id', 'VARCHAR(64)', 'NOT NULL DEFAULT \'public\'', @status_message);

    ALTER TABLE totp_users
      ADD PRIMARY KEY (app_id, user_id);

    ALTER TABLE totp_users
      ADD FOREIGN KEY (app_id)
        REFERENCES apps (app_id) ON DELETE CASCADE;

    --

    CALL st_add_column_if_not_exists('totp_user_devices', 'app_id', 'VARCHAR(64)', 'NOT NULL DEFAULT \'public\'', @status_message);

    ALTER TABLE totp_user_devices
      ADD PRIMARY KEY (app_id, user_id, device_name);

    ALTER TABLE totp_user_devices
      ADD FOREIGN KEY (app_id, user_id)
        REFERENCES totp_users (app_id, user_id) ON DELETE CASCADE;

    --

    CALL st_add_column_if_not_exists('totp_used_codes', 'app_id', 'VARCHAR(64)', 'NOT NULL DEFAULT \'public\'', @status_message);
    CALL st_add_column_if_not_exists('totp_used_codes', 'tenant_id', 'VARCHAR(64)', 'NOT NULL DEFAULT \'public\'', @status_message);

    ALTER TABLE totp_used_codes
      ADD PRIMARY KEY (app_id, tenant_id, user_id, created_time_ms);

    ALTER TABLE totp_used_codes
      ADD FOREIGN KEY (app_id, user_id)
        REFERENCES totp_users (app_id, user_id) ON DELETE CASCADE;

    ALTER TABLE totp_used_codes
      ADD FOREIGN KEY (app_id, tenant_id)
        REFERENCES tenants (app_id, tenant_id) ON DELETE CASCADE;

    CREATE INDEX totp_used_codes_expiry_time_ms_index ON totp_used_codes (app_id, tenant_id, expiry_time_ms);

    -- ActiveUsers

    CALL st_add_column_if_not_exists('user_last_active', 'app_id', 'VARCHAR(64)', 'NOT NULL DEFAULT \'public\'', @status_message);

    ALTER TABLE user_last_active
      ADD PRIMARY KEY (app_id, user_id);

    ALTER TABLE user_last_active
      ADD FOREIGN KEY (app_id)
        REFERENCES apps (app_id) ON DELETE CASCADE;

    -- Drop procedures

    DROP PROCEDURE st_drop_all_fkeys;

    DROP PROCEDURE st_drop_all_keys;

    DROP PROCEDURE st_drop_all_pkeys;

    DROP PROCEDURE st_drop_all_indexes;

    DROP PROCEDURE st_add_column_if_not_exists;
    ```

    </details>

4. Start the new instance(s) of the core (version 6.0.0)

## [5.0.0] - 2023-04-05

### Changes

- Updated the `java-jwt` dependency version
- Increases free Dashboard user count to 3

### Fixes

- Fixed creating JWTs using MongoDB if a key already exists

### Breaking changes

- Using an internal `SemVer` class to handle version numbers. This will make handling CDI version ranges easier.
- Support for CDI version `2.21`
    - Removed POST `/recipe/handshake`
    - Added `useDynamicSigningKey` into `createNewSession` (POST `/recipe/session`), replacing
      `access_token_signing_key_dynamic` used in CDI<=2.18
    - Added `useStaticSigningKey` into `createSignedJWT` (POST `/recipe/jwt`)
    - Added `checkDatabase` into `verifySession` (POST `/recipe/session/verify`), replacing
      `access_token_blacklisting` used in CDI<=2.18
    - Removed `idRefreshToken`, `jwtSigningPublicKey`, `jwtSigningPublicKeyExpiryTime` and `jwtSigningPublicKeyList`
      from responses
    - Deprecated GET `/recipe/jwt/jwks`
    - Added GET `/.well-known/jwks.json`: a standard jwks
- Added new access token version
    - Uses standard prop names (i.e.: `sub` instead of `userId`)
    - Contains the id of the signing key in the header (as `kid`)
    - Stores the user payload merged into the root level, instead of the `userData` prop
- Session handling function now throw if the user payload contains protected props (`sub`, `iat`, `exp`,
  `sessionHandle`, `refreshTokenHash1`, `parentRefreshTokenHash1`, `antiCsrfToken`)
    - A related exception type was added as `AccessTokenPayloadError`
- Refactored the handling of signing keys
- `createNewSession` now takes a `useStaticKey` parameter instead of depending on the
  `access_token_signing_key_dynamic` config value
- `createJWTToken` now supports signing by a dynamic key
- `getSession` now takes a `checkDatabase` parameter instead of using the `access_token_blacklisting` config value
- Updated plugin interface version to 2.21

### Configuration Changes

- `access_token_signing_key_dynamic` is now deprecated, only used for requests with CDI<=2.18
- `access_token_blacklisting` is now deprecated, only used for requests with CDI<=2.18
- Renamed `access_token_signing_key_update_interval` to `access_token_dynamic_signing_key_update_interval`

### Database Changes

- Added new `useStaticKey` field into session info
- Manual migration is also required if `access_token_signing_key_dynamic` was set to false

#### Migration steps for SQL

- If using `access_token_signing_key_dynamic` false:
    ```sql
    ALTER TABLE session_info ADD COLUMN use_static_key BOOLEAN NOT NULL DEFAULT(true);
    ALTER TABLE session_info ALTER COLUMN use_static_key DROP DEFAULT;
    ```
    ```sql
    INSERT INTO jwt_signing_keys(key_id, key_string, algorithm, created_at)
      select CONCAT('s-', created_at_time) as key_id, value as key_string, 'RS256' as algorithm, created_at_time as created_at
      from session_access_token_signing_keys;
    ```
- If using `access_token_signing_key_dynamic` true or not set:
    - ```sql
  ALTER TABLE session_info ADD COLUMN use_static_key BOOLEAN NOT NULL DEFAULT(false);
  ALTER TABLE session_info ALTER COLUMN use_static_key DROP DEFAULT;
    ```

#### Migration steps for MongoDB

- If using `access_token_signing_key_dynamic` false:
    ```
    db.session_info.update({},
      {
        "$set": {
          "use_static_key": true
        }
      });
    ```
    ```
    db.key_value.aggregate([
      {
        "$match": {
          _id: "access_token_signing_key_list"
        }
      },
      {
        $unwind: "$keys"
      },
      {
        $addFields: {
          _id: {
            "$concat": [
              "s-",
              {
                $convert: {
                  input: "$keys.created_at_time",
                  to: "string"
                }
              }
            ]
          },
          "key_string": "$keys.value",
          "algorithm": "RS256",
          "created_at": "$keys.created_at_time",
        }
      },
      {
        "$project": {
          "keys": 0,
          
        }
      },
      {
        "$merge": {
          "into": "jwt_signing_keys",
          
        }
      }
  ]);
    ```

- If using `access_token_signing_key_dynamic` true or not set:
    ```
    db.session_info.update({},
      {
        "$set": {
          "use_static_key": false
        }
      });
    ```

## [4.6.0] - 2023-03-30

- Add Optional Search Tags to Pagination API to enable dashboard search

### New APIs:

- `GET /user/search/tags` retrieves the available search tags

## [4.5.0] - 2023-03-27

- Add TOTP recipe

### Database changes:

- Add new tables for TOTP recipe:
    - `totp_users` that stores the users that have enabled TOTP
    - `totp_user_devices` that stores devices (each device has its own secret) for each user
    - `totp_used_codes` that stores used codes for each user. This is to implement rate limiting and prevent replay
      attacks.
    - `user_last_active` that stores the last active time for each user.

### New APIs:

- `GET /users/count/active` to fetch the number of active users after the given timestamp.
- `POST /recipe/totp/device` to create a new device as well as the user if it doesn't exist.
- `POST /recipe/totp/device/verify` to verify a device. This is to ensure that the user has access to the device.
- `POST /recipe/totp/verify` to verify a code and continue the login flow.
- `PUT /recipe/totp/device` to update the name of a device. Name is just a string that the user can set to identify the
  device.
- `GET /recipe/totp/device/list` to get all devices for a user.
- `POST /recipe/totp/device/remove` to remove a device. If the user has no more devices, the user is also removed.

## [4.4.2] - 2023-03-16

- Adds null check in email normalisation to fix: https://github.com/supertokens/supertokens-node/issues/514

## [4.4.1] - 2023-03-09

- Normalises email in all APIs in which email was not being
  normalised: https://github.com/supertokens/supertokens-core/issues/577

## [4.4.0] - 2023-02-21

### Added

- Dashboard Recipe
- Support with CDI version `2.18`

### Database Changes

- Adds `dashboard_users` table
- Adds `dashboard_user_sessions` table

## [4.3.0] - 2023-01-05

- Adds feature flag, ee folder and APIs to add / remove license keys for enterprise features.

## [4.2.1] - 2022-11-24

- Updates the type of `access_token_validity` in the CoreConfig from `int` to `long`

## [4.2.0] - 2022-11-07

- Update dependencies for security updates: https://github.com/supertokens/supertokens-core/issues/525

## [4.1.1] - 2022-10-13

- Updates core routes to now allow for trailing slashes

## [4.1.0] - 2022-09-22

- Adds request IP allow & deny list: https://github.com/supertokens/supertokens-core/issues/511

## [4.0.1] - 2022-09-19

- Fixes bug related to implementationDependencies.json

## [4.0.0] - 2022-09-19

### Added

- EmailPassword User migration API which allows you to import users with their email and password hashes.
- Support to import users with password hashes from Firebase
- Support with CDI version `2.16`
- Hello API on `/` route.

### Database Changes

- Updates the `password_hash` column in the `emailpassword_users` table from `VARCHAR(128)` to `VARCHAR(256)` to support
  more password hash lengths.
- Updates the `third_party_user_id` column in the `thirdparty_users` table from `VARCHAR(128)` to `VARCHAR(256)` to
  resolve https://github.com/supertokens/supertokens-core/issues/306

- For legacy users who are self hosting the SuperTokens core run the following command to update your database with the
  changes:
    - With MySql:
      `ALTER TABLE thirdparty_users MODIFY third_party_user_id VARCHAR(256); ALTER TABLE emailpassword_users MODIFY password_hash VARCHAR(256);`
    - With PostgreSQL:
      `ALTER TABLE thirdparty_users ALTER COLUMN third_party_user_id TYPE VARCHAR(256); ALTER TABLE emailpassword_users ALTER COLUMN password_hash TYPE VARCHAR(256);`

## [3.16.2] - 2022-09-02

### Bug fixes

- Updated java-jwt to handle `null` claims in JWTs

## [3.16.1] - 2022-09-02

### Bug fixes

- Fixed handling of `null` in access token payloads: https://github.com/supertokens/supertokens-core/issues/499

## [3.16.0] - 2022-08-18

- Changes logging level of API start / finished & Cronjob start / finished to be `INFO` level instead of `DEBUG` level.
- Added new config `log_level` to set logging level. Possible values are `DEBUG` | `INFO` | `WARN` | `ERROR` |
  `NONE`. As an example, setting the log level to `WARN` would make the core print out `WARN` and `ERROR` level logs.

## [3.15.1] - 2022-08-10

- Updates UserIdMapping recipe to resolve UserId Mappings for Auth recipes in the core itself

## [3.15.0] - 2022-07-25

- Adds UserIdMapping recipe
- Support for collecting and displaying failing tests

### Database changes

- Adds `userid_mapping` table

## [3.14.0] - 2022-06-07

- Fixes `/recipe/session/user GET` to return only session handles that have not expired.
- Support for new plugin interface version (v2.15)
- Checks for if the session has expired in `updateSession` before calling the update function.

## [3.13.0] - 2022-05-05

- Adds UserRoles recipe
- Fixes base_path config option not being observed when running `supertokens list`
- Adds base_path normalization logic

### Database changes

- Adds `roles`, `role_permissions` and `user_roles` table

## [3.12.1] - 2022-04-02

### Changes

- Changed default `--with_argon2_hashing_pool_size` in `hashingCalibrate` CLI command to 1.

## [3.12.0] - 2022-04-01

- Adds github action for running tests against in memory db.
- Adds github action for checking if "Run tests" action was completed (to run in PRs)
- Fixes how config values are changed during tests.
- Adds 60 mins timeout to github action jobs
- Moves deleting user metadata to happen before deleting the actual user.
- Adds support for argon2 hashing.
- Adds colours to CLI output (in case of errors).

### New config:

- `password_hashing_alg`
- `argon2_iterations`
- `argon2_memory_kb`
- `argon2_parallelism`
- `argon2_hashing_pool_size`
- `bcrypt_log_rounds`

### New CLI command:

- `supertokens hashingCalibrate`: Used to calibrate argon2 and bcrypt passing hashing params.

## [3.11.0] - 2022-03-19

### Changes

- Fixes memory leak during testing.
- Updated plugin interface version
- Adds usermetadata recipe
- Update CONTRIBUTING.md with instructions for gitpod setup

### Database changes

- Added `user_metadata` table

## [3.10.0] - 2022-02-23

- Updated plugin interface version
- Fixed ResultSet instances to avoid Memory Leaks

## [3.9.1] - 2022-02-16

- Fixed https://github.com/supertokens/supertokens-core/issues/373: Catching `StorageTransactionLogicException` in
  transaction helper function for retries

## [3.9.0] - 2022-01-31

### Changes

- Supporting CDI v2.12
- Adding the `userId` to the reponse of `recipe/user/password/reset`
- Adds support for providing base path for all APIs: https://github.com/supertokens/supertokens-node/issues/252
- Add workflow to verify if pr title follows conventional commits

### New config param:

- `base_path` - default is `""` (No base path)

## [3.8.0] - 2022-01-14

### Added

- Added Passwordless recipe ( with unit test coverage )

### Database changes

- Adds new tables for passwordless:
    - `passwordless_users` that stores the users of the passwordless recipe
    - `passwordless_devices` that stores devices/information about passwordless login attempts
    - `passwordless_codes` that stores the codes each device can consume to finish the login process

### Changes

- New recipeId in `/users` response with a corresponding new user type

## [3.7.0] - 2021-12-16

### Added

- Delete user endpoint

## [3.6.1] - 2021-11-15

### Fixes

- Issue with JWT expiry always being lower than expected
- Modulus and exponent for JsonWebKeys are now sent as unsigned when fetching public keys from the /jwt/jwks.json
  endpoint. Both values are url encoded without any padding.

### Changes

- JWT creation logic to add a `iss` claim only if none is provided

## [3.6.0] - 2021-08-26

### Added

- New config values `password_reset_token_lifetime`
  and `email_verification_token_lifetime`: https://github.com/supertokens/supertokens-core/issues/297
- Added support for multiple access token signing keys: https://github.com/supertokens/supertokens-core/issues/305
- Updated CDI version
- Added a table to store access token signing keys into SQL schema, called `session_access_token_signing_keys`
- New JWT recipe to create JWT tokens using SuperTokens
- New table `jwt_signing_keys` added to store keys used by the JWT recipe

## [3.5.3] - 2021-09-20

### Changes

- Explicitly adds UTF-8 compatible conversion when encoding / decoding base64 strings.

## [3.5.2] - 2021-09-01

### Fixes

- Issue with verifying refresh token throwing an unauthorised exception due to a db connection error.
- Sends far ahead jwt signing key expiry time in case updating them is
  disabled: https://github.com/supertokens/supertokens-core/issues/304

### Changes

- Changes JWT signing key update interval to not be limited to 720 hours

## [3.5.1] - 2021-08-25

### Added

- Logs non "OK" status code from APIs for debugging purposes.

### Fixed:

- Always throws unauthorised response if refresh token is not valid - previously it was throwing a 500 error in case it
  was not properly base 64 encoded.

## [3.5.0] - 2021-06-20

### Changed

- Make emailverificaiton tables take a generic userId: https://github.com/supertokens/supertokens-core/issues/258
- Adds new count and pagination APIs: https://github.com/supertokens/supertokens-core/issues/259
- Adds new API to get session data, and deprecates older one to get session and JWT payload separately:
  https://github.com/supertokens/supertokens-core/issues/255
- Removed `isVerified` boolean from thirdparty sign in up API as per CDI spec 2.8, and hence does not do email
  verification in this API either. Also related to https://github.com/supertokens/supertokens-core/issues/295

### Added

- Add `GET /recipe/users/by-email?email=john@example.com` endpoint for ThirdParty recipe to fetch all users with given
  email
- Add new emailverification APIs for remove tokens and unverify email.
- Add `PUT /recipe/user` for emailpassword recipe to change user's password or email.

## [3.4.2] - 2021-06-27

### Fixes

- `NullPointerException` that is thrown in `AccessTokenSigningKey.java` class when the `keyInfo` object is accessed in
  parallel after the signing key has expired: https://github.com/supertokens/supertokens-core/issues/282

## [3.4.1] - 2021-06-18

### Added

- `test_mode` to the options for running the core so that it can be run in test mode whilst being tested by the backend
  SDK.
- Adds `jwtSigningPublicKey` and `jwtSigningPublicKeyExpiryTime` to API response when returning `TRY_REFRESH_TOKEN
  ` from session verify.

## [3.4.0] - 2021-04-22

### Changed

- Uses Open JDK 15.0.1

## [3.3.0] - 2021-02-16

### Changed

- Extracted email verification into its own recipe
- ThirdParty recipe API

## [3.2.0] - 2021-01-26

### Changed

- Normalises email by making it all lower case
- Changes in handshake API
- Changes in config
- Changes in session create, verify and refresh APis

## [3.1.0] - 2021-01-14

### Changed

- Used rowmapper for in memory db
- Adds email verification APIs
- Adds user pagination APIs
- Adds timeJoined to whenever a user object is returned from an API

## [3.0.1] - 2020-10-27

### Changed

- Makes Hello API do a db query as well for better status checking

## [3.0.0] - 2020-10-25

### Changed

- Changes as per CDI 2.4: https://github.com/supertokens/core-driver-interface/issues/1
- In memory db uses the SQL interface
- Emailpassword recipe functions and APIs
- Deprecates the need for a separate SQLite repo (since the in mem one already exists within the core)

## [2.5.2] - 2020-10-25

### Fixed

- Issue #84 - Correct access token signing key expiry not being sent by APIs

## [2.5.1] - 2020-10-08

### Changed

- Fixed issue of docker image hanging when run in foreground

## [2.5.0] - 2020-10-08

### Added

- Updates the access token if blacklisting is switched on and the JWT payload has been changed somehow
- API key support
- JWT Api Key Rotation

### Removed

- Compatibility with the inefficient method for handling refresh tokens.

## [2.4.0] - 2020-09-09

### Added

- CSRF check in refresh API
- set csrf config to `false` by default
- compatibility with CDI 2.3

### Fixed

- When regenerating session, uses old access tokens' parentRefreshTokenHash1 instead of null

### Changed

- Optimises refresh token to not store old tokens in the database
- removes the need for a license key
- removes API Pings

## [2.3.0] - 2020-08-11

### Changed

- Makes default session expiry status code 401
- Makes default refresh API path "/session/refresh"
- Compatibility with CDI 2.2. Makes `cookie_domain` default value to not set, so that it will work with any API
- Makes sameSite = lax by default
- If licenseKey is missing, then dependency jars are downloaded in DEV mode

## [2.2.3] - 2020-08-10

### Changes

- Makes license Apache 2.0

## [2.2.2] - 2020-07-02

### Fixed

- Changes how versioning works to make it per API call.
- Supports CDI 2.1

## [2.2.1] - 2020-05-14

### Fixed

- Forcing of no in memory database flag to start command on Linux fixed

## [2.2.0] - 2020-05-20

### Added

- Uses in memory database in dev mode if database is not configured
- Removes the need to specify dev / production when running the start command

## [2.1.0] - 2020-04-30

### Added

- Compatibility with CDI 2.0
- API versions
- SameSite cookie option
- Updating of JWT payload
- Session expired status code configuration
- Partial lmrt support

## [2.0.0] - 2020-04-07

### Added

- Compatibility with NoSQL databases like MongoDB
- Setting sameSite cookie option. However, this is not usable in this release.

## [1.1.1] - 2020-03-23

### Changed

- Adds #!/bin/bash in scripts

## [1.1.0] - 2020-03-23

### Changed

- Allow for an unlimited number of SuperTokens instances in production mode
- License changes to reflect the above<|MERGE_RESOLUTION|>--- conflicted
+++ resolved
@@ -7,7 +7,6 @@
 
 ## [Unreleased]
 
-<<<<<<< HEAD
 ## [10.1.0]
 
 - Adds Webauthn (Passkeys) support to core
@@ -192,14 +191,13 @@
 CREATE INDEX webauthn_account_recovery_token_expires_at_index ON webauthn_account_recovery_tokens (expires_at DESC);
 CREATE INDEX webauthn_account_recovery_token_email_index ON webauthn_account_recovery_tokens (app_id, tenant_id, email);
 ```
-=======
+
 ## [10.0.3]
 
 - Fixes `StorageTransactionLogicException` in bulk import when not using userRoles and totpDevices in import json.
 - MFA only required in Bulk Import if it's used in input data
 - Fixes issue with reloading all resources when exception occurs while loading a resource, other valid resources were offloaded from the memory. Now we log the exception and continue loading other resources.
 - Adds `USE_STRUCTURED_LOGGING` environment variable to control the logging format.
->>>>>>> b9478945
 
 ## [10.0.2]
 
