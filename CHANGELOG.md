# Changelog

All notable changes to this project will be documented in this file.

The format is based on [Keep a Changelog](https://keepachangelog.com/en/1.0.0/), and this project adheres
to [Semantic Versioning](https://semver.org/spec/v2.0.0.html).

## Unreleased

<<<<<<< HEAD
### Changes

- Added new feature in license key: `OAUTH`
- Adds new core config:
    - `oauth_provider_public_service_url`
    - `oauth_provider_admin_service_url`
    - `oauth_provider_consent_login_base_url`
    - `oauth_provider_url_configured_in_hydra`
- Adds POST `/recipe/oauth/auth` for OAuth2 auth flow support
- Adds POST `/recipe/oauth/clients` for OAuth2 client registration
- Adds GET `/recipe/oauth/clients?clientId=example_id` for loading OAuth2 client
- Adds DELETE `/recipe/oauth/clients` for deleting OAuth2 Clients
- Creates new table `oauth_clients`
- Introduces PATCH capabilities for core (receiving and sending PATCH requests)
- Adds PATCH `/recipe/oauth/clients` for OAuth2 client update

### Migration
TODO: after plugin support

## [9.1.1] -2024-07-24
=======
## [9.2.0] - 2024-08-20

- Adds `SECURITY` feature in `EE_FEATURES`.

## [9.1.2] - 2024-07-24

- Fixes path routing which rejected tenantId stop words even if it was not an exact stop word match. For example, `/hellotenant` is a valid tenantId prefix, however, it was being rejected for the stop word `hello`. - https://github.com/supertokens/supertokens-core/issues/1021
- 500 errors in core returns actual exception, since these APIs are developer facing, it makes easier to debug these errors.

## [9.1.1] - 2024-07-24
>>>>>>> 8912d2b7

### Fixes

- Account linking now properly checks if the login methods of the primary user can be shared with the tenants of the 
  recipe user we are trying to link
- Simplifying email verification token creation

## [9.1.0] - 2024-05-24

### Changes

- Adds support for CDI 3.1 and 5.1
- Adds annotations to properties `CoreConfig` to aid dashboard API.
- Updates `ApiVersionAPI` to optionally accept `websiteDomain` and `apiDomain` for telemetry.
- Adds GET `/recipe/dashboard/tenant/core-config` to fetch the core properties with metadata for dashboard.
- Reports `websiteDomain` and `apiDomain` for each app in telemetry.
- API Key can now be passed using the `Authorization` header: `Authorization: <api-key>`

### Breaking changes

- CUD/App/Tenant Management APIs are deprecated and v2 versions have been added
  - Adds new core API for fetching all the core properties for a tenant
      - GET `/appid-<appid>/<tenantid>/recipe/dashboard/tenant/core-config`
  - Deprecated the following APIs
      - PUT `/recipe/multitenancy/connectionuridomain`
      - GET `/recipe/multitenancy/connectionuridomain/list`
      - PUT `/recipe/multitenancy/app`
      - GET `/recipe/multitenancy/app/list`
      - PUT `/appid-<appid>/recipe/multitenancy/tenant`
      - GET `/appid-<appid>/<tenantid>/recipe/multitenancy/tenant`
      - GET `/appid-<appid>/<tenantid>/recipe/multitenancy/tenant/list`
  - Adds the following APIs to replace the deprecated APIs
      - PUT `/recipe/multitenancy/connectionuridomain/v2`
      - GET `/recipe/multitenancy/connectionuridomain/list/v2`
      - PUT `/recipe/multitenancy/app/v2`
      - GET `/recipe/multitenancy/app/list/v2`
      - PUT `/appid-<appid>/recipe/multitenancy/tenant/v2`
      - GET `/appid-<appid>/<tenantid>/recipe/multitenancy/tenant/v2`
      - GET `/appid-<appid>/<tenantid>/recipe/multitenancy/tenant/list/v2`

- In CDI 5.1, the auth recipe APIs such as emailpassword signIn, thirdParty signInUp, etc would not be blocked if the recipe was disabled using the deprecated APIs. They will be enforced if CDI version <= 5.0 is being passed in the header.

### Fixes

- Updates descriptions in the config.yaml to be consistent with the annotations.
- Adds correct `max-age` for `JWKSPublicAPI` based on dynamic key generation interval.
- Fixes `500` error when using TOTP code longer than 8 characters.

### Migration

Make sure the core is already upgraded to version 9.0.2 before migrating

If using PostgreSQL

```sql
ALTER TABLE tenant_configs ADD COLUMN IF NOT EXISTS is_first_factors_null BOOLEAN DEFAULT TRUE;
ALTER TABLE tenant_configs ALTER COLUMN is_first_factors_null DROP DEFAULT;
```

If using MySQL

```sql
ALTER TABLE tenant_configs ADD COLUMN is_first_factors_null BOOLEAN DEFAULT TRUE;
ALTER TABLE tenant_configs ALTER COLUMN is_first_factors_null DROP DEFAULT;
```

## [9.0.2] - 2024-04-17

- Fixes issue with core startup when creation of CUD/app/tenant has partial failure

## [9.0.1] - 2024-03-20

- Fixes verify TOTP and verify device APIs to treat any code as invalid
- Fixes the computation of the number of failed attempts when return `INVALID_TOTP_ERROR`

## [9.0.0] - 2024-03-13

### Added

- Supports CDI version `5.0`
- MFA stats in `EEFeatureFlag`
- Adds `ImportTotpDeviceAPI`
- Adds `CheckCodeAPI`

### Changes

- `deviceName` in request body of `CreateOrUpdateTotpDeviceAPI` `POST` is now optional
- Adds `firstFactors` and `requiredSecondaryFactors` in request body of create or update CUD, App and
  Tenant APIs
- Adds `deviceName` in the response of `CreateOrUpdateTotpDeviceAPI` `POST`
- `VerifyTOTPAPI` changes
    - Removes `allowUnverifiedDevices` from request body and unverified devices are not allowed
    - Adds `currentNumberOfFailedAttempts` and `maxNumberOfFailedAttempts` in response when status is
      `INVALID_TOTP_ERROR` or `LIMIT_REACHED_ERROR`
    - Adds status `UNKNOWN_USER_ID_ERROR`
- `VerifyTotpDeviceAPI` changes
    - Adds `currentNumberOfFailedAttempts` and `maxNumberOfFailedAttempts` in response when status is
      `INVALID_TOTP_ERROR` or `LIMIT_REACHED_ERROR`
- Adds `consumedDevice` in the success response of the `ConsumeCodeAPI`
- Adds `preAuthSessionId` input to `DeleteCodeAPI` to be able to delete codes for a device
- Adds a new `useDynamicSigningKey` into the request body of `RefreshSessionAPI`
    - This enables smooth switching between `useDynamicAccessTokenSigningKey` settings by allowing refresh calls to
      change the signing key type of a session
    - This is available after CDI3.0
    - This is required in&after CDI5.0 and optional before
- Adds optional `firstFactors` and `requiredSecondaryFactors` to the create or update connectionUriDomain, app and
  tenant APIs
- Updates Last active while linking accounts
- Marks fake email in email password sign up as verified
- Fixes slow down in useridmapping queries
- Adds core version in the logs
- Fixes issue with session creation when using external user id on a linked account
- Enforces the API call from public tenant for the APIs that are app specific

### Migration

Make sure the core is already upgraded to version 8.0.0 before migrating

If using PostgreSQL

```sql
ALTER TABLE totp_user_devices
    ADD COLUMN IF NOT EXISTS created_at BIGINT default 0;
ALTER TABLE totp_user_devices
    ALTER COLUMN created_at DROP DEFAULT;
```

If using MySQL

```sql
ALTER TABLE totp_user_devices
    ADD COLUMN created_at BIGINT UNSIGNED default 0;
ALTER TABLE totp_user_devices
    ALTER COLUMN created_at DROP DEFAULT;
DROP INDEX all_auth_recipe_users_pagination_index2 ON all_auth_recipe_users;
DROP INDEX all_auth_recipe_users_pagination_index4 ON all_auth_recipe_users;
```

## [8.0.1] - 2024-03-11

- Making this version backward compatible. Breaking changes in `8.0.0` can now be ignored.

## [8.0.0] - 2024-03-04

### Breaking changes

- The following app specific APIs return a 403 when they are called with a tenant ID other than the `public` one. For
  example, if the path is `/users/count/active`, and you call it with `/tenant1/users/count/active`, it will return a
    403. But if you call it with `/public/users/count/active`, or just `/users/count/active`, it will work.

    - GET `/recipe/accountlinking/user/primary/check`
    - GET `/recipe/accountlinking/user/link/check`
    - POST `/recipe/accountlinking/user/primary`
    - POST `/recipe/accountlinking/user/link`
    - POST `/recipe/accountlinking/user/unlink`
    - GET `/users/count/active`
    - POST `/user/remove`
    - GET `/ee/featureflag`
    - GET `/user/id`
    - PUT `/ee/license`
    - DELETE `/ee/license`
    - GET `/ee/license`
    - GET `/requests/stats`
    - GET `/recipe/user` when querying by `userId`
    - GET `/recipe/jwt/jwks`
    - POST `/recipe/jwt`

### Fixes

- Fixes issue with non-auth recipe related storage handling

### Migration

For Postgresql:

```sql
ALTER TABLE user_roles DROP CONSTRAINT IF EXISTS user_roles_role_fkey;
```

For MySQL:

```sql
ALTER TABLE user_roles DROP FOREIGN KEY user_roles_ibfk_1;
ALTER TABLE user_roles DROP FOREIGN KEY user_roles_ibfk_2;
ALTER TABLE user_roles
    ADD FOREIGN KEY (app_id, tenant_id)
        REFERENCES tenants (app_id, tenant_id) ON DELETE CASCADE;
```

## [7.0.18] - 2024-02-19

- Fixes vulnerabilities in dependencies
- Updates telemetry payload
- Fixes Active User tracking to use the right storage

## [7.0.17] - 2024-02-06

- Fixes issue where error logs were printed to StdOut instead of StdErr.
- Adds new config `supertokens_saas_load_only_cud` that makes the core instance load a particular CUD only, irrespective
  of the CUDs present in the db.
- Fixes connection pool handling when connection pool size changes for a tenant.

## [7.0.16] - 2023-12-04

- Returns 400, instead of 500, for badly typed core config while creating CUD, App or Tenant

## [7.0.15] - 2023-11-28

- Adds test for user pagination from old version

## [7.0.14] - 2023-11-21

- Updates test user query speed

### Migration

If using MySQL plugin, run the following SQL script:

```sql
CREATE INDEX app_id_to_user_id_primary_user_id_index ON app_id_to_user_id (primary_or_recipe_user_id);
CREATE INDEX app_id_to_user_id_user_id_index ON app_id_to_user_id (user_id);
```

## [7.0.13] - 2023-11-21

- Adds test to user query speed

### Migration

If using PostgreSQL database, run the following sql script:

```sql
CREATE INDEX IF NOT EXISTS app_id_to_user_id_primary_user_id_index ON app_id_to_user_id (primary_or_recipe_user_id, app_id);
```

## [7.0.12] - 2023-11-16

In this release, the core API routes have been updated to incorporate phone number normalization before processing.
Consequently, existing entries in the database also need to undergo normalization. To facilitate this, we have included
a migration script to normalize phone numbers for all the existing entries.

**NOTE**: You can skip the migration if you are not using passwordless via phone number.

### Migration steps

This script updates the `phone_number` column in the `passwordless_users`, `passwordless_user_to_tenant`,
and `passwordless_devices` tables with their respective normalized values. This script is idempotent and can be run
multiple times without any issue. Follow the steps below to run the script:

1. Ensure that the core is already upgraded to version 7.0.12 (CDI version 4.0)
2. Run the migration script

   Make sure your Node.js version is 16 or above to run the script. Locate the migration script
   at `supertokens-core/migration_scripts/to_version_7_0_12/index.js`. Modify the script by updating
   the `DB_HOST`, `DB_USER`, `DB_PASSWORD`, and `DB_NAME` variables with the correct values. Subsequently, run the
   following commands to initiate the script:

    ```bash
       $ git clone https://github.com/supertokens/supertokens-core.git
       $ cd supertokens-core/migration_scripts/to_version_7_0_12
       $ npm install
       $ npm start
    ```

   Performance Note: On average, the script takes 19s for every 1000 rows with a maximum of 1 connection, 4.7s with a
   maximum of 5 connections (default), and 4.5s with a maximum of 10 connections. Increasing the `MAX_POOL_SIZE` allows
   the script to leverage more connections simultaneously, potentially improving execution speed.

## [7.0.11] - 2023-11-10

- Fixes email verification behaviour with user id mapping

## [7.0.10] - 2023-11-03

- Collects requests stats per app
- Adds `/requests/stats` API to return requests stats for the last day

## [7.0.9] - 2023-11-01

- Tests `verified` in `loginMethods` for users with userId mapping

## [7.0.8] - 2023-10-19

- Tests thirdParty serialization fix

## [7.0.7] - 2023-10-19

- Fixes test that verifies tenant config persistence

## [7.0.6] - 2023-10-18

- Fixes issue with cron tasks that run per app and tenant

## [7.0.5] - 2023-10-13

- Adds postgres testing to the CICD

## [7.0.4] - 2023-10-12

- Fixes user info from primary user id query
- Fixes `deviceIdHash` issue

## [7.0.3] - 2023-10-11

- Fixes issue with duplicate cron task

## [7.0.2] = 2023-10-05

- Fixes `500` error for passwordless login in certain cases - https://github.com/supertokens/supertokens-core/issues/828

## [7.0.1] - 2023-10-04

- Remove padding from link codes and pre-auth session ids in passwordless, but keep support for old format that included
  padding (`=` signs)

## [7.0.0] - 2023-09-19

- Support for CDI version 4.0
- Adds Account Linking feature

### Session recipe changes

- New access token version: v5, which contains a required prop: `rsub`. This contains the recipe user ID that belongs to
  the login method that the user used to login. The `sub` claim in the access token payload is now the primary user ID.
- APIs that return `SessionInformation` (like GET `/recipe/session`) contains userId, recipeUserId in the response.
- Apis that create / modify / refresh a session return the `recipeUserId` in the `session` object in the response.
- Token theft detected response returns userId and recipeUserId

### Db Schema changes

- Adds columns `primary_or_recipe_user_id`, `is_linked_or_is_a_primary_user` and `primary_or_recipe_user_time_joined`
  to `all_auth_recipe_users` table
- Adds columns `primary_or_recipe_user_id` and `is_linked_or_is_a_primary_user` to `app_id_to_user_id` table
- Removes index `all_auth_recipe_users_pagination_index` and addes `all_auth_recipe_users_pagination_index1`,
  `all_auth_recipe_users_pagination_index2`, `all_auth_recipe_users_pagination_index3` and
  `all_auth_recipe_users_pagination_index4` indexes instead on `all_auth_recipe_users` table
- Adds `all_auth_recipe_users_recipe_id_index` on `all_auth_recipe_users` table
- Adds `all_auth_recipe_users_primary_user_id_index` on `all_auth_recipe_users` table
- Adds `email` column to `emailpassword_pswd_reset_tokens` table
- Changes `user_id` foreign key constraint on `emailpassword_pswd_reset_tokens` to `app_id_to_user_id` table

### Migration steps for SQL

1. Ensure that the core is already upgraded to version 6.0.13 (CDI version 3.0)
2. Stop the core instance(s)
3. Run the migration script

    <details>

    <summary>If using PostgreSQL</summary>

    ```sql
    ALTER TABLE all_auth_recipe_users
      ADD COLUMN primary_or_recipe_user_id CHAR(36) NOT NULL DEFAULT ('0');

    ALTER TABLE all_auth_recipe_users
      ADD COLUMN is_linked_or_is_a_primary_user BOOLEAN NOT NULL DEFAULT FALSE;

    ALTER TABLE all_auth_recipe_users
      ADD COLUMN primary_or_recipe_user_time_joined BIGINT NOT NULL DEFAULT 0;

    UPDATE all_auth_recipe_users
      SET primary_or_recipe_user_id = user_id
      WHERE primary_or_recipe_user_id = '0';

    UPDATE all_auth_recipe_users
      SET primary_or_recipe_user_time_joined = time_joined
      WHERE primary_or_recipe_user_time_joined = 0;

    ALTER TABLE all_auth_recipe_users
      ADD CONSTRAINT all_auth_recipe_users_primary_or_recipe_user_id_fkey
        FOREIGN KEY (app_id, primary_or_recipe_user_id)
        REFERENCES app_id_to_user_id (app_id, user_id) ON DELETE CASCADE;

    ALTER TABLE all_auth_recipe_users
      ALTER primary_or_recipe_user_id DROP DEFAULT;

    ALTER TABLE app_id_to_user_id
      ADD COLUMN primary_or_recipe_user_id CHAR(36) NOT NULL DEFAULT ('0');

    ALTER TABLE app_id_to_user_id
      ADD COLUMN is_linked_or_is_a_primary_user BOOLEAN NOT NULL DEFAULT FALSE;

    UPDATE app_id_to_user_id
      SET primary_or_recipe_user_id = user_id
      WHERE primary_or_recipe_user_id = '0';

    ALTER TABLE app_id_to_user_id
      ADD CONSTRAINT app_id_to_user_id_primary_or_recipe_user_id_fkey
        FOREIGN KEY (app_id, primary_or_recipe_user_id)
        REFERENCES app_id_to_user_id (app_id, user_id) ON DELETE CASCADE;

    ALTER TABLE app_id_to_user_id
        ALTER primary_or_recipe_user_id DROP DEFAULT;

    DROP INDEX all_auth_recipe_users_pagination_index;

    CREATE INDEX all_auth_recipe_users_pagination_index1 ON all_auth_recipe_users (
      app_id, tenant_id, primary_or_recipe_user_time_joined DESC, primary_or_recipe_user_id DESC);

    CREATE INDEX all_auth_recipe_users_pagination_index2 ON all_auth_recipe_users (
      app_id, tenant_id, primary_or_recipe_user_time_joined ASC, primary_or_recipe_user_id DESC);

    CREATE INDEX all_auth_recipe_users_pagination_index3 ON all_auth_recipe_users (
      recipe_id, app_id, tenant_id, primary_or_recipe_user_time_joined DESC, primary_or_recipe_user_id DESC);

    CREATE INDEX all_auth_recipe_users_pagination_index4 ON all_auth_recipe_users (
      recipe_id, app_id, tenant_id, primary_or_recipe_user_time_joined ASC, primary_or_recipe_user_id DESC);

    CREATE INDEX all_auth_recipe_users_primary_user_id_index ON all_auth_recipe_users (primary_or_recipe_user_id, app_id);

    CREATE INDEX all_auth_recipe_users_recipe_id_index ON all_auth_recipe_users (app_id, recipe_id, tenant_id);

    ALTER TABLE emailpassword_pswd_reset_tokens DROP CONSTRAINT IF EXISTS emailpassword_pswd_reset_tokens_user_id_fkey;

    ALTER TABLE emailpassword_pswd_reset_tokens ADD CONSTRAINT emailpassword_pswd_reset_tokens_user_id_fkey FOREIGN KEY (app_id, user_id) REFERENCES app_id_to_user_id (app_id, user_id) ON DELETE CASCADE;

    ALTER TABLE emailpassword_pswd_reset_tokens ADD COLUMN email VARCHAR(256);
    ```
    </details>

    <details>

    <summary>If using MySQL</summary>

    ```sql
    ALTER TABLE all_auth_recipe_users
      ADD primary_or_recipe_user_id CHAR(36) NOT NULL DEFAULT ('0');

    ALTER TABLE all_auth_recipe_users
      ADD is_linked_or_is_a_primary_user BOOLEAN NOT NULL DEFAULT FALSE;

    ALTER TABLE all_auth_recipe_users
      ADD primary_or_recipe_user_time_joined BIGINT UNSIGNED NOT NULL DEFAULT 0;

    UPDATE all_auth_recipe_users
      SET primary_or_recipe_user_id = user_id
      WHERE primary_or_recipe_user_id = '0';

    UPDATE all_auth_recipe_users
      SET primary_or_recipe_user_time_joined = time_joined
      WHERE primary_or_recipe_user_time_joined = 0;

    ALTER TABLE all_auth_recipe_users
      ADD FOREIGN KEY (app_id, primary_or_recipe_user_id)
      REFERENCES app_id_to_user_id (app_id, user_id) ON DELETE CASCADE;

    ALTER TABLE all_auth_recipe_users
      ALTER primary_or_recipe_user_id DROP DEFAULT;

    ALTER TABLE app_id_to_user_id
      ADD primary_or_recipe_user_id CHAR(36) NOT NULL DEFAULT ('0');

    ALTER TABLE app_id_to_user_id
      ADD is_linked_or_is_a_primary_user BOOLEAN NOT NULL DEFAULT FALSE;

    UPDATE app_id_to_user_id
      SET primary_or_recipe_user_id = user_id
      WHERE primary_or_recipe_user_id = '0';

    ALTER TABLE app_id_to_user_id
      ADD FOREIGN KEY (app_id, primary_or_recipe_user_id)
      REFERENCES app_id_to_user_id (app_id, user_id) ON DELETE CASCADE;

    ALTER TABLE app_id_to_user_id
      ALTER primary_or_recipe_user_id DROP DEFAULT;

    DROP INDEX all_auth_recipe_users_pagination_index ON all_auth_recipe_users;

    CREATE INDEX all_auth_recipe_users_pagination_index1 ON all_auth_recipe_users (
      app_id, tenant_id, primary_or_recipe_user_time_joined DESC, primary_or_recipe_user_id DESC);

    CREATE INDEX all_auth_recipe_users_pagination_index2 ON all_auth_recipe_users (
      app_id, tenant_id, primary_or_recipe_user_time_joined ASC, primary_or_recipe_user_id DESC);

    CREATE INDEX all_auth_recipe_users_pagination_index3 ON all_auth_recipe_users (
      recipe_id, app_id, tenant_id, primary_or_recipe_user_time_joined DESC, primary_or_recipe_user_id DESC);

    CREATE INDEX all_auth_recipe_users_pagination_index4 ON all_auth_recipe_users (
      recipe_id, app_id, tenant_id, primary_or_recipe_user_time_joined ASC, primary_or_recipe_user_id DESC);

    CREATE INDEX all_auth_recipe_users_primary_user_id_index ON all_auth_recipe_users (primary_or_recipe_user_id, app_id);

    CREATE INDEX all_auth_recipe_users_recipe_id_index ON all_auth_recipe_users (app_id, recipe_id, tenant_id);

    ALTER TABLE emailpassword_pswd_reset_tokens 
      DROP FOREIGN KEY emailpassword_pswd_reset_tokens_ibfk_1;

    ALTER TABLE emailpassword_pswd_reset_tokens
      ADD FOREIGN KEY (app_id, user_id) REFERENCES app_id_to_user_id (app_id, user_id) ON DELETE CASCADE;

    ALTER TABLE emailpassword_pswd_reset_tokens ADD email VARCHAR(256);
    ```

    </details>

4. Start the new instance(s) of the core (version 7.0.0)

## [6.0.13] - 2023-09-15

- Fixes paid stats reporting for multitenancy

## [6.0.12] - 2023-09-04

- Fixes randomly occurring `serialization error for concurrent update` in `verifySession` API
- Fixes `MISSING_EE_FOLDER_ERROR` error when the core starts up with an empty database

## [6.0.11] - 2023-08-16

- Fixed feature flag cron job

## [6.0.10] - 2023-08-16

- Fixed an encoding/decoding issue for certain access token payloads

## [6.0.9] - 2023-08-14

- Now using decimal notation to add numbers into the access token payload (instead of scientific notation)

## [6.0.8] - 2023-08-01

- Fixes CUD validation starting with number.

## [6.0.7] - 2023-07-28

- Fixes session removing for user with useridmapping when disassociating from tenant.
- Fixes issue with access token migration from version v1 and v2

## [6.0.6] - 2023-07-24

- Adds all ee features enabled for in memory database.

## [6.0.5] - 2023-07-20

- Fixes logging issue in API call where it used to print out the root CUD tenant info when querying with a tenant
  that does not exist.

## [6.0.4] - 2023-07-13

- Fixes tenant prefix in stack trace log
- `supertokens_default_cdi_version` config renamed to `supertokens_max_cdi_version`
- Fixes `/apiversion` GET to return versions until `supertokens_max_cdi_version` if set
- Fixes `/recipe/multitenancy/tenant` GET to return `TENANT_NOT_FOUND_ERROR` with 200 status when tenant was not found

## [6.0.3] - 2023-07-11

- Fixes duplicate users in users search queries when user is associated to multiple tenants
- Fixes wrong tenant id in logging for `APIKeyUnauthorisedException`

## [6.0.2] - 2023-07-04

- Fixes some of the session APIs to return `tenantId`
- argon and bcrypt related configs are now configurable only from config.yaml
- `ip_allow_regex` and `ip_deny_regex` are now protected properties for SaaS
- `hello` is disallowed as a tenantId
- creation of apps enables all recipes by default but not during creation of tenant

## [6.0.1]

- Fixes `Invalid API key` issue on hello API
- Fixes `CreateOrUpdateThirdPartyConfigAPI` as per CDI 3.0
- Fixes `sessionHandle` to include tenant information and the related APIs are now app specific
- Updated GET `/appid-<appId>/<tenantId>/recipe/session/user`
    - Adds `fetchAcrossAllTenants` with default `true` - controls fetching of sessions across all tenants or only a
      particular tenant
- Updated POST `/appid-<appId>/<tenantId>/recipe/session/remove`
    - Adds `revokeAcrossAllTenants` with default `true` - controls revoking of sessions across all tenants or only a
      particular tenant
- Updated telemetry to send `connectionUriDomain`, `appId` and `mau` information
- Updated feature flag stats to report `usersCount` per tenant

## [6.0.0] - 2023-06-02

### Adds

- Support for multitenancy.
- New config `supertokens_saas_secret` added to support multitenancy in SaaS mode.
- New config `supertokens_default_cdi_version` is added to specify the version of CDI core must assume when the version
  is not specified in the request. If this config is not specified, the core will assume the latest version.

### Fixes

- Fixes an issue where session verification would fail for JWTs created using the JWT recipe

### Changes

- Modifies the `/recipe/dashboard/session/verify` API to include the user's email in the response
- Support for multitenancy
    - New APIs to manage apps and tenants
        - `/recipe/multitenancy/connectionuridomain` PUT
        - `/recipe/multitenancy/connectionuridomain/remove` POST
        - `/recipe/multitenancy/connectionuridomain/list` GET
        - `/recipe/multitenancy/app` PUT
        - `/recipe/multitenancy/app/remove` POST
        - `/recipe/multitenancy/app/list` GET
        - `/appid-<appid>/recipe/multitenancy/tenant` PUT
        - `/appid-<appid>/<tenantid>/recipe/multitenancy/tenant` GET
        - `/appid-<appid>/recipe/multitenancy/tenant/remove` POST
        - `/appid-<appid>/recipe/multitenancy/tenant/list` GET
        - `/appid-<appid>/recipe/multitenancy/config/thirdparty` PUT
        - `/appid-<appid>/recipe/multitenancy/config/thirdparty/remove` POST
        - `/appid-<appid>/<tenantid>/recipe/multitenancy/tenant/user` POST
        - `/appid-<appid>/<tenantid>/recipe/multitenancy/tenant/user/remove` POST
    - API paths can be prefixed with `/appid-<appid>/<tenantid>` to perform app or tenant specific operations.

### Migration steps for SQL

1. Ensure that the core is already upgraded to version 5.0.0 (CDI version 2.21)
2. Stop the core instance(s)
3. Run the migration script

    <details>

    <summary>If using PostgreSQL</summary>

   #### Run the following SQL script

    ```sql
    -- General Tables

    CREATE TABLE IF NOT EXISTS apps  (
      app_id VARCHAR(64) NOT NULL DEFAULT 'public',
      created_at_time BIGINT,
      CONSTRAINT apps_pkey PRIMARY KEY(app_id)
    );

    INSERT INTO apps (app_id, created_at_time) 
      VALUES ('public', 0) ON CONFLICT DO NOTHING;

    ------------------------------------------------------------

    CREATE TABLE IF NOT EXISTS tenants (
      app_id VARCHAR(64) NOT NULL DEFAULT 'public',
      tenant_id VARCHAR(64) NOT NULL DEFAULT 'public',
      created_at_time BIGINT ,
      CONSTRAINT tenants_pkey
        PRIMARY KEY (app_id, tenant_id),
      CONSTRAINT tenants_app_id_fkey FOREIGN KEY(app_id)
        REFERENCES apps (app_id) ON DELETE CASCADE
    );

    INSERT INTO tenants (app_id, tenant_id, created_at_time) 
      VALUES ('public', 'public', 0) ON CONFLICT DO NOTHING;

    CREATE INDEX IF NOT EXISTS tenants_app_id_index ON tenants (app_id);

    ------------------------------------------------------------

    ALTER TABLE key_value
      ADD COLUMN IF NOT EXISTS app_id VARCHAR(64) DEFAULT 'public',
      ADD COLUMN IF NOT EXISTS tenant_id VARCHAR(64) DEFAULT 'public';

    ALTER TABLE key_value
      DROP CONSTRAINT key_value_pkey;

    ALTER TABLE key_value
      ADD CONSTRAINT key_value_pkey 
        PRIMARY KEY (app_id, tenant_id, name);

    ALTER TABLE key_value
      DROP CONSTRAINT IF EXISTS key_value_tenant_id_fkey;

    ALTER TABLE key_value
      ADD CONSTRAINT key_value_tenant_id_fkey 
        FOREIGN KEY (app_id, tenant_id)
        REFERENCES tenants (app_id, tenant_id) ON DELETE CASCADE;

    CREATE INDEX IF NOT EXISTS key_value_tenant_id_index ON key_value (app_id, tenant_id);

    ------------------------------------------------------------

    CREATE TABLE IF NOT EXISTS app_id_to_user_id (
      app_id VARCHAR(64) NOT NULL DEFAULT 'public',
      user_id CHAR(36) NOT NULL,
      recipe_id VARCHAR(128) NOT NULL,
      CONSTRAINT app_id_to_user_id_pkey
        PRIMARY KEY (app_id, user_id),
      CONSTRAINT app_id_to_user_id_app_id_fkey
        FOREIGN KEY(app_id) REFERENCES apps (app_id) ON DELETE CASCADE
    );

    INSERT INTO app_id_to_user_id (user_id, recipe_id) 
      SELECT user_id, recipe_id
      FROM all_auth_recipe_users ON CONFLICT DO NOTHING;

    CREATE INDEX IF NOT EXISTS app_id_to_user_id_app_id_index ON app_id_to_user_id (app_id);

    ------------------------------------------------------------

    ALTER TABLE all_auth_recipe_users
      ADD COLUMN IF NOT EXISTS app_id VARCHAR(64) DEFAULT 'public',
      ADD COLUMN IF NOT EXISTS tenant_id VARCHAR(64) DEFAULT 'public';

    ALTER TABLE all_auth_recipe_users
      DROP CONSTRAINT all_auth_recipe_users_pkey CASCADE;

    ALTER TABLE all_auth_recipe_users
      ADD CONSTRAINT all_auth_recipe_users_pkey 
        PRIMARY KEY (app_id, tenant_id, user_id);

    ALTER TABLE all_auth_recipe_users
      DROP CONSTRAINT IF EXISTS all_auth_recipe_users_tenant_id_fkey;

    ALTER TABLE all_auth_recipe_users
      ADD CONSTRAINT all_auth_recipe_users_tenant_id_fkey 
        FOREIGN KEY (app_id, tenant_id)
        REFERENCES tenants (app_id, tenant_id) ON DELETE CASCADE;

    ALTER TABLE all_auth_recipe_users
      DROP CONSTRAINT IF EXISTS all_auth_recipe_users_user_id_fkey;

    ALTER TABLE all_auth_recipe_users
      ADD CONSTRAINT all_auth_recipe_users_user_id_fkey 
        FOREIGN KEY (app_id, user_id)
        REFERENCES app_id_to_user_id (app_id, user_id) ON DELETE CASCADE;

    DROP INDEX all_auth_recipe_users_pagination_index;

    CREATE INDEX all_auth_recipe_users_pagination_index ON all_auth_recipe_users (time_joined DESC, user_id DESC, tenant_id DESC, app_id DESC);

    CREATE INDEX IF NOT EXISTS all_auth_recipe_user_id_index ON all_auth_recipe_users (app_id, user_id);

    CREATE INDEX IF NOT EXISTS all_auth_recipe_tenant_id_index ON all_auth_recipe_users (app_id, tenant_id);

    -- Multitenancy

    CREATE TABLE IF NOT EXISTS tenant_configs (
      connection_uri_domain VARCHAR(256) DEFAULT '',
      app_id VARCHAR(64) DEFAULT 'public',
      tenant_id VARCHAR(64) DEFAULT 'public',
      core_config TEXT,
      email_password_enabled BOOLEAN,
      passwordless_enabled BOOLEAN,
      third_party_enabled BOOLEAN,
      CONSTRAINT tenant_configs_pkey
        PRIMARY KEY (connection_uri_domain, app_id, tenant_id)
    );

    ------------------------------------------------------------

    CREATE TABLE IF NOT EXISTS tenant_thirdparty_providers (
      connection_uri_domain VARCHAR(256) DEFAULT '',
      app_id VARCHAR(64) DEFAULT 'public',
      tenant_id VARCHAR(64) DEFAULT 'public',
      third_party_id VARCHAR(28) NOT NULL,
      name VARCHAR(64),
      authorization_endpoint TEXT,
      authorization_endpoint_query_params TEXT,
      token_endpoint TEXT,
      token_endpoint_body_params TEXT,
      user_info_endpoint TEXT,
      user_info_endpoint_query_params TEXT,
      user_info_endpoint_headers TEXT,
      jwks_uri TEXT,
      oidc_discovery_endpoint TEXT,
      require_email BOOLEAN,
      user_info_map_from_id_token_payload_user_id VARCHAR(64),
      user_info_map_from_id_token_payload_email VARCHAR(64),
      user_info_map_from_id_token_payload_email_verified VARCHAR(64),
      user_info_map_from_user_info_endpoint_user_id VARCHAR(64),
      user_info_map_from_user_info_endpoint_email VARCHAR(64),
      user_info_map_from_user_info_endpoint_email_verified VARCHAR(64),
      CONSTRAINT tenant_thirdparty_providers_pkey
        PRIMARY KEY (connection_uri_domain, app_id, tenant_id, third_party_id),
      CONSTRAINT tenant_thirdparty_providers_tenant_id_fkey
        FOREIGN KEY(connection_uri_domain, app_id, tenant_id)
        REFERENCES tenant_configs (connection_uri_domain, app_id, tenant_id) ON DELETE CASCADE
    );

    CREATE INDEX IF NOT EXISTS tenant_thirdparty_providers_tenant_id_index ON tenant_thirdparty_providers (connection_uri_domain, app_id, tenant_id);

    ------------------------------------------------------------

    CREATE TABLE IF NOT EXISTS tenant_thirdparty_provider_clients (
      connection_uri_domain VARCHAR(256) DEFAULT '',
      app_id VARCHAR(64) DEFAULT 'public',
      tenant_id VARCHAR(64) DEFAULT 'public',
      third_party_id VARCHAR(28) NOT NULL,
      client_type VARCHAR(64) NOT NULL DEFAULT '',
      client_id VARCHAR(256) NOT NULL,
      client_secret TEXT,
      scope VARCHAR(128)[],
      force_pkce BOOLEAN,
      additional_config TEXT,
      CONSTRAINT tenant_thirdparty_provider_clients_pkey
        PRIMARY KEY (connection_uri_domain, app_id, tenant_id, third_party_id, client_type),
      CONSTRAINT tenant_thirdparty_provider_clients_third_party_id_fkey
        FOREIGN KEY (connection_uri_domain, app_id, tenant_id, third_party_id)
        REFERENCES tenant_thirdparty_providers (connection_uri_domain, app_id, tenant_id, third_party_id) ON DELETE CASCADE
    );

    CREATE INDEX IF NOT EXISTS tenant_thirdparty_provider_clients_third_party_id_index ON tenant_thirdparty_provider_clients (connection_uri_domain, app_id, tenant_id, third_party_id);

    -- Session

    ALTER TABLE session_info
      ADD COLUMN IF NOT EXISTS app_id VARCHAR(64) DEFAULT 'public',
      ADD COLUMN IF NOT EXISTS tenant_id VARCHAR(64) DEFAULT 'public';

    ALTER TABLE session_info
      DROP CONSTRAINT session_info_pkey CASCADE;

    ALTER TABLE session_info
      ADD CONSTRAINT session_info_pkey 
        PRIMARY KEY (app_id, tenant_id, session_handle);

    ALTER TABLE session_info
      DROP CONSTRAINT IF EXISTS session_info_tenant_id_fkey;

    ALTER TABLE session_info
      ADD CONSTRAINT session_info_tenant_id_fkey 
        FOREIGN KEY (app_id, tenant_id)
        REFERENCES tenants (app_id, tenant_id) ON DELETE CASCADE;

    CREATE INDEX IF NOT EXISTS session_expiry_index ON session_info (expires_at);

    CREATE INDEX IF NOT EXISTS session_info_tenant_id_index ON session_info (app_id, tenant_id);

    ------------------------------------------------------------

    ALTER TABLE session_access_token_signing_keys
      ADD COLUMN IF NOT EXISTS app_id VARCHAR(64) DEFAULT 'public';

    ALTER TABLE session_access_token_signing_keys
      DROP CONSTRAINT session_access_token_signing_keys_pkey CASCADE;

    ALTER TABLE session_access_token_signing_keys
      ADD CONSTRAINT session_access_token_signing_keys_pkey 
        PRIMARY KEY (app_id, created_at_time);

    ALTER TABLE session_access_token_signing_keys
      DROP CONSTRAINT IF EXISTS session_access_token_signing_keys_app_id_fkey;

    ALTER TABLE session_access_token_signing_keys
      ADD CONSTRAINT session_access_token_signing_keys_app_id_fkey 
        FOREIGN KEY (app_id)
        REFERENCES apps (app_id) ON DELETE CASCADE;

    CREATE INDEX IF NOT EXISTS access_token_signing_keys_app_id_index ON session_access_token_signing_keys (app_id);

    -- JWT

    ALTER TABLE jwt_signing_keys
      ADD COLUMN IF NOT EXISTS app_id VARCHAR(64) DEFAULT 'public';

    ALTER TABLE jwt_signing_keys
      DROP CONSTRAINT jwt_signing_keys_pkey CASCADE;

    ALTER TABLE jwt_signing_keys
      ADD CONSTRAINT jwt_signing_keys_pkey 
        PRIMARY KEY (app_id, key_id);

    ALTER TABLE jwt_signing_keys
      DROP CONSTRAINT IF EXISTS jwt_signing_keys_app_id_fkey;

    ALTER TABLE jwt_signing_keys
      ADD CONSTRAINT jwt_signing_keys_app_id_fkey 
        FOREIGN KEY (app_id)
        REFERENCES apps (app_id) ON DELETE CASCADE;

    CREATE INDEX IF NOT EXISTS jwt_signing_keys_app_id_index ON jwt_signing_keys (app_id);

    -- EmailVerification

    ALTER TABLE emailverification_verified_emails
      ADD COLUMN IF NOT EXISTS app_id VARCHAR(64) DEFAULT 'public';

    ALTER TABLE emailverification_verified_emails
      DROP CONSTRAINT emailverification_verified_emails_pkey CASCADE;

    ALTER TABLE emailverification_verified_emails
      ADD CONSTRAINT emailverification_verified_emails_pkey 
        PRIMARY KEY (app_id, user_id, email);

    ALTER TABLE emailverification_verified_emails
      DROP CONSTRAINT IF EXISTS emailverification_verified_emails_app_id_fkey;

    ALTER TABLE emailverification_verified_emails
      ADD CONSTRAINT emailverification_verified_emails_app_id_fkey 
        FOREIGN KEY (app_id)
        REFERENCES apps (app_id) ON DELETE CASCADE;

    CREATE INDEX IF NOT EXISTS emailverification_verified_emails_app_id_index ON emailverification_verified_emails (app_id);

    ------------------------------------------------------------

    ALTER TABLE emailverification_tokens
      ADD COLUMN IF NOT EXISTS app_id VARCHAR(64) DEFAULT 'public',
      ADD COLUMN IF NOT EXISTS tenant_id VARCHAR(64) DEFAULT 'public';

    ALTER TABLE emailverification_tokens
      DROP CONSTRAINT emailverification_tokens_pkey CASCADE;

    ALTER TABLE emailverification_tokens
      ADD CONSTRAINT emailverification_tokens_pkey 
        PRIMARY KEY (app_id, tenant_id, user_id, email, token);

    ALTER TABLE emailverification_tokens
      DROP CONSTRAINT IF EXISTS emailverification_tokens_tenant_id_fkey;

    ALTER TABLE emailverification_tokens
      ADD CONSTRAINT emailverification_tokens_tenant_id_fkey 
        FOREIGN KEY (app_id, tenant_id)
        REFERENCES tenants (app_id, tenant_id) ON DELETE CASCADE;

    CREATE INDEX IF NOT EXISTS emailverification_tokens_tenant_id_index ON emailverification_tokens (app_id, tenant_id);

    -- EmailPassword

    ALTER TABLE emailpassword_users
      ADD COLUMN IF NOT EXISTS app_id VARCHAR(64) DEFAULT 'public';

    ALTER TABLE emailpassword_users
      DROP CONSTRAINT emailpassword_users_pkey CASCADE;

    ALTER TABLE emailpassword_users
      DROP CONSTRAINT IF EXISTS emailpassword_users_email_key CASCADE;

    ALTER TABLE emailpassword_users
      ADD CONSTRAINT emailpassword_users_pkey 
        PRIMARY KEY (app_id, user_id);

    ALTER TABLE emailpassword_users
      DROP CONSTRAINT IF EXISTS emailpassword_users_user_id_fkey;

    ALTER TABLE emailpassword_users
      ADD CONSTRAINT emailpassword_users_user_id_fkey 
        FOREIGN KEY (app_id, user_id)
        REFERENCES app_id_to_user_id (app_id, user_id) ON DELETE CASCADE;

    ------------------------------------------------------------

    CREATE TABLE IF NOT EXISTS emailpassword_user_to_tenant (
      app_id VARCHAR(64) DEFAULT 'public',
      tenant_id VARCHAR(64) DEFAULT 'public',
      user_id CHAR(36) NOT NULL,
      email VARCHAR(256) NOT NULL,
      CONSTRAINT emailpassword_user_to_tenant_email_key
        UNIQUE (app_id, tenant_id, email),
      CONSTRAINT emailpassword_user_to_tenant_pkey
        PRIMARY KEY (app_id, tenant_id, user_id),
      CONSTRAINT emailpassword_user_to_tenant_user_id_fkey
        FOREIGN KEY (app_id, tenant_id, user_id)
        REFERENCES all_auth_recipe_users (app_id, tenant_id, user_id) ON DELETE CASCADE
    );

    ALTER TABLE emailpassword_user_to_tenant
      DROP CONSTRAINT IF EXISTS emailpassword_user_to_tenant_email_key;

    ALTER TABLE emailpassword_user_to_tenant
      ADD CONSTRAINT emailpassword_user_to_tenant_email_key
        UNIQUE (app_id, tenant_id, email);

    ALTER TABLE emailpassword_user_to_tenant
      DROP CONSTRAINT IF EXISTS emailpassword_user_to_tenant_user_id_fkey;

    ALTER TABLE emailpassword_user_to_tenant
      ADD CONSTRAINT emailpassword_user_to_tenant_user_id_fkey
        FOREIGN KEY (app_id, tenant_id, user_id)
        REFERENCES all_auth_recipe_users (app_id, tenant_id, user_id) ON DELETE CASCADE;

    INSERT INTO emailpassword_user_to_tenant (user_id, email)
      SELECT user_id, email FROM emailpassword_users ON CONFLICT DO NOTHING;

    ------------------------------------------------------------

    ALTER TABLE emailpassword_pswd_reset_tokens
      ADD COLUMN IF NOT EXISTS app_id VARCHAR(64) DEFAULT 'public';

    ALTER TABLE emailpassword_pswd_reset_tokens
      DROP CONSTRAINT emailpassword_pswd_reset_tokens_pkey CASCADE;

    ALTER TABLE emailpassword_pswd_reset_tokens
      ADD CONSTRAINT emailpassword_pswd_reset_tokens_pkey 
        PRIMARY KEY (app_id, user_id, token);

    ALTER TABLE emailpassword_pswd_reset_tokens
      DROP CONSTRAINT IF EXISTS emailpassword_pswd_reset_tokens_user_id_fkey;

    ALTER TABLE emailpassword_pswd_reset_tokens
      ADD CONSTRAINT emailpassword_pswd_reset_tokens_user_id_fkey 
        FOREIGN KEY (app_id, user_id)
        REFERENCES emailpassword_users (app_id, user_id) ON DELETE CASCADE;

    CREATE INDEX IF NOT EXISTS emailpassword_pswd_reset_tokens_user_id_index ON emailpassword_pswd_reset_tokens (app_id, user_id);

    -- Passwordless

    ALTER TABLE passwordless_users
      ADD COLUMN IF NOT EXISTS app_id VARCHAR(64) DEFAULT 'public';

    ALTER TABLE passwordless_users
      DROP CONSTRAINT passwordless_users_pkey CASCADE;

    ALTER TABLE passwordless_users
      ADD CONSTRAINT passwordless_users_pkey 
        PRIMARY KEY (app_id, user_id);

    ALTER TABLE passwordless_users
      DROP CONSTRAINT IF EXISTS passwordless_users_email_key;

    ALTER TABLE passwordless_users
      DROP CONSTRAINT IF EXISTS passwordless_users_phone_number_key;

    ALTER TABLE passwordless_users
      DROP CONSTRAINT IF EXISTS passwordless_users_user_id_fkey;

    ALTER TABLE passwordless_users
      ADD CONSTRAINT passwordless_users_user_id_fkey 
        FOREIGN KEY (app_id, user_id)
        REFERENCES app_id_to_user_id (app_id, user_id) ON DELETE CASCADE;

    ------------------------------------------------------------

    CREATE TABLE IF NOT EXISTS passwordless_user_to_tenant (
      app_id VARCHAR(64) DEFAULT 'public',
      tenant_id VARCHAR(64) DEFAULT 'public',
      user_id CHAR(36) NOT NULL,
      email VARCHAR(256),
      phone_number VARCHAR(256),
      CONSTRAINT passwordless_user_to_tenant_email_key
        UNIQUE (app_id, tenant_id, email),
      CONSTRAINT passwordless_user_to_tenant_phone_number_key
        UNIQUE (app_id, tenant_id, phone_number),
      CONSTRAINT passwordless_user_to_tenant_pkey
        PRIMARY KEY (app_id, tenant_id, user_id),
      CONSTRAINT passwordless_user_to_tenant_user_id_fkey
        FOREIGN KEY (app_id, tenant_id, user_id)
        REFERENCES all_auth_recipe_users (app_id, tenant_id, user_id) ON DELETE CASCADE
    );

    ALTER TABLE passwordless_user_to_tenant
      DROP CONSTRAINT IF EXISTS passwordless_user_to_tenant_user_id_fkey;

    ALTER TABLE passwordless_user_to_tenant
      ADD CONSTRAINT passwordless_user_to_tenant_user_id_fkey
        FOREIGN KEY (app_id, tenant_id, user_id)
        REFERENCES all_auth_recipe_users (app_id, tenant_id, user_id) ON DELETE CASCADE;

    INSERT INTO passwordless_user_to_tenant (user_id, email, phone_number)
      SELECT user_id, email, phone_number FROM passwordless_users ON CONFLICT DO NOTHING;

    ------------------------------------------------------------

    ALTER TABLE passwordless_devices
      ADD COLUMN IF NOT EXISTS app_id VARCHAR(64) DEFAULT 'public',
      ADD COLUMN IF NOT EXISTS tenant_id VARCHAR(64) DEFAULT 'public';

    ALTER TABLE passwordless_devices
      DROP CONSTRAINT passwordless_devices_pkey CASCADE;

    ALTER TABLE passwordless_devices
      ADD CONSTRAINT passwordless_devices_pkey 
        PRIMARY KEY (app_id, tenant_id, device_id_hash);

    ALTER TABLE passwordless_devices
      DROP CONSTRAINT IF EXISTS passwordless_devices_tenant_id_fkey;

    ALTER TABLE passwordless_devices
      ADD CONSTRAINT passwordless_devices_tenant_id_fkey 
        FOREIGN KEY (app_id, tenant_id)
        REFERENCES tenants (app_id, tenant_id) ON DELETE CASCADE;

    DROP INDEX IF EXISTS passwordless_devices_email_index;

    CREATE INDEX IF NOT EXISTS passwordless_devices_email_index ON passwordless_devices (app_id, tenant_id, email);

    DROP INDEX IF EXISTS passwordless_devices_phone_number_index;

    CREATE INDEX IF NOT EXISTS passwordless_devices_phone_number_index ON passwordless_devices (app_id, tenant_id, phone_number);

    CREATE INDEX IF NOT EXISTS passwordless_devices_tenant_id_index ON passwordless_devices (app_id, tenant_id);

    ------------------------------------------------------------

    ALTER TABLE passwordless_codes
      ADD COLUMN IF NOT EXISTS app_id VARCHAR(64) DEFAULT 'public',
      ADD COLUMN IF NOT EXISTS tenant_id VARCHAR(64) DEFAULT 'public';

    ALTER TABLE passwordless_codes
      DROP CONSTRAINT passwordless_codes_pkey CASCADE;

    ALTER TABLE passwordless_codes
      ADD CONSTRAINT passwordless_codes_pkey 
        PRIMARY KEY (app_id, tenant_id, code_id);

    ALTER TABLE passwordless_codes
      DROP CONSTRAINT IF EXISTS passwordless_codes_device_id_hash_fkey;

    ALTER TABLE passwordless_codes
      ADD CONSTRAINT passwordless_codes_device_id_hash_fkey 
        FOREIGN KEY (app_id, tenant_id, device_id_hash)
        REFERENCES passwordless_devices (app_id, tenant_id, device_id_hash) ON DELETE CASCADE;

    ALTER TABLE passwordless_codes
      DROP CONSTRAINT passwordless_codes_link_code_hash_key;

    ALTER TABLE passwordless_codes
      DROP CONSTRAINT IF EXISTS passwordless_codes_link_code_hash_key;

    ALTER TABLE passwordless_codes
      ADD CONSTRAINT passwordless_codes_link_code_hash_key
        UNIQUE (app_id, tenant_id, link_code_hash);

    DROP INDEX IF EXISTS passwordless_codes_created_at_index;

    CREATE INDEX IF NOT EXISTS passwordless_codes_created_at_index ON passwordless_codes (app_id, tenant_id, created_at);

    DROP INDEX IF EXISTS passwordless_codes_device_id_hash_index;
    CREATE INDEX IF NOT EXISTS passwordless_codes_device_id_hash_index ON passwordless_codes (app_id, tenant_id, device_id_hash);

    -- ThirdParty

    ALTER TABLE thirdparty_users
      ADD COLUMN IF NOT EXISTS app_id VARCHAR(64) DEFAULT 'public';

    ALTER TABLE thirdparty_users
      DROP CONSTRAINT thirdparty_users_pkey CASCADE;

    ALTER TABLE thirdparty_users
      DROP CONSTRAINT IF EXISTS thirdparty_users_user_id_key CASCADE;

    ALTER TABLE thirdparty_users
      ADD CONSTRAINT thirdparty_users_pkey 
        PRIMARY KEY (app_id, user_id);

    ALTER TABLE thirdparty_users
      DROP CONSTRAINT IF EXISTS thirdparty_users_user_id_fkey;

    ALTER TABLE thirdparty_users
      ADD CONSTRAINT thirdparty_users_user_id_fkey 
        FOREIGN KEY (app_id, user_id)
        REFERENCES app_id_to_user_id (app_id, user_id) ON DELETE CASCADE;

    DROP INDEX IF EXISTS thirdparty_users_thirdparty_user_id_index;

    CREATE INDEX IF NOT EXISTS thirdparty_users_thirdparty_user_id_index ON thirdparty_users (app_id, third_party_id, third_party_user_id);

    DROP INDEX IF EXISTS thirdparty_users_email_index;

    CREATE INDEX IF NOT EXISTS thirdparty_users_email_index ON thirdparty_users (app_id, email);

    ------------------------------------------------------------

    CREATE TABLE IF NOT EXISTS thirdparty_user_to_tenant (
      app_id VARCHAR(64) DEFAULT 'public',
      tenant_id VARCHAR(64) DEFAULT 'public',
      user_id CHAR(36) NOT NULL,
      third_party_id VARCHAR(28) NOT NULL,
      third_party_user_id VARCHAR(256) NOT NULL,
      CONSTRAINT thirdparty_user_to_tenant_third_party_user_id_key
        UNIQUE (app_id, tenant_id, third_party_id, third_party_user_id),
      CONSTRAINT thirdparty_user_to_tenant_pkey
        PRIMARY KEY (app_id, tenant_id, user_id),
      CONSTRAINT thirdparty_user_to_tenant_user_id_fkey
        FOREIGN KEY (app_id, tenant_id, user_id)
        REFERENCES all_auth_recipe_users (app_id, tenant_id, user_id) ON DELETE CASCADE
    );

    ALTER TABLE thirdparty_user_to_tenant
      DROP CONSTRAINT IF EXISTS thirdparty_user_to_tenant_third_party_user_id_key;

    ALTER TABLE thirdparty_user_to_tenant
      ADD CONSTRAINT thirdparty_user_to_tenant_third_party_user_id_key
        UNIQUE (app_id, tenant_id, third_party_id, third_party_user_id);

    ALTER TABLE thirdparty_user_to_tenant
      DROP CONSTRAINT IF EXISTS thirdparty_user_to_tenant_user_id_fkey;

    ALTER TABLE thirdparty_user_to_tenant
      ADD CONSTRAINT thirdparty_user_to_tenant_user_id_fkey
        FOREIGN KEY (app_id, tenant_id, user_id)
        REFERENCES all_auth_recipe_users (app_id, tenant_id, user_id) ON DELETE CASCADE;

    INSERT INTO thirdparty_user_to_tenant (user_id, third_party_id, third_party_user_id)
      SELECT user_id, third_party_id, third_party_user_id FROM thirdparty_users ON CONFLICT DO NOTHING;

    -- UserIdMapping

    ALTER TABLE userid_mapping
      ADD COLUMN IF NOT EXISTS app_id VARCHAR(64) DEFAULT 'public';

    ALTER TABLE userid_mapping
      DROP CONSTRAINT IF EXISTS userid_mapping_pkey CASCADE;

    ALTER TABLE userid_mapping
      ADD CONSTRAINT userid_mapping_pkey 
        PRIMARY KEY (app_id, supertokens_user_id, external_user_id);

    ALTER TABLE userid_mapping
      DROP CONSTRAINT IF EXISTS userid_mapping_supertokens_user_id_key;

    ALTER TABLE userid_mapping
      ADD CONSTRAINT userid_mapping_supertokens_user_id_key
        UNIQUE (app_id, supertokens_user_id);

    ALTER TABLE userid_mapping
      DROP CONSTRAINT IF EXISTS userid_mapping_external_user_id_key;

    ALTER TABLE userid_mapping
      ADD CONSTRAINT userid_mapping_external_user_id_key
        UNIQUE (app_id, external_user_id);

    ALTER TABLE userid_mapping
      DROP CONSTRAINT IF EXISTS userid_mapping_supertokens_user_id_fkey;

    ALTER TABLE userid_mapping
      ADD CONSTRAINT userid_mapping_supertokens_user_id_fkey 
        FOREIGN KEY (app_id, supertokens_user_id)
        REFERENCES app_id_to_user_id (app_id, user_id) ON DELETE CASCADE;

    CREATE INDEX IF NOT EXISTS userid_mapping_supertokens_user_id_index ON userid_mapping (app_id, supertokens_user_id);

    -- UserRoles

    ALTER TABLE roles
      ADD COLUMN IF NOT EXISTS app_id VARCHAR(64) DEFAULT 'public';

    ALTER TABLE roles
      DROP CONSTRAINT roles_pkey CASCADE;

    ALTER TABLE roles
      ADD CONSTRAINT roles_pkey 
        PRIMARY KEY (app_id, role);

    ALTER TABLE roles
      DROP CONSTRAINT IF EXISTS roles_app_id_fkey;

    ALTER TABLE roles
      ADD CONSTRAINT roles_app_id_fkey 
        FOREIGN KEY (app_id)
        REFERENCES apps (app_id) ON DELETE CASCADE;

    CREATE INDEX IF NOT EXISTS roles_app_id_index ON roles (app_id);

    ------------------------------------------------------------

    ALTER TABLE role_permissions
      ADD COLUMN IF NOT EXISTS app_id VARCHAR(64) DEFAULT 'public';

    ALTER TABLE role_permissions
      DROP CONSTRAINT role_permissions_pkey CASCADE;

    ALTER TABLE role_permissions
      ADD CONSTRAINT role_permissions_pkey 
        PRIMARY KEY (app_id, role, permission);

    ALTER TABLE role_permissions
      DROP CONSTRAINT IF EXISTS role_permissions_role_fkey;

    ALTER TABLE role_permissions
      ADD CONSTRAINT role_permissions_role_fkey 
        FOREIGN KEY (app_id, role)
        REFERENCES roles (app_id, role) ON DELETE CASCADE;

    DROP INDEX IF EXISTS role_permissions_permission_index;

    CREATE INDEX IF NOT EXISTS role_permissions_permission_index ON role_permissions (app_id, permission);

    CREATE INDEX IF NOT EXISTS role_permissions_role_index ON role_permissions (app_id, role);

    ------------------------------------------------------------

    ALTER TABLE user_roles
      ADD COLUMN IF NOT EXISTS app_id VARCHAR(64) DEFAULT 'public',
      ADD COLUMN IF NOT EXISTS tenant_id VARCHAR(64) DEFAULT 'public';

    ALTER TABLE user_roles
      DROP CONSTRAINT user_roles_pkey CASCADE;

    ALTER TABLE user_roles
      ADD CONSTRAINT user_roles_pkey 
        PRIMARY KEY (app_id, tenant_id, user_id, role);

    ALTER TABLE user_roles
      DROP CONSTRAINT IF EXISTS user_roles_tenant_id_fkey;

    ALTER TABLE user_roles
      ADD CONSTRAINT user_roles_tenant_id_fkey 
        FOREIGN KEY (app_id, tenant_id)
        REFERENCES tenants (app_id, tenant_id) ON DELETE CASCADE;

    ALTER TABLE user_roles
      DROP CONSTRAINT IF EXISTS user_roles_role_fkey;

    ALTER TABLE user_roles
      ADD CONSTRAINT user_roles_role_fkey 
        FOREIGN KEY (app_id, role)
        REFERENCES roles (app_id, role) ON DELETE CASCADE;

    DROP INDEX IF EXISTS user_roles_role_index;

    CREATE INDEX IF NOT EXISTS user_roles_role_index ON user_roles (app_id, tenant_id, role);

    CREATE INDEX IF NOT EXISTS user_roles_tenant_id_index ON user_roles (app_id, tenant_id);

    CREATE INDEX IF NOT EXISTS user_roles_app_id_role_index ON user_roles (app_id, role);

    -- UserMetadata

    ALTER TABLE user_metadata
      ADD COLUMN IF NOT EXISTS app_id VARCHAR(64) DEFAULT 'public';

    ALTER TABLE user_metadata
      DROP CONSTRAINT user_metadata_pkey CASCADE;

    ALTER TABLE user_metadata
      ADD CONSTRAINT user_metadata_pkey 
        PRIMARY KEY (app_id, user_id);

    ALTER TABLE user_metadata
      DROP CONSTRAINT IF EXISTS user_metadata_app_id_fkey;

    ALTER TABLE user_metadata
      ADD CONSTRAINT user_metadata_app_id_fkey 
        FOREIGN KEY (app_id)
        REFERENCES apps (app_id) ON DELETE CASCADE;

    CREATE INDEX IF NOT EXISTS user_metadata_app_id_index ON user_metadata (app_id);

    -- Dashboard

    ALTER TABLE dashboard_users
      ADD COLUMN IF NOT EXISTS app_id VARCHAR(64) DEFAULT 'public';

    ALTER TABLE dashboard_users
      DROP CONSTRAINT dashboard_users_pkey CASCADE;

    ALTER TABLE dashboard_users
      ADD CONSTRAINT dashboard_users_pkey 
        PRIMARY KEY (app_id, user_id);

    ALTER TABLE dashboard_users
      DROP CONSTRAINT IF EXISTS dashboard_users_email_key;

    ALTER TABLE dashboard_users
      ADD CONSTRAINT dashboard_users_email_key
        UNIQUE (app_id, email);

    ALTER TABLE dashboard_users
      DROP CONSTRAINT IF EXISTS dashboard_users_app_id_fkey;

    ALTER TABLE dashboard_users
      ADD CONSTRAINT dashboard_users_app_id_fkey 
        FOREIGN KEY (app_id)
        REFERENCES apps (app_id) ON DELETE CASCADE;

    CREATE INDEX IF NOT EXISTS dashboard_users_app_id_index ON dashboard_users (app_id);

    ------------------------------------------------------------

    ALTER TABLE dashboard_user_sessions
      ADD COLUMN IF NOT EXISTS app_id VARCHAR(64) DEFAULT 'public';

    ALTER TABLE dashboard_user_sessions
      DROP CONSTRAINT dashboard_user_sessions_pkey CASCADE;

    ALTER TABLE dashboard_user_sessions
      ADD CONSTRAINT dashboard_user_sessions_pkey 
        PRIMARY KEY (app_id, session_id);

    ALTER TABLE dashboard_user_sessions
      DROP CONSTRAINT IF EXISTS dashboard_user_sessions_user_id_fkey;

    ALTER TABLE dashboard_user_sessions
      ADD CONSTRAINT dashboard_user_sessions_user_id_fkey 
        FOREIGN KEY (app_id, user_id)
        REFERENCES dashboard_users (app_id, user_id) ON DELETE CASCADE;

    CREATE INDEX IF NOT EXISTS dashboard_user_sessions_user_id_index ON dashboard_user_sessions (app_id, user_id);

    -- TOTP

    ALTER TABLE totp_users
      ADD COLUMN IF NOT EXISTS app_id VARCHAR(64) DEFAULT 'public';

    ALTER TABLE totp_users
      DROP CONSTRAINT totp_users_pkey CASCADE;

    ALTER TABLE totp_users
      ADD CONSTRAINT totp_users_pkey 
        PRIMARY KEY (app_id, user_id);

    ALTER TABLE totp_users
      DROP CONSTRAINT IF EXISTS totp_users_app_id_fkey;

    ALTER TABLE totp_users
      ADD CONSTRAINT totp_users_app_id_fkey 
        FOREIGN KEY (app_id)
        REFERENCES apps (app_id) ON DELETE CASCADE;

    CREATE INDEX IF NOT EXISTS totp_users_app_id_index ON totp_users (app_id);

    ------------------------------------------------------------

    ALTER TABLE totp_user_devices
      ADD COLUMN IF NOT EXISTS app_id VARCHAR(64) DEFAULT 'public';

    ALTER TABLE totp_user_devices
      DROP CONSTRAINT totp_user_devices_pkey;

    ALTER TABLE totp_user_devices
      ADD CONSTRAINT totp_user_devices_pkey 
        PRIMARY KEY (app_id, user_id, device_name);

    ALTER TABLE totp_user_devices
      DROP CONSTRAINT IF EXISTS totp_user_devices_user_id_fkey;

    ALTER TABLE totp_user_devices
      ADD CONSTRAINT totp_user_devices_user_id_fkey 
        FOREIGN KEY (app_id, user_id)
        REFERENCES totp_users (app_id, user_id) ON DELETE CASCADE;

    CREATE INDEX IF NOT EXISTS totp_user_devices_user_id_index ON totp_user_devices (app_id, user_id);

    ------------------------------------------------------------

    ALTER TABLE totp_used_codes
      ADD COLUMN IF NOT EXISTS app_id VARCHAR(64) DEFAULT 'public',
      ADD COLUMN IF NOT EXISTS tenant_id VARCHAR(64) DEFAULT 'public';

    ALTER TABLE totp_used_codes
      DROP CONSTRAINT totp_used_codes_pkey CASCADE;

    ALTER TABLE totp_used_codes
      ADD CONSTRAINT totp_used_codes_pkey 
        PRIMARY KEY (app_id, tenant_id, user_id, created_time_ms);

    ALTER TABLE totp_used_codes
      DROP CONSTRAINT IF EXISTS totp_used_codes_user_id_fkey;

    ALTER TABLE totp_used_codes
      ADD CONSTRAINT totp_used_codes_user_id_fkey 
        FOREIGN KEY (app_id, user_id)
        REFERENCES totp_users (app_id, user_id) ON DELETE CASCADE;

    ALTER TABLE totp_used_codes
      DROP CONSTRAINT IF EXISTS totp_used_codes_tenant_id_fkey;

    ALTER TABLE totp_used_codes
      ADD CONSTRAINT totp_used_codes_tenant_id_fkey 
        FOREIGN KEY (app_id, tenant_id)
        REFERENCES tenants (app_id, tenant_id) ON DELETE CASCADE;

    DROP INDEX IF EXISTS totp_used_codes_expiry_time_ms_index;

    CREATE INDEX IF NOT EXISTS totp_used_codes_expiry_time_ms_index ON totp_used_codes (app_id, tenant_id, expiry_time_ms);

    CREATE INDEX IF NOT EXISTS totp_used_codes_user_id_index ON totp_used_codes (app_id, user_id);

    CREATE INDEX IF NOT EXISTS totp_used_codes_tenant_id_index ON totp_used_codes (app_id, tenant_id);

    -- ActiveUsers

    ALTER TABLE user_last_active
      ADD COLUMN IF NOT EXISTS app_id VARCHAR(64) DEFAULT 'public';

    ALTER TABLE user_last_active
      DROP CONSTRAINT user_last_active_pkey CASCADE;

    ALTER TABLE user_last_active
      ADD CONSTRAINT user_last_active_pkey 
        PRIMARY KEY (app_id, user_id);

    ALTER TABLE user_last_active
      DROP CONSTRAINT IF EXISTS user_last_active_app_id_fkey;

    ALTER TABLE user_last_active
      ADD CONSTRAINT user_last_active_app_id_fkey 
        FOREIGN KEY (app_id)
        REFERENCES apps (app_id) ON DELETE CASCADE;

    CREATE INDEX IF NOT EXISTS user_last_active_app_id_index ON user_last_active (app_id);

    ```

    </details>

    <details>

    <summary>If using MySQL</summary>

   #### Run the following SQL script

    ```sql
    -- helper stored procedures
    DELIMITER //

    CREATE PROCEDURE st_drop_all_fkeys()
    BEGIN
      DECLARE done INT DEFAULT FALSE;
      DECLARE dropCommand VARCHAR(255);
      DECLARE dropCur CURSOR for 
              SELECT concat('ALTER TABLE ', table_schema,'.',table_name,' DROP FOREIGN KEY ', constraint_name, ';') 
              FROM information_schema.table_constraints
              WHERE constraint_type='FOREIGN KEY' 
                  AND table_schema = DATABASE()
                  AND table_name in (
                    'all_auth_recipe_users',
                    'dashboard_user_sessions',
                    'dashboard_users',
                    'emailpassword_pswd_reset_tokens',
                    'emailpassword_users',
                    'emailverification_tokens',
                    'emailverification_verified_emails',
                    'jwt_signing_keys',
                    'key_value',
                    'passwordless_codes',
                    'passwordless_devices',
                    'passwordless_users',
                    'role_permissions',
                    'roles',
                    'session_access_token_signing_keys',
                    'session_info',
                    'thirdparty_users',
                    'totp_used_codes',
                    'totp_user_devices',
                    'totp_users',
                    'user_last_active',
                    'user_metadata',
                    'user_roles',
                    'userid_mapping'
                  );

      DECLARE CONTINUE handler for NOT found SET done = true;
        OPEN dropCur;

        read_loop: LOOP
            FETCH dropCur INTO dropCommand;
            IF done THEN
                leave read_loop;
            END IF;

            SET @sdropCommand = dropCommand;

            PREPARE dropClientUpdateKeyStmt FROM @sdropCommand;

            EXECUTE dropClientUpdateKeyStmt;

            DEALLOCATE prepare dropClientUpdateKeyStmt;
        END LOOP;

        CLOSE dropCur;
    END //

    --

    CREATE PROCEDURE st_drop_all_pkeys()
    BEGIN
      DECLARE done INT DEFAULT FALSE;
      DECLARE dropCommand VARCHAR(255);
      DECLARE dropCur CURSOR for 
              SELECT concat('ALTER TABLE ', table_schema,'.',table_name,' DROP PRIMARY KEY ', ';') 
              FROM information_schema.table_constraints
              WHERE constraint_type='PRIMARY KEY' 
                  AND table_schema = DATABASE()
                  AND table_name in (
                    'all_auth_recipe_users',
                    'dashboard_user_sessions',
                    'dashboard_users',
                    'emailpassword_pswd_reset_tokens',
                    'emailpassword_users',
                    'emailverification_tokens',
                    'emailverification_verified_emails',
                    'jwt_signing_keys',
                    'key_value',
                    'passwordless_codes',
                    'passwordless_devices',
                    'passwordless_users',
                    'role_permissions',
                    'roles',
                    'session_access_token_signing_keys',
                    'session_info',
                    'thirdparty_users',
                    'totp_used_codes',
                    'totp_user_devices',
                    'totp_users',
                    'user_last_active',
                    'user_metadata',
                    'user_roles',
                    'userid_mapping'
                  );

      DECLARE CONTINUE handler for NOT found SET done = true;
        OPEN dropCur;

        read_loop: LOOP
            FETCH dropCur INTO dropCommand;
            IF done THEN
                leave read_loop;
            END IF;

            SET @sdropCommand = dropCommand;

            PREPARE dropClientUpdateKeyStmt FROM @sdropCommand;

            EXECUTE dropClientUpdateKeyStmt;

            DEALLOCATE prepare dropClientUpdateKeyStmt;
        END LOOP;

        CLOSE dropCur;
    END //

    --

    CREATE PROCEDURE st_drop_all_keys()
    BEGIN
      DECLARE done INT DEFAULT FALSE;
      DECLARE dropCommand VARCHAR(255);
      DECLARE dropCur CURSOR for 
              SELECT concat('ALTER TABLE ', table_schema,'.',table_name,' DROP INDEX ', constraint_name, ';') 
              FROM information_schema.table_constraints
              WHERE constraint_type='UNIQUE' 
                  AND table_schema = DATABASE()
                  AND table_name in (
                    'all_auth_recipe_users',
                    'dashboard_user_sessions',
                    'dashboard_users',
                    'emailpassword_pswd_reset_tokens',
                    'emailpassword_users',
                    'emailverification_tokens',
                    'emailverification_verified_emails',
                    'jwt_signing_keys',
                    'key_value',
                    'passwordless_codes',
                    'passwordless_devices',
                    'passwordless_users',
                    'role_permissions',
                    'roles',
                    'session_access_token_signing_keys',
                    'session_info',
                    'thirdparty_users',
                    'totp_used_codes',
                    'totp_user_devices',
                    'totp_users',
                    'user_last_active',
                    'user_metadata',
                    'user_roles',
                    'userid_mapping'
                  );

      DECLARE CONTINUE handler for NOT found SET done = true;
        OPEN dropCur;

        read_loop: LOOP
            FETCH dropCur INTO dropCommand;
            IF done THEN
                leave read_loop;
            END IF;

            SET @sdropCommand = dropCommand;

            PREPARE dropClientUpdateKeyStmt FROM @sdropCommand;

            EXECUTE dropClientUpdateKeyStmt;

            DEALLOCATE prepare dropClientUpdateKeyStmt;
        END LOOP;

        CLOSE dropCur;
    END //

    --

    CREATE PROCEDURE st_drop_all_indexes()
    BEGIN
      DECLARE done INT DEFAULT FALSE;
      DECLARE dropCommand VARCHAR(255);
      DECLARE dropCur CURSOR for 
              SELECT DISTINCT concat('ALTER TABLE ', table_schema, '.', table_name, ' DROP INDEX ', index_name, ';')
              FROM information_schema.statistics
              WHERE NON_UNIQUE = 1 
                AND table_schema = database()
                AND table_name in (
                  'all_auth_recipe_users',
                  'dashboard_user_sessions',
                  'dashboard_users',
                  'emailpassword_pswd_reset_tokens',
                  'emailpassword_users',
                  'emailverification_tokens',
                  'emailverification_verified_emails',
                  'jwt_signing_keys',
                  'key_value',
                  'passwordless_codes',
                  'passwordless_devices',
                  'passwordless_users',
                  'role_permissions',
                  'roles',
                  'session_access_token_signing_keys',
                  'session_info',
                  'thirdparty_users',
                  'totp_used_codes',
                  'totp_user_devices',
                  'totp_users',
                  'user_last_active',
                  'user_metadata',
                  'user_roles',
                  'userid_mapping'
                );

      DECLARE CONTINUE handler for NOT found SET done = true;
        OPEN dropCur;

        read_loop: LOOP
            FETCH dropCur INTO dropCommand;
            IF done THEN
                leave read_loop;
            END IF;

            SET @sdropCommand = dropCommand;

            PREPARE dropClientUpdateKeyStmt FROM @sdropCommand;

            EXECUTE dropClientUpdateKeyStmt;

            DEALLOCATE prepare dropClientUpdateKeyStmt;
        END LOOP;

        CLOSE dropCur;
    END //

    --

    CREATE PROCEDURE st_add_column_if_not_exists(
    IN p_table_name varchar(50), 
    IN p_column_name varchar(50),
    IN p_column_type varchar(50),
    IN p_additional varchar(100),
    OUT p_status_message varchar(100))
        READS SQL DATA
    BEGIN
        DECLARE v_count INT;
        
        # Check wether column exist or not
        SELECT count(*) INTO v_count
        FROM information_schema.columns
        WHERE table_schema = database()
            AND table_name   = p_table_name
            AND column_name  = p_column_name;
            
        IF v_count > 0 THEN
          # Return column already exists message
          SELECT 'Column already Exists' INTO p_status_message;
        ELSE
            # Add Column and return success message
          set @ddl_addcolumn=CONCAT('ALTER TABLE ',database(),'.',p_table_name,
          ' ADD COLUMN ',p_column_name,' ',p_column_type,' ',p_additional);
        prepare add_column_sql from @ddl_addcolumn;
        execute add_column_sql;
          SELECT 'Column Successfully  Created!' INTO p_status_message;
        END IF;
    END //

    DELIMITER ;
    -- Drop constraints and indexes

    CALL st_drop_all_fkeys();
    CALL st_drop_all_keys();
    CALL st_drop_all_pkeys();
    CALL st_drop_all_indexes(); 

    -- General Tables

    CREATE TABLE IF NOT EXISTS apps  (
      app_id VARCHAR(64) NOT NULL DEFAULT 'public',
      created_at_time BIGINT UNSIGNED
    );

    ALTER TABLE apps
      ADD PRIMARY KEY(app_id);

    INSERT IGNORE INTO apps (app_id, created_at_time) 
      VALUES ('public', 0);

    --

    CREATE TABLE IF NOT EXISTS tenants (
      app_id VARCHAR(64) NOT NULL DEFAULT 'public',
      tenant_id VARCHAR(64) NOT NULL DEFAULT 'public',
      created_at_time BIGINT UNSIGNED
    );

    ALTER TABLE tenants
      ADD PRIMARY KEY(app_id, tenant_id);

    ALTER TABLE tenants
      ADD FOREIGN KEY (app_id)
        REFERENCES apps (app_id) ON DELETE CASCADE;

    INSERT IGNORE INTO tenants (app_id, tenant_id, created_at_time) 
      VALUES ('public', 'public', 0);

    --

    CALL st_add_column_if_not_exists('key_value', 'app_id', 'VARCHAR(64)', 'NOT NULL DEFAULT \'public\'', @status_message);
    CALL st_add_column_if_not_exists('key_value', 'tenant_id', 'VARCHAR(64)', 'NOT NULL DEFAULT \'public\'', @status_message);

    ALTER TABLE key_value
      ADD PRIMARY KEY (app_id, tenant_id, name);

    ALTER TABLE key_value
      ADD FOREIGN KEY (app_id, tenant_id)
        REFERENCES tenants (app_id, tenant_id) ON DELETE CASCADE;

    --

    CREATE TABLE IF NOT EXISTS app_id_to_user_id (
      app_id VARCHAR(64) NOT NULL DEFAULT 'public',
      user_id CHAR(36) NOT NULL,
      recipe_id VARCHAR(128) NOT NULL
    );

    ALTER TABLE app_id_to_user_id
      ADD PRIMARY KEY (app_id, user_id);

    ALTER TABLE app_id_to_user_id
      ADD FOREIGN KEY (app_id)
        REFERENCES apps (app_id) ON DELETE CASCADE;

    INSERT IGNORE INTO app_id_to_user_id (user_id, recipe_id) 
      SELECT user_id, recipe_id
      FROM all_auth_recipe_users;

    --

    CALL st_add_column_if_not_exists('all_auth_recipe_users', 'app_id', 'VARCHAR(64)', 'NOT NULL DEFAULT \'public\'', @status_message);
    CALL st_add_column_if_not_exists('all_auth_recipe_users', 'tenant_id', 'VARCHAR(64)', 'NOT NULL DEFAULT \'public\'', @status_message);

    ALTER TABLE all_auth_recipe_users
      ADD PRIMARY KEY (app_id, tenant_id, user_id);

    ALTER TABLE all_auth_recipe_users
      ADD FOREIGN KEY (app_id, tenant_id)
        REFERENCES tenants (app_id, tenant_id) ON DELETE CASCADE;

    ALTER TABLE all_auth_recipe_users
      ADD FOREIGN KEY (app_id, user_id)
        REFERENCES app_id_to_user_id (app_id, user_id) ON DELETE CASCADE;

    CREATE INDEX all_auth_recipe_users_pagination_index ON all_auth_recipe_users (time_joined DESC, user_id DESC, tenant_id DESC, app_id DESC);

    -- Multitenancy

    CREATE TABLE IF NOT EXISTS tenant_configs (
      connection_uri_domain VARCHAR(256) DEFAULT '',
      app_id VARCHAR(64) DEFAULT 'public',
      tenant_id VARCHAR(64) DEFAULT 'public',
      core_config TEXT,
      email_password_enabled BOOLEAN,
      passwordless_enabled BOOLEAN,
      third_party_enabled BOOLEAN
    );

    ALTER TABLE tenant_configs
      ADD PRIMARY KEY (connection_uri_domain, app_id, tenant_id);

    --

    CREATE TABLE IF NOT EXISTS tenant_thirdparty_providers (
      connection_uri_domain VARCHAR(256) DEFAULT '',
      app_id VARCHAR(64) DEFAULT 'public',
      tenant_id VARCHAR(64) DEFAULT 'public',
      third_party_id VARCHAR(28) NOT NULL,
      name VARCHAR(64),
      authorization_endpoint TEXT,
      authorization_endpoint_query_params TEXT,
      token_endpoint TEXT,
      token_endpoint_body_params TEXT,
      user_info_endpoint TEXT,
      user_info_endpoint_query_params TEXT,
      user_info_endpoint_headers TEXT,
      jwks_uri TEXT,
      oidc_discovery_endpoint TEXT,
      require_email BOOLEAN,
      user_info_map_from_id_token_payload_user_id VARCHAR(64),
      user_info_map_from_id_token_payload_email VARCHAR(64),
      user_info_map_from_id_token_payload_email_verified VARCHAR(64),
      user_info_map_from_user_info_endpoint_user_id VARCHAR(64),
      user_info_map_from_user_info_endpoint_email VARCHAR(64),
      user_info_map_from_user_info_endpoint_email_verified VARCHAR(64)
    );

    ALTER TABLE tenant_thirdparty_providers
      ADD PRIMARY KEY (connection_uri_domain, app_id, tenant_id, third_party_id);

    ALTER TABLE tenant_thirdparty_providers
      ADD FOREIGN KEY (connection_uri_domain, app_id, tenant_id)
        REFERENCES tenant_configs (connection_uri_domain, app_id, tenant_id) ON DELETE CASCADE;

    --

    CREATE TABLE IF NOT EXISTS tenant_thirdparty_provider_clients (
      connection_uri_domain VARCHAR(256) DEFAULT '',
      app_id VARCHAR(64) DEFAULT 'public',
      tenant_id VARCHAR(64) DEFAULT 'public',
      third_party_id VARCHAR(28) NOT NULL,
      client_type VARCHAR(64) NOT NULL DEFAULT '',
      client_id VARCHAR(256) NOT NULL,
      client_secret TEXT,
      scope TEXT,
      force_pkce BOOLEAN,
      additional_config TEXT
    );

    ALTER TABLE tenant_thirdparty_provider_clients
      ADD PRIMARY KEY (connection_uri_domain, app_id, tenant_id, third_party_id, client_type);

    ALTER TABLE tenant_thirdparty_provider_clients
      ADD FOREIGN KEY (connection_uri_domain, app_id, tenant_id, third_party_id)
        REFERENCES tenant_thirdparty_providers (connection_uri_domain, app_id, tenant_id, third_party_id) ON DELETE CASCADE;


    -- Session

    CALL st_add_column_if_not_exists('session_info', 'app_id', 'VARCHAR(64)', 'NOT NULL DEFAULT \'public\'', @status_message);
    CALL st_add_column_if_not_exists('session_info', 'tenant_id', 'VARCHAR(64)', 'NOT NULL DEFAULT \'public\'', @status_message);

    ALTER TABLE session_info
      ADD PRIMARY KEY (app_id, tenant_id, session_handle);

    ALTER TABLE session_info
      ADD FOREIGN KEY (app_id, tenant_id)
        REFERENCES tenants (app_id, tenant_id) ON DELETE CASCADE;

    CREATE INDEX session_expiry_index ON session_info (expires_at);

    --

    CALL st_add_column_if_not_exists('session_access_token_signing_keys', 'app_id', 'VARCHAR(64)', 'NOT NULL DEFAULT \'public\'', @status_message);

    ALTER TABLE session_access_token_signing_keys
      ADD PRIMARY KEY (app_id, created_at_time);

    ALTER TABLE session_access_token_signing_keys
      ADD FOREIGN KEY (app_id)
        REFERENCES apps (app_id) ON DELETE CASCADE;

    -- JWT

    CALL st_add_column_if_not_exists('jwt_signing_keys', 'app_id', 'VARCHAR(64)', 'NOT NULL DEFAULT \'public\'', @status_message);

    ALTER TABLE jwt_signing_keys
      ADD PRIMARY KEY (app_id, key_id);

    ALTER TABLE jwt_signing_keys
      ADD FOREIGN KEY (app_id)
        REFERENCES apps (app_id) ON DELETE CASCADE;

    -- EmailVerification

    CALL st_add_column_if_not_exists('emailverification_verified_emails', 'app_id', 'VARCHAR(64)', 'NOT NULL DEFAULT \'public\'', @status_message);

    ALTER TABLE emailverification_verified_emails
      ADD PRIMARY KEY (app_id, user_id, email);

    ALTER TABLE emailverification_verified_emails
      ADD FOREIGN KEY (app_id)
        REFERENCES apps (app_id) ON DELETE CASCADE;

    --

    CALL st_add_column_if_not_exists('emailverification_tokens', 'app_id', 'VARCHAR(64)', 'NOT NULL DEFAULT \'public\'', @status_message);
    CALL st_add_column_if_not_exists('emailverification_tokens', 'tenant_id', 'VARCHAR(64)', 'NOT NULL DEFAULT \'public\'', @status_message);

    ALTER TABLE emailverification_tokens
      ADD PRIMARY KEY (app_id, tenant_id, user_id, email, token);

    ALTER TABLE emailverification_tokens
      ADD FOREIGN KEY (app_id, tenant_id)
        REFERENCES tenants (app_id, tenant_id) ON DELETE CASCADE;

    ALTER TABLE emailverification_tokens
      ADD CONSTRAINT token UNIQUE (token);

    CREATE INDEX emailverification_tokens_index ON emailverification_tokens(token_expiry);

    -- EmailPassword

    CALL st_add_column_if_not_exists('emailpassword_users', 'app_id', 'VARCHAR(64)', 'NOT NULL DEFAULT \'public\'', @status_message);

    ALTER TABLE emailpassword_users
      ADD PRIMARY KEY (app_id, user_id);

    ALTER TABLE emailpassword_users
      ADD FOREIGN KEY (app_id, user_id)
        REFERENCES app_id_to_user_id (app_id, user_id) ON DELETE CASCADE;

    -- --

    CREATE TABLE IF NOT EXISTS emailpassword_user_to_tenant (
      app_id VARCHAR(64) DEFAULT 'public',
      tenant_id VARCHAR(64) DEFAULT 'public',
      user_id CHAR(36) NOT NULL,
      email VARCHAR(256) NOT NULL
    );

    ALTER TABLE emailpassword_user_to_tenant
      ADD PRIMARY KEY (app_id, tenant_id, user_id);

    ALTER TABLE emailpassword_user_to_tenant
      ADD CONSTRAINT email UNIQUE (app_id, tenant_id, email);

    ALTER TABLE emailpassword_user_to_tenant
      ADD CONSTRAINT FOREIGN KEY (app_id, tenant_id, user_id)
        REFERENCES all_auth_recipe_users (app_id, tenant_id, user_id) ON DELETE CASCADE;

    INSERT IGNORE INTO emailpassword_user_to_tenant (user_id, email)
      SELECT user_id, email FROM emailpassword_users;

    --

    CALL st_add_column_if_not_exists('emailpassword_pswd_reset_tokens', 'app_id', 'VARCHAR(64)', 'NOT NULL DEFAULT \'public\'', @status_message);

    ALTER TABLE emailpassword_pswd_reset_tokens
      ADD PRIMARY KEY (app_id, user_id, token);

    ALTER TABLE emailpassword_pswd_reset_tokens
      ADD FOREIGN KEY (app_id, user_id)
        REFERENCES emailpassword_users (app_id, user_id) ON DELETE CASCADE;

    ALTER TABLE emailpassword_pswd_reset_tokens
      ADD CONSTRAINT token UNIQUE (token);

    CREATE INDEX emailpassword_password_reset_token_expiry_index ON emailpassword_pswd_reset_tokens (token_expiry);

    -- Passwordless

    CALL st_add_column_if_not_exists('passwordless_users', 'app_id', 'VARCHAR(64)', 'NOT NULL DEFAULT \'public\'', @status_message);

    ALTER TABLE passwordless_users
      ADD PRIMARY KEY (app_id, user_id);

    ALTER TABLE passwordless_users
      ADD FOREIGN KEY (app_id, user_id)
        REFERENCES app_id_to_user_id (app_id, user_id) ON DELETE CASCADE;

    --

    CREATE TABLE IF NOT EXISTS passwordless_user_to_tenant (
      app_id VARCHAR(64) DEFAULT 'public',
      tenant_id VARCHAR(64) DEFAULT 'public',
      user_id CHAR(36) NOT NULL,
      email VARCHAR(256),
      phone_number VARCHAR(256)
    );

    ALTER TABLE passwordless_user_to_tenant
      ADD PRIMARY KEY (app_id, tenant_id, user_id);

    ALTER TABLE passwordless_user_to_tenant
      ADD CONSTRAINT email UNIQUE (app_id, tenant_id, email);

    ALTER TABLE passwordless_user_to_tenant
      ADD CONSTRAINT phone_number UNIQUE (app_id, tenant_id, phone_number);

    ALTER TABLE passwordless_user_to_tenant
      ADD FOREIGN KEY (app_id, tenant_id, user_id)
        REFERENCES all_auth_recipe_users (app_id, tenant_id, user_id) ON DELETE CASCADE;

    INSERT IGNORE INTO passwordless_user_to_tenant (user_id, email, phone_number)
      SELECT user_id, email, phone_number FROM passwordless_users;

    --

    CALL st_add_column_if_not_exists('passwordless_devices', 'app_id', 'VARCHAR(64)', 'NOT NULL DEFAULT \'public\'', @status_message);
    CALL st_add_column_if_not_exists('passwordless_devices', 'tenant_id', 'VARCHAR(64)', 'NOT NULL DEFAULT \'public\'', @status_message);

    ALTER TABLE passwordless_devices
      ADD PRIMARY KEY (app_id, tenant_id, device_id_hash);

    ALTER TABLE passwordless_devices
      ADD FOREIGN KEY (app_id, tenant_id)
        REFERENCES tenants (app_id, tenant_id) ON DELETE CASCADE;

    CREATE INDEX passwordless_devices_email_index ON passwordless_devices (app_id, tenant_id, email);

    CREATE INDEX passwordless_devices_phone_number_index ON passwordless_devices (app_id, tenant_id, phone_number);

    --

    CALL st_add_column_if_not_exists('passwordless_codes', 'app_id', 'VARCHAR(64)', 'NOT NULL DEFAULT \'public\'', @status_message);
    CALL st_add_column_if_not_exists('passwordless_codes', 'tenant_id', 'VARCHAR(64)', 'NOT NULL DEFAULT \'public\'', @status_message);

    ALTER TABLE passwordless_codes
      ADD PRIMARY KEY (app_id, tenant_id, code_id);

    ALTER TABLE passwordless_codes
      ADD FOREIGN KEY (app_id, tenant_id, device_id_hash)
        REFERENCES passwordless_devices (app_id, tenant_id, device_id_hash) ON DELETE CASCADE;

    ALTER TABLE passwordless_codes
      ADD CONSTRAINT link_code_hash
        UNIQUE (app_id, tenant_id, link_code_hash);

    CREATE INDEX passwordless_codes_created_at_index ON passwordless_codes (app_id, tenant_id, created_at);

    -- ThirdParty

    CALL st_add_column_if_not_exists('thirdparty_users', 'app_id', 'VARCHAR(64)', 'NOT NULL DEFAULT \'public\'', @status_message);

    ALTER TABLE thirdparty_users
      ADD PRIMARY KEY (app_id, user_id);

    ALTER TABLE thirdparty_users
      ADD FOREIGN KEY (app_id, user_id)
        REFERENCES app_id_to_user_id (app_id, user_id) ON DELETE CASCADE;

    CREATE INDEX thirdparty_users_thirdparty_user_id_index ON thirdparty_users (app_id, third_party_id, third_party_user_id);

    CREATE INDEX thirdparty_users_email_index ON thirdparty_users (app_id, email);

    --

    CREATE TABLE IF NOT EXISTS thirdparty_user_to_tenant (
      app_id VARCHAR(64) DEFAULT 'public',
      tenant_id VARCHAR(64) DEFAULT 'public',
      user_id CHAR(36) NOT NULL,
      third_party_id VARCHAR(28) NOT NULL,
      third_party_user_id VARCHAR(256) NOT NULL
    );

    ALTER TABLE thirdparty_user_to_tenant
      ADD PRIMARY KEY (app_id, tenant_id, user_id);

    ALTER TABLE thirdparty_user_to_tenant
      ADD CONSTRAINT third_party_user_id
        UNIQUE (app_id, tenant_id, third_party_id, third_party_user_id);

    ALTER TABLE thirdparty_user_to_tenant
      ADD FOREIGN KEY (app_id, tenant_id, user_id)
        REFERENCES all_auth_recipe_users (app_id, tenant_id, user_id) ON DELETE CASCADE;

    INSERT IGNORE INTO thirdparty_user_to_tenant (user_id, third_party_id, third_party_user_id)
      SELECT user_id, third_party_id, third_party_user_id FROM thirdparty_users;

    -- UserIdMapping

    CALL st_add_column_if_not_exists('userid_mapping', 'app_id', 'VARCHAR(64)', 'NOT NULL DEFAULT \'public\'', @status_message);

    ALTER TABLE userid_mapping
      ADD PRIMARY KEY (app_id, supertokens_user_id, external_user_id);

    ALTER TABLE userid_mapping
      ADD CONSTRAINT supertokens_user_id
        UNIQUE (app_id, supertokens_user_id);

    ALTER TABLE userid_mapping
      ADD CONSTRAINT external_user_id
        UNIQUE (app_id, external_user_id);

    ALTER TABLE userid_mapping
      ADD FOREIGN KEY (app_id, supertokens_user_id)
        REFERENCES app_id_to_user_id (app_id, user_id) ON DELETE CASCADE;

    -- UserRoles

    CALL st_add_column_if_not_exists('roles', 'app_id', 'VARCHAR(64)', 'NOT NULL DEFAULT \'public\'', @status_message);

    ALTER TABLE roles
      ADD PRIMARY KEY (app_id, role);

    ALTER TABLE roles
      ADD FOREIGN KEY (app_id)
        REFERENCES apps (app_id) ON DELETE CASCADE;

    --

    CALL st_add_column_if_not_exists('role_permissions', 'app_id', 'VARCHAR(64)', 'NOT NULL DEFAULT \'public\'', @status_message);

    ALTER TABLE role_permissions
      ADD PRIMARY KEY (app_id, role, permission);

    ALTER TABLE role_permissions
      ADD FOREIGN KEY (app_id, role)
        REFERENCES roles (app_id, role) ON DELETE CASCADE;

    CREATE INDEX role_permissions_permission_index ON role_permissions (app_id, permission);

    --

    CALL st_add_column_if_not_exists('user_roles', 'app_id', 'VARCHAR(64)', 'NOT NULL DEFAULT \'public\'', @status_message);
    CALL st_add_column_if_not_exists('user_roles', 'tenant_id', 'VARCHAR(64)', 'NOT NULL DEFAULT \'public\'', @status_message);

    ALTER TABLE user_roles
      ADD PRIMARY KEY (app_id, tenant_id, user_id, role);

    ALTER TABLE user_roles
      ADD FOREIGN KEY (app_id, role)
        REFERENCES roles (app_id, role) ON DELETE CASCADE;

    ALTER TABLE user_roles
      ADD FOREIGN KEY (app_id, tenant_id)
        REFERENCES tenants (app_id, tenant_id) ON DELETE CASCADE;

    CREATE INDEX user_roles_role_index ON user_roles (app_id, tenant_id, role);

    -- UserMetadata

    CALL st_add_column_if_not_exists('user_metadata', 'app_id', 'VARCHAR(64)', 'NOT NULL DEFAULT \'public\'', @status_message);

    ALTER TABLE user_metadata
      ADD PRIMARY KEY (app_id, user_id);

    ALTER TABLE user_metadata
      ADD FOREIGN KEY (app_id)
        REFERENCES apps (app_id) ON DELETE CASCADE;

    -- Dashboard

    CALL st_add_column_if_not_exists('dashboard_users', 'app_id', 'VARCHAR(64)', 'NOT NULL DEFAULT \'public\'', @status_message);

    ALTER TABLE dashboard_users
      ADD PRIMARY KEY (app_id, user_id);

    ALTER TABLE dashboard_users
      ADD CONSTRAINT email
        UNIQUE (app_id, email);

    ALTER TABLE dashboard_users
      ADD FOREIGN KEY (app_id)
        REFERENCES apps (app_id) ON DELETE CASCADE;

    --

    CALL st_add_column_if_not_exists('dashboard_user_sessions', 'app_id', 'VARCHAR(64)', 'NOT NULL DEFAULT \'public\'', @status_message);

    ALTER TABLE dashboard_user_sessions
      ADD PRIMARY KEY (app_id, session_id);

    ALTER TABLE dashboard_user_sessions
      ADD FOREIGN KEY (app_id, user_id)
        REFERENCES dashboard_users (app_id, user_id) ON DELETE CASCADE;

    CREATE INDEX dashboard_user_sessions_expiry_index ON dashboard_user_sessions (expiry);

    -- TOTP

    CALL st_add_column_if_not_exists('totp_users', 'app_id', 'VARCHAR(64)', 'NOT NULL DEFAULT \'public\'', @status_message);

    ALTER TABLE totp_users
      ADD PRIMARY KEY (app_id, user_id);

    ALTER TABLE totp_users
      ADD FOREIGN KEY (app_id)
        REFERENCES apps (app_id) ON DELETE CASCADE;

    --

    CALL st_add_column_if_not_exists('totp_user_devices', 'app_id', 'VARCHAR(64)', 'NOT NULL DEFAULT \'public\'', @status_message);

    ALTER TABLE totp_user_devices
      ADD PRIMARY KEY (app_id, user_id, device_name);

    ALTER TABLE totp_user_devices
      ADD FOREIGN KEY (app_id, user_id)
        REFERENCES totp_users (app_id, user_id) ON DELETE CASCADE;

    --

    CALL st_add_column_if_not_exists('totp_used_codes', 'app_id', 'VARCHAR(64)', 'NOT NULL DEFAULT \'public\'', @status_message);
    CALL st_add_column_if_not_exists('totp_used_codes', 'tenant_id', 'VARCHAR(64)', 'NOT NULL DEFAULT \'public\'', @status_message);

    ALTER TABLE totp_used_codes
      ADD PRIMARY KEY (app_id, tenant_id, user_id, created_time_ms);

    ALTER TABLE totp_used_codes
      ADD FOREIGN KEY (app_id, user_id)
        REFERENCES totp_users (app_id, user_id) ON DELETE CASCADE;

    ALTER TABLE totp_used_codes
      ADD FOREIGN KEY (app_id, tenant_id)
        REFERENCES tenants (app_id, tenant_id) ON DELETE CASCADE;

    CREATE INDEX totp_used_codes_expiry_time_ms_index ON totp_used_codes (app_id, tenant_id, expiry_time_ms);

    -- ActiveUsers

    CALL st_add_column_if_not_exists('user_last_active', 'app_id', 'VARCHAR(64)', 'NOT NULL DEFAULT \'public\'', @status_message);

    ALTER TABLE user_last_active
      ADD PRIMARY KEY (app_id, user_id);

    ALTER TABLE user_last_active
      ADD FOREIGN KEY (app_id)
        REFERENCES apps (app_id) ON DELETE CASCADE;

    -- Drop procedures

    DROP PROCEDURE st_drop_all_fkeys;

    DROP PROCEDURE st_drop_all_keys;

    DROP PROCEDURE st_drop_all_pkeys;

    DROP PROCEDURE st_drop_all_indexes;

    DROP PROCEDURE st_add_column_if_not_exists;
    ```

    </details>

4. Start the new instance(s) of the core (version 6.0.0)

## [5.0.0] - 2023-04-05

### Changes

- Updated the `java-jwt` dependency version
- Increases free Dashboard user count to 3

### Fixes

- Fixed creating JWTs using MongoDB if a key already exists

### Breaking changes

- Using an internal `SemVer` class to handle version numbers. This will make handling CDI version ranges easier.
- Support for CDI version `2.21`
    - Removed POST `/recipe/handshake`
    - Added `useDynamicSigningKey` into `createNewSession` (POST `/recipe/session`), replacing
      `access_token_signing_key_dynamic` used in CDI<=2.18
    - Added `useStaticSigningKey` into `createSignedJWT` (POST `/recipe/jwt`)
    - Added `checkDatabase` into `verifySession` (POST `/recipe/session/verify`), replacing
      `access_token_blacklisting` used in CDI<=2.18
    - Removed `idRefreshToken`, `jwtSigningPublicKey`, `jwtSigningPublicKeyExpiryTime` and `jwtSigningPublicKeyList`
      from responses
    - Deprecated GET `/recipe/jwt/jwks`
    - Added GET `/.well-known/jwks.json`: a standard jwks
- Added new access token version
    - Uses standard prop names (i.e.: `sub` instead of `userId`)
    - Contains the id of the signing key in the header (as `kid`)
    - Stores the user payload merged into the root level, instead of the `userData` prop
- Session handling function now throw if the user payload contains protected props (`sub`, `iat`, `exp`,
  `sessionHandle`, `refreshTokenHash1`, `parentRefreshTokenHash1`, `antiCsrfToken`)
    - A related exception type was added as `AccessTokenPayloadError`
- Refactored the handling of signing keys
- `createNewSession` now takes a `useStaticKey` parameter instead of depending on the
  `access_token_signing_key_dynamic` config value
- `createJWTToken` now supports signing by a dynamic key
- `getSession` now takes a `checkDatabase` parameter instead of using the `access_token_blacklisting` config value
- Updated plugin interface version to 2.21

### Configuration Changes

- `access_token_signing_key_dynamic` is now deprecated, only used for requests with CDI<=2.18
- `access_token_blacklisting` is now deprecated, only used for requests with CDI<=2.18
- Renamed `access_token_signing_key_update_interval` to `access_token_dynamic_signing_key_update_interval`

### Database Changes

- Added new `useStaticKey` field into session info
- Manual migration is also required if `access_token_signing_key_dynamic` was set to false

#### Migration steps for SQL

- If using `access_token_signing_key_dynamic` false:
    ```sql
    ALTER TABLE session_info ADD COLUMN use_static_key BOOLEAN NOT NULL DEFAULT(true);
    ALTER TABLE session_info ALTER COLUMN use_static_key DROP DEFAULT;
    ```
    ```sql
    INSERT INTO jwt_signing_keys(key_id, key_string, algorithm, created_at)
      select CONCAT('s-', created_at_time) as key_id, value as key_string, 'RS256' as algorithm, created_at_time as created_at
      from session_access_token_signing_keys;
    ```
- If using `access_token_signing_key_dynamic` true or not set:
    - ```sql
  ALTER TABLE session_info ADD COLUMN use_static_key BOOLEAN NOT NULL DEFAULT(false);
  ALTER TABLE session_info ALTER COLUMN use_static_key DROP DEFAULT;
    ```

#### Migration steps for MongoDB

- If using `access_token_signing_key_dynamic` false:
    ```
    db.session_info.update({},
      {
        "$set": {
          "use_static_key": true
        }
      });
    ```
    ```
    db.key_value.aggregate([
      {
        "$match": {
          _id: "access_token_signing_key_list"
        }
      },
      {
        $unwind: "$keys"
      },
      {
        $addFields: {
          _id: {
            "$concat": [
              "s-",
              {
                $convert: {
                  input: "$keys.created_at_time",
                  to: "string"
                }
              }
            ]
          },
          "key_string": "$keys.value",
          "algorithm": "RS256",
          "created_at": "$keys.created_at_time",
        }
      },
      {
        "$project": {
          "keys": 0,
          
        }
      },
      {
        "$merge": {
          "into": "jwt_signing_keys",
          
        }
      }
  ]);
    ```

- If using `access_token_signing_key_dynamic` true or not set:
    ```
    db.session_info.update({},
      {
        "$set": {
          "use_static_key": false
        }
      });
    ```

## [4.6.0] - 2023-03-30

- Add Optional Search Tags to Pagination API to enable dashboard search

### New APIs:

- `GET /user/search/tags` retrieves the available search tags

## [4.5.0] - 2023-03-27

- Add TOTP recipe

### Database changes:

- Add new tables for TOTP recipe:
    - `totp_users` that stores the users that have enabled TOTP
    - `totp_user_devices` that stores devices (each device has its own secret) for each user
    - `totp_used_codes` that stores used codes for each user. This is to implement rate limiting and prevent replay
      attacks.
    - `user_last_active` that stores the last active time for each user.

### New APIs:

- `GET /users/count/active` to fetch the number of active users after the given timestamp.
- `POST /recipe/totp/device` to create a new device as well as the user if it doesn't exist.
- `POST /recipe/totp/device/verify` to verify a device. This is to ensure that the user has access to the device.
- `POST /recipe/totp/verify` to verify a code and continue the login flow.
- `PUT /recipe/totp/device` to update the name of a device. Name is just a string that the user can set to identify the
  device.
- `GET /recipe/totp/device/list` to get all devices for a user.
- `POST /recipe/totp/device/remove` to remove a device. If the user has no more devices, the user is also removed.

## [4.4.2] - 2023-03-16

- Adds null check in email normalisation to fix: https://github.com/supertokens/supertokens-node/issues/514

## [4.4.1] - 2023-03-09

- Normalises email in all APIs in which email was not being
  normalised: https://github.com/supertokens/supertokens-core/issues/577

## [4.4.0] - 2023-02-21

### Added

- Dashboard Recipe
- Support with CDI version `2.18`

### Database Changes

- Adds `dashboard_users` table
- Adds `dashboard_user_sessions` table

## [4.3.0] - 2023-01-05

- Adds feature flag, ee folder and APIs to add / remove license keys for enterprise features.

## [4.2.1] - 2022-11-24

- Updates the type of `access_token_validity` in the CoreConfig from `int` to `long`

## [4.2.0] - 2022-11-07

- Update dependencies for security updates: https://github.com/supertokens/supertokens-core/issues/525

## [4.1.1] - 2022-10-13

- Updates core routes to now allow for trailing slashes

## [4.1.0] - 2022-09-22

- Adds request IP allow & deny list: https://github.com/supertokens/supertokens-core/issues/511

## [4.0.1] - 2022-09-19

- Fixes bug related to implementationDependencies.json

## [4.0.0] - 2022-09-19

### Added

- EmailPassword User migration API which allows you to import users with their email and password hashes.
- Support to import users with password hashes from Firebase
- Support with CDI version `2.16`
- Hello API on `/` route.

### Database Changes

- Updates the `password_hash` column in the `emailpassword_users` table from `VARCHAR(128)` to `VARCHAR(256)` to support
  more password hash lengths.
- Updates the `third_party_user_id` column in the `thirdparty_users` table from `VARCHAR(128)` to `VARCHAR(256)` to
  resolve https://github.com/supertokens/supertokens-core/issues/306

- For legacy users who are self hosting the SuperTokens core run the following command to update your database with the
  changes:
    - With MySql:
      `ALTER TABLE thirdparty_users MODIFY third_party_user_id VARCHAR(256); ALTER TABLE emailpassword_users MODIFY password_hash VARCHAR(256);`
    - With PostgreSQL:
      `ALTER TABLE thirdparty_users ALTER COLUMN third_party_user_id TYPE VARCHAR(256); ALTER TABLE emailpassword_users ALTER COLUMN password_hash TYPE VARCHAR(256);`

## [3.16.2] - 2022-09-02

### Bug fixes

- Updated java-jwt to handle `null` claims in JWTs

## [3.16.1] - 2022-09-02

### Bug fixes

- Fixed handling of `null` in access token payloads: https://github.com/supertokens/supertokens-core/issues/499

## [3.16.0] - 2022-08-18

- Changes logging level of API start / finished & Cronjob start / finished to be `INFO` level instead of `DEBUG` level.
- Added new config `log_level` to set logging level. Possible values are `DEBUG` | `INFO` | `WARN` | `ERROR` |
  `NONE`. As an example, setting the log level to `WARN` would make the core print out `WARN` and `ERROR` level logs.

## [3.15.1] - 2022-08-10

- Updates UserIdMapping recipe to resolve UserId Mappings for Auth recipes in the core itself

## [3.15.0] - 2022-07-25

- Adds UserIdMapping recipe
- Support for collecting and displaying failing tests

### Database changes

- Adds `userid_mapping` table

## [3.14.0] - 2022-06-07

- Fixes `/recipe/session/user GET` to return only session handles that have not expired.
- Support for new plugin interface version (v2.15)
- Checks for if the session has expired in `updateSession` before calling the update function.

## [3.13.0] - 2022-05-05

- Adds UserRoles recipe
- Fixes base_path config option not being observed when running `supertokens list`
- Adds base_path normalization logic

### Database changes

- Adds `roles`, `role_permissions` and `user_roles` table

## [3.12.1] - 2022-04-02

### Changes

- Changed default `--with_argon2_hashing_pool_size` in `hashingCalibrate` CLI command to 1.

## [3.12.0] - 2022-04-01

- Adds github action for running tests against in memory db.
- Adds github action for checking if "Run tests" action was completed (to run in PRs)
- Fixes how config values are changed during tests.
- Adds 60 mins timeout to github action jobs
- Moves deleting user metadata to happen before deleting the actual user.
- Adds support for argon2 hashing.
- Adds colours to CLI output (in case of errors).

### New config:

- `password_hashing_alg`
- `argon2_iterations`
- `argon2_memory_kb`
- `argon2_parallelism`
- `argon2_hashing_pool_size`
- `bcrypt_log_rounds`

### New CLI command:

- `supertokens hashingCalibrate`: Used to calibrate argon2 and bcrypt passing hashing params.

## [3.11.0] - 2022-03-19

### Changes

- Fixes memory leak during testing.
- Updated plugin interface version
- Adds usermetadata recipe
- Update CONTRIBUTING.md with instructions for gitpod setup

### Database changes

- Added `user_metadata` table

## [3.10.0] - 2022-02-23

- Updated plugin interface version
- Fixed ResultSet instances to avoid Memory Leaks

## [3.9.1] - 2022-02-16

- Fixed https://github.com/supertokens/supertokens-core/issues/373: Catching `StorageTransactionLogicException` in
  transaction helper function for retries

## [3.9.0] - 2022-01-31

### Changes

- Supporting CDI v2.12
- Adding the `userId` to the reponse of `recipe/user/password/reset`
- Adds support for providing base path for all APIs: https://github.com/supertokens/supertokens-node/issues/252
- Add workflow to verify if pr title follows conventional commits

### New config param:

- `base_path` - default is `""` (No base path)

## [3.8.0] - 2022-01-14

### Added

- Added Passwordless recipe ( with unit test coverage )

### Database changes

- Adds new tables for passwordless:
    - `passwordless_users` that stores the users of the passwordless recipe
    - `passwordless_devices` that stores devices/information about passwordless login attempts
    - `passwordless_codes` that stores the codes each device can consume to finish the login process

### Changes

- New recipeId in `/users` response with a corresponding new user type

## [3.7.0] - 2021-12-16

### Added

- Delete user endpoint

## [3.6.1] - 2021-11-15

### Fixes

- Issue with JWT expiry always being lower than expected
- Modulus and exponent for JsonWebKeys are now sent as unsigned when fetching public keys from the /jwt/jwks.json
  endpoint. Both values are url encoded without any padding.

### Changes

- JWT creation logic to add a `iss` claim only if none is provided

## [3.6.0] - 2021-08-26

### Added

- New config values `password_reset_token_lifetime`
  and `email_verification_token_lifetime`: https://github.com/supertokens/supertokens-core/issues/297
- Added support for multiple access token signing keys: https://github.com/supertokens/supertokens-core/issues/305
- Updated CDI version
- Added a table to store access token signing keys into SQL schema, called `session_access_token_signing_keys`
- New JWT recipe to create JWT tokens using SuperTokens
- New table `jwt_signing_keys` added to store keys used by the JWT recipe

## [3.5.3] - 2021-09-20

### Changes

- Explicitly adds UTF-8 compatible conversion when encoding / decoding base64 strings.

## [3.5.2] - 2021-09-01

### Fixes

- Issue with verifying refresh token throwing an unauthorised exception due to a db connection error.
- Sends far ahead jwt signing key expiry time in case updating them is
  disabled: https://github.com/supertokens/supertokens-core/issues/304

### Changes

- Changes JWT signing key update interval to not be limited to 720 hours

## [3.5.1] - 2021-08-25

### Added

- Logs non "OK" status code from APIs for debugging purposes.

### Fixed:

- Always throws unauthorised response if refresh token is not valid - previously it was throwing a 500 error in case it
  was not properly base 64 encoded.

## [3.5.0] - 2021-06-20

### Changed

- Make emailverificaiton tables take a generic userId: https://github.com/supertokens/supertokens-core/issues/258
- Adds new count and pagination APIs: https://github.com/supertokens/supertokens-core/issues/259
- Adds new API to get session data, and deprecates older one to get session and JWT payload separately:
  https://github.com/supertokens/supertokens-core/issues/255
- Removed `isVerified` boolean from thirdparty sign in up API as per CDI spec 2.8, and hence does not do email
  verification in this API either. Also related to https://github.com/supertokens/supertokens-core/issues/295

### Added

- Add `GET /recipe/users/by-email?email=john@example.com` endpoint for ThirdParty recipe to fetch all users with given
  email
- Add new emailverification APIs for remove tokens and unverify email.
- Add `PUT /recipe/user` for emailpassword recipe to change user's password or email.

## [3.4.2] - 2021-06-27

### Fixes

- `NullPointerException` that is thrown in `AccessTokenSigningKey.java` class when the `keyInfo` object is accessed in
  parallel after the signing key has expired: https://github.com/supertokens/supertokens-core/issues/282

## [3.4.1] - 2021-06-18

### Added

- `test_mode` to the options for running the core so that it can be run in test mode whilst being tested by the backend
  SDK.
- Adds `jwtSigningPublicKey` and `jwtSigningPublicKeyExpiryTime` to API response when returning `TRY_REFRESH_TOKEN
  ` from session verify.

## [3.4.0] - 2021-04-22

### Changed

- Uses Open JDK 15.0.1

## [3.3.0] - 2021-02-16

### Changed

- Extracted email verification into its own recipe
- ThirdParty recipe API

## [3.2.0] - 2021-01-26

### Changed

- Normalises email by making it all lower case
- Changes in handshake API
- Changes in config
- Changes in session create, verify and refresh APis

## [3.1.0] - 2021-01-14

### Changed

- Used rowmapper for in memory db
- Adds email verification APIs
- Adds user pagination APIs
- Adds timeJoined to whenever a user object is returned from an API

## [3.0.1] - 2020-10-27

### Changed

- Makes Hello API do a db query as well for better status checking

## [3.0.0] - 2020-10-25

### Changed

- Changes as per CDI 2.4: https://github.com/supertokens/core-driver-interface/issues/1
- In memory db uses the SQL interface
- Emailpassword recipe functions and APIs
- Deprecates the need for a separate SQLite repo (since the in mem one already exists within the core)

## [2.5.2] - 2020-10-25

### Fixed

- Issue #84 - Correct access token signing key expiry not being sent by APIs

## [2.5.1] - 2020-10-08

### Changed

- Fixed issue of docker image hanging when run in foreground

## [2.5.0] - 2020-10-08

### Added

- Updates the access token if blacklisting is switched on and the JWT payload has been changed somehow
- API key support
- JWT Api Key Rotation

### Removed

- Compatibility with the inefficient method for handling refresh tokens.

## [2.4.0] - 2020-09-09

### Added

- CSRF check in refresh API
- set csrf config to `false` by default
- compatibility with CDI 2.3

### Fixed

- When regenerating session, uses old access tokens' parentRefreshTokenHash1 instead of null

### Changed

- Optimises refresh token to not store old tokens in the database
- removes the need for a license key
- removes API Pings

## [2.3.0] - 2020-08-11

### Changed

- Makes default session expiry status code 401
- Makes default refresh API path "/session/refresh"
- Compatibility with CDI 2.2. Makes `cookie_domain` default value to not set, so that it will work with any API
- Makes sameSite = lax by default
- If licenseKey is missing, then dependency jars are downloaded in DEV mode

## [2.2.3] - 2020-08-10

### Changes

- Makes license Apache 2.0

## [2.2.2] - 2020-07-02

### Fixed

- Changes how versioning works to make it per API call.
- Supports CDI 2.1

## [2.2.1] - 2020-05-14

### Fixed

- Forcing of no in memory database flag to start command on Linux fixed

## [2.2.0] - 2020-05-20

### Added

- Uses in memory database in dev mode if database is not configured
- Removes the need to specify dev / production when running the start command

## [2.1.0] - 2020-04-30

### Added

- Compatibility with CDI 2.0
- API versions
- SameSite cookie option
- Updating of JWT payload
- Session expired status code configuration
- Partial lmrt support

## [2.0.0] - 2020-04-07

### Added

- Compatibility with NoSQL databases like MongoDB
- Setting sameSite cookie option. However, this is not usable in this release.

## [1.1.1] - 2020-03-23

### Changed

- Adds #!/bin/bash in scripts

## [1.1.0] - 2020-03-23

### Changed

- Allow for an unlimited number of SuperTokens instances in production mode
- License changes to reflect the above<|MERGE_RESOLUTION|>--- conflicted
+++ resolved
@@ -5,9 +5,8 @@
 The format is based on [Keep a Changelog](https://keepachangelog.com/en/1.0.0/), and this project adheres
 to [Semantic Versioning](https://semver.org/spec/v2.0.0.html).
 
-## Unreleased
-
-<<<<<<< HEAD
+## [Unreleased]
+
 ### Changes
 
 - Added new feature in license key: `OAUTH`
@@ -25,10 +24,9 @@
 - Adds PATCH `/recipe/oauth/clients` for OAuth2 client update
 
 ### Migration
+
 TODO: after plugin support
 
-## [9.1.1] -2024-07-24
-=======
 ## [9.2.0] - 2024-08-20
 
 - Adds `SECURITY` feature in `EE_FEATURES`.
@@ -39,7 +37,6 @@
 - 500 errors in core returns actual exception, since these APIs are developer facing, it makes easier to debug these errors.
 
 ## [9.1.1] - 2024-07-24
->>>>>>> 8912d2b7
 
 ### Fixes
 
