--- conflicted
+++ resolved
@@ -6,18 +6,14 @@
 to [Semantic Versioning](https://semver.org/spec/v2.0.0.html).
 
 ## [unreleased]
-<<<<<<< HEAD
-### Changes
-
-- Fixed ResultSet instances to avoid Memory Leaks
+### Changes
+
 - Updated plugin interface version
 - Adds usermetadata recipe
 
 ### Database changes
 
 - Added `user_metadata` table
-=======
->>>>>>> 2913f679
 
 ## [3.10.0] - 2022-02-23
 
