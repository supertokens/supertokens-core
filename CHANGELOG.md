--- conflicted
+++ resolved
@@ -7,7 +7,6 @@
 
 ## [unreleased]
 
-<<<<<<< HEAD
 - Add TOTP recipe
 
 ### Database changes:
@@ -21,13 +20,12 @@
 - `POST /recipe/totp/device/verify` to verify a device. This is to ensure that the user has access to the device.
 - `POST /recipe/totp/verify` to verify a code and continue the login flow.
 - `PUT /recipe/totp/device` to update the name of a device. Name is just a string that the user can set to identify the device.
-- `GET /recipe/totp/device/list` to get all devices for a user. 
+- `GET /recipe/totp/device/list` to get all devices for a user.
 - `POST /recipe/totp/device/remove` to remove a device. If the user has no more devices, the user is also removed.
-=======
+
 ## [4.4.2] - 2023-03-16
 
 - Adds null check in email normalisation to fix: https://github.com/supertokens/supertokens-node/issues/514
->>>>>>> c859edbc
 
 ## [4.4.1] - 2023-03-09
 
