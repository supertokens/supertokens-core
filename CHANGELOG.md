# Changelog

All notable changes to this project will be documented in this file.

The format is based on [Keep a Changelog](https://keepachangelog.com/en/1.0.0/), and this project adheres
to [Semantic Versioning](https://semver.org/spec/v2.0.0.html).

<<<<<<< HEAD
## [8.0.0] - 2023-11-29

### Added

- Supports CDI version `5.0`
- MFA stats in `EEFeatureFlag`
- Adds `ImportTotpDeviceAPI`

### Changes

- `deviceName` in request body of `CreateOrUpdateTotpDeviceAPI` `POST` is now optional
- Adds `firstFactors` and `requiredSecondaryFactors` in request body of create or update CUD, App and
  Tenant APIs
- Adds `deviceName` in the response of `CreateOrUpdateTotpDeviceAPI` `POST`
- `VerifyTOTPAPI` changes
  - Removes `allowUnverifiedDevices` from request body and unverified devices are not allowed
  - Adds `currentNumberOfFailedAttempts` and `maxNumberOfFailedAttempts` in response when status is 
    `INVALID_TOTP_ERROR` or `LIMIT_REACHED_ERROR`
  - Adds status `UNKNOWN_USER_ID_ERROR`
- `VerifyTotpDeviceAPI` changes
  - Adds `currentNumberOfFailedAttempts` and `maxNumberOfFailedAttempts` in response when status is
    `INVALID_TOTP_ERROR` or `LIMIT_REACHED_ERROR`
- Adds a new required `useDynamicSigningKey` into the request body of `RefreshSessionAPI`
  - This enables smooth switching between `useDynamicAccessTokenSigningKey` settings by allowing refresh calls to 
    change the signing key type of a session

### Migration

- TODO - copy once postgres / mysql changelog is done
=======
## [8.0.0] - 2024-03-04

### Breaking changes

- The following app specific APIs return a 403 when they are called with a tenant ID other than the `public` one. For example, if the path is `/users/count/active`,  and you call it with `/tenant1/users/count/active`, it will return a 403. But if you call it with `/public/users/count/active`, or just `/users/count/active`, it will work.
  - GET `/recipe/accountlinking/user/primary/check`
  - GET `/recipe/accountlinking/user/link/check`
  - POST `/recipe/accountlinking/user/primary`
  - POST `/recipe/accountlinking/user/link`
  - POST `/recipe/accountlinking/user/unlink`
  - GET `/users/count/active`
  - POST `/user/remove`
  - GET `/ee/featureflag`
  - GET `/user/id`
  - PUT `/ee/license`
  - DELETE `/ee/license`
  - GET `/ee/license`
  - GET `/requests/stats`
  - GET `/recipe/user` when querying by `userId`
  - GET `/recipe/jwt/jwks`
  - POST `/recipe/jwt`

### Fixes

- Fixes issue with non-auth recipe related storage handling
>>>>>>> 942b0151

## [7.0.18] - 2024-02-19

- Fixes vulnerabilities in dependencies
- Updates telemetry payload
- Fixes Active User tracking to use the right storage

## [7.0.17] - 2024-02-06

- Fixes issue where error logs were printed to StdOut instead of StdErr.
- Adds new config `supertokens_saas_load_only_cud` that makes the core instance load a particular CUD only, irrespective of the CUDs present in the db.
- Fixes connection pool handling when connection pool size changes for a tenant.

## [7.0.16] - 2023-12-04

- Returns 400, instead of 500, for badly typed core config while creating CUD, App or Tenant

## [7.0.15] - 2023-11-28

- Adds test for user pagination from old version

## [7.0.14] - 2023-11-21

- Updates test user query speed

### Migration

If using MySQL plugin, run the following SQL script:

```sql
CREATE INDEX app_id_to_user_id_primary_user_id_index ON app_id_to_user_id (primary_or_recipe_user_id);
CREATE INDEX app_id_to_user_id_user_id_index ON app_id_to_user_id (user_id);
```

## [7.0.13] - 2023-11-21

- Adds test to user query speed

### Migration

If using PostgreSQL database, run the following sql script:

```sql
CREATE INDEX IF NOT EXISTS app_id_to_user_id_primary_user_id_index ON app_id_to_user_id (primary_or_recipe_user_id, app_id);
```

## [7.0.12] - 2023-11-16

In this release, the core API routes have been updated to incorporate phone number normalization before processing. Consequently, existing entries in the database also need to undergo normalization. To facilitate this, we have included a migration script to normalize phone numbers for all the existing entries.

**NOTE**: You can skip the migration if you are not using passwordless via phone number.

### Migration steps

This script updates the `phone_number` column in the `passwordless_users`, `passwordless_user_to_tenant`, and `passwordless_devices` tables with their respective normalized values. This script is idempotent and can be run multiple times without any issue. Follow the steps below to run the script: 

1. Ensure that the core is already upgraded to version 7.0.12 (CDI version 4.0)
2. Run the migration script

    Make sure your Node.js version is 16 or above to run the script. Locate the migration script at `supertokens-core/migration_scripts/to_version_7_0_12/index.js`. Modify the script by updating the `DB_HOST`, `DB_USER`, `DB_PASSWORD`, and `DB_NAME` variables with the correct values. Subsequently, run the following commands to initiate the script:
    
    ```bash
       $ git clone https://github.com/supertokens/supertokens-core.git
       $ cd supertokens-core/migration_scripts/to_version_7_0_12
       $ npm install
       $ npm start
    ```

    Performance Note: On average, the script takes 19s for every 1000 rows with a maximum of 1 connection, 4.7s with a maximum of 5 connections (default), and 4.5s with a maximum of 10 connections. Increasing the `MAX_POOL_SIZE` allows the script to leverage more connections simultaneously, potentially improving execution speed.

## [7.0.11] - 2023-11-10

- Fixes email verification behaviour with user id mapping

## [7.0.10] - 2023-11-03

- Collects requests stats per app
- Adds `/requests/stats` API to return requests stats for the last day

## [7.0.9] - 2023-11-01

- Tests `verified` in `loginMethods` for users with userId mapping

## [7.0.8] - 2023-10-19

- Tests thirdParty serialization fix

## [7.0.7] - 2023-10-19

- Fixes test that verifies tenant config persistence

## [7.0.6] - 2023-10-18

- Fixes issue with cron tasks that run per app and tenant

## [7.0.5] - 2023-10-13

- Adds postgres testing to the CICD

## [7.0.4] - 2023-10-12

- Fixes user info from primary user id query
- Fixes `deviceIdHash` issue

## [7.0.3] - 2023-10-11

- Fixes issue with duplicate cron task

## [7.0.2] = 2023-10-05

- Fixes `500` error for passwordless login in certain cases - https://github.com/supertokens/supertokens-core/issues/828

## [7.0.1] - 2023-10-04

- Remove padding from link codes and pre-auth session ids in passwordless, but keep support for old format that included padding (`=` signs)

## [7.0.0] - 2023-09-19

- Support for CDI version 4.0
- Adds Account Linking feature

### Session recipe changes

- New access token version: v5, which contains a required prop: `rsub`. This contains the recipe user ID that belongs to the login method that the user used to login. The `sub` claim in the access token payload is now the primary user ID.
- APIs that return `SessionInformation` (like GET `/recipe/session`) contains userId, recipeUserId in the response.
- Apis that create / modify / refresh a session return the `recipeUserId` in the `session` object in the response.
- Token theft detected response returns userId and recipeUserId

### Db Schema changes

- Adds columns `primary_or_recipe_user_id`, `is_linked_or_is_a_primary_user` and `primary_or_recipe_user_time_joined` to `all_auth_recipe_users` table
- Adds columns `primary_or_recipe_user_id` and `is_linked_or_is_a_primary_user` to `app_id_to_user_id` table
- Removes index `all_auth_recipe_users_pagination_index` and addes `all_auth_recipe_users_pagination_index1`, 
  `all_auth_recipe_users_pagination_index2`, `all_auth_recipe_users_pagination_index3` and 
  `all_auth_recipe_users_pagination_index4` indexes instead on `all_auth_recipe_users` table
- Adds `all_auth_recipe_users_recipe_id_index` on `all_auth_recipe_users` table
- Adds `all_auth_recipe_users_primary_user_id_index` on `all_auth_recipe_users` table
- Adds `email` column to `emailpassword_pswd_reset_tokens` table
- Changes `user_id` foreign key constraint on `emailpassword_pswd_reset_tokens` to `app_id_to_user_id` table

### Migration steps for SQL

1. Ensure that the core is already upgraded to version 6.0.13 (CDI version 3.0)
2. Stop the core instance(s)
3. Run the migration script

    <details>

    <summary>If using PostgreSQL</summary>

    ```sql
    ALTER TABLE all_auth_recipe_users
      ADD COLUMN primary_or_recipe_user_id CHAR(36) NOT NULL DEFAULT ('0');

    ALTER TABLE all_auth_recipe_users
      ADD COLUMN is_linked_or_is_a_primary_user BOOLEAN NOT NULL DEFAULT FALSE;

    ALTER TABLE all_auth_recipe_users
      ADD COLUMN primary_or_recipe_user_time_joined BIGINT NOT NULL DEFAULT 0;

    UPDATE all_auth_recipe_users
      SET primary_or_recipe_user_id = user_id
      WHERE primary_or_recipe_user_id = '0';

    UPDATE all_auth_recipe_users
      SET primary_or_recipe_user_time_joined = time_joined
      WHERE primary_or_recipe_user_time_joined = 0;

    ALTER TABLE all_auth_recipe_users
      ADD CONSTRAINT all_auth_recipe_users_primary_or_recipe_user_id_fkey
        FOREIGN KEY (app_id, primary_or_recipe_user_id)
        REFERENCES app_id_to_user_id (app_id, user_id) ON DELETE CASCADE;

    ALTER TABLE all_auth_recipe_users
      ALTER primary_or_recipe_user_id DROP DEFAULT;

    ALTER TABLE app_id_to_user_id
      ADD COLUMN primary_or_recipe_user_id CHAR(36) NOT NULL DEFAULT ('0');

    ALTER TABLE app_id_to_user_id
      ADD COLUMN is_linked_or_is_a_primary_user BOOLEAN NOT NULL DEFAULT FALSE;

    UPDATE app_id_to_user_id
      SET primary_or_recipe_user_id = user_id
      WHERE primary_or_recipe_user_id = '0';

    ALTER TABLE app_id_to_user_id
      ADD CONSTRAINT app_id_to_user_id_primary_or_recipe_user_id_fkey
        FOREIGN KEY (app_id, primary_or_recipe_user_id)
        REFERENCES app_id_to_user_id (app_id, user_id) ON DELETE CASCADE;

    ALTER TABLE app_id_to_user_id
        ALTER primary_or_recipe_user_id DROP DEFAULT;

    DROP INDEX all_auth_recipe_users_pagination_index;

    CREATE INDEX all_auth_recipe_users_pagination_index1 ON all_auth_recipe_users (
      app_id, tenant_id, primary_or_recipe_user_time_joined DESC, primary_or_recipe_user_id DESC);

    CREATE INDEX all_auth_recipe_users_pagination_index2 ON all_auth_recipe_users (
      app_id, tenant_id, primary_or_recipe_user_time_joined ASC, primary_or_recipe_user_id DESC);

    CREATE INDEX all_auth_recipe_users_pagination_index3 ON all_auth_recipe_users (
      recipe_id, app_id, tenant_id, primary_or_recipe_user_time_joined DESC, primary_or_recipe_user_id DESC);

    CREATE INDEX all_auth_recipe_users_pagination_index4 ON all_auth_recipe_users (
      recipe_id, app_id, tenant_id, primary_or_recipe_user_time_joined ASC, primary_or_recipe_user_id DESC);

    CREATE INDEX all_auth_recipe_users_primary_user_id_index ON all_auth_recipe_users (primary_or_recipe_user_id, app_id);

    CREATE INDEX all_auth_recipe_users_recipe_id_index ON all_auth_recipe_users (app_id, recipe_id, tenant_id);

    ALTER TABLE emailpassword_pswd_reset_tokens DROP CONSTRAINT IF EXISTS emailpassword_pswd_reset_tokens_user_id_fkey;

    ALTER TABLE emailpassword_pswd_reset_tokens ADD CONSTRAINT emailpassword_pswd_reset_tokens_user_id_fkey FOREIGN KEY (app_id, user_id) REFERENCES app_id_to_user_id (app_id, user_id) ON DELETE CASCADE;

    ALTER TABLE emailpassword_pswd_reset_tokens ADD COLUMN email VARCHAR(256);
    ```
    </details>

    <details>

    <summary>If using MySQL</summary>

    ```sql
    ALTER TABLE all_auth_recipe_users
      ADD primary_or_recipe_user_id CHAR(36) NOT NULL DEFAULT ('0');

    ALTER TABLE all_auth_recipe_users
      ADD is_linked_or_is_a_primary_user BOOLEAN NOT NULL DEFAULT FALSE;

    ALTER TABLE all_auth_recipe_users
      ADD primary_or_recipe_user_time_joined BIGINT UNSIGNED NOT NULL DEFAULT 0;

    UPDATE all_auth_recipe_users
      SET primary_or_recipe_user_id = user_id
      WHERE primary_or_recipe_user_id = '0';

    UPDATE all_auth_recipe_users
      SET primary_or_recipe_user_time_joined = time_joined
      WHERE primary_or_recipe_user_time_joined = 0;

    ALTER TABLE all_auth_recipe_users
      ADD FOREIGN KEY (app_id, primary_or_recipe_user_id)
      REFERENCES app_id_to_user_id (app_id, user_id) ON DELETE CASCADE;

    ALTER TABLE all_auth_recipe_users
      ALTER primary_or_recipe_user_id DROP DEFAULT;

    ALTER TABLE app_id_to_user_id
      ADD primary_or_recipe_user_id CHAR(36) NOT NULL DEFAULT ('0');

    ALTER TABLE app_id_to_user_id
      ADD is_linked_or_is_a_primary_user BOOLEAN NOT NULL DEFAULT FALSE;

    UPDATE app_id_to_user_id
      SET primary_or_recipe_user_id = user_id
      WHERE primary_or_recipe_user_id = '0';

    ALTER TABLE app_id_to_user_id
      ADD FOREIGN KEY (app_id, primary_or_recipe_user_id)
      REFERENCES app_id_to_user_id (app_id, user_id) ON DELETE CASCADE;

    ALTER TABLE app_id_to_user_id
      ALTER primary_or_recipe_user_id DROP DEFAULT;

    DROP INDEX all_auth_recipe_users_pagination_index ON all_auth_recipe_users;

    CREATE INDEX all_auth_recipe_users_pagination_index1 ON all_auth_recipe_users (
      app_id, tenant_id, primary_or_recipe_user_time_joined DESC, primary_or_recipe_user_id DESC);

    CREATE INDEX all_auth_recipe_users_pagination_index2 ON all_auth_recipe_users (
      app_id, tenant_id, primary_or_recipe_user_time_joined ASC, primary_or_recipe_user_id DESC);

    CREATE INDEX all_auth_recipe_users_pagination_index3 ON all_auth_recipe_users (
      recipe_id, app_id, tenant_id, primary_or_recipe_user_time_joined DESC, primary_or_recipe_user_id DESC);

    CREATE INDEX all_auth_recipe_users_pagination_index4 ON all_auth_recipe_users (
      recipe_id, app_id, tenant_id, primary_or_recipe_user_time_joined ASC, primary_or_recipe_user_id DESC);

    CREATE INDEX all_auth_recipe_users_primary_user_id_index ON all_auth_recipe_users (primary_or_recipe_user_id, app_id);

    CREATE INDEX all_auth_recipe_users_recipe_id_index ON all_auth_recipe_users (app_id, recipe_id, tenant_id);

    ALTER TABLE emailpassword_pswd_reset_tokens 
      DROP FOREIGN KEY emailpassword_pswd_reset_tokens_ibfk_1;

    ALTER TABLE emailpassword_pswd_reset_tokens
      ADD FOREIGN KEY (app_id, user_id) REFERENCES app_id_to_user_id (app_id, user_id) ON DELETE CASCADE;

    ALTER TABLE emailpassword_pswd_reset_tokens ADD email VARCHAR(256);
    ```

    </details>

4. Start the new instance(s) of the core (version 7.0.0)

## [6.0.13] - 2023-09-15

- Fixes paid stats reporting for multitenancy

## [6.0.12] - 2023-09-04

- Fixes randomly occurring `serialization error for concurrent update` in `verifySession` API
- Fixes `MISSING_EE_FOLDER_ERROR` error when the core starts up with an empty database

## [6.0.11] - 2023-08-16

- Fixed feature flag cron job

## [6.0.10] - 2023-08-16

- Fixed an encoding/decoding issue for certain access token payloads

## [6.0.9] - 2023-08-14

- Now using decimal notation to add numbers into the access token payload (instead of scientific notation) 

## [6.0.8] - 2023-08-01

- Fixes CUD validation starting with number.

## [6.0.7] - 2023-07-28

- Fixes session removing for user with useridmapping when disassociating from tenant.
- Fixes issue with access token migration from version v1 and v2

## [6.0.6] - 2023-07-24

- Adds all ee features enabled for in memory database.

## [6.0.5] - 2023-07-20

- Fixes logging issue in API call where it used to print out the root CUD tenant info when querying with a tenant
  that does not exist.

## [6.0.4] - 2023-07-13

- Fixes tenant prefix in stack trace log
- `supertokens_default_cdi_version` config renamed to `supertokens_max_cdi_version`
- Fixes `/apiversion` GET to return versions until `supertokens_max_cdi_version` if set
- Fixes `/recipe/multitenancy/tenant` GET to return `TENANT_NOT_FOUND_ERROR` with 200 status when tenant was not found

## [6.0.3] - 2023-07-11

- Fixes duplicate users in users search queries when user is associated to multiple tenants
- Fixes wrong tenant id in logging for `APIKeyUnauthorisedException`

## [6.0.2] - 2023-07-04

- Fixes some of the session APIs to return `tenantId`
- argon and bcrypt related configs are now configurable only from config.yaml
- `ip_allow_regex` and `ip_deny_regex` are now protected properties for SaaS
- `hello` is disallowed as a tenantId
- creation of apps enables all recipes by default but not during creation of tenant

## [6.0.1]

- Fixes `Invalid API key` issue on hello API
- Fixes `CreateOrUpdateThirdPartyConfigAPI` as per CDI 3.0
- Fixes `sessionHandle` to include tenant information and the related APIs are now app specific
- Updated GET `/appid-<appId>/<tenantId>/recipe/session/user`
    - Adds `fetchAcrossAllTenants` with default `true` - controls fetching of sessions across all tenants or only a
      particular tenant
- Updated POST `/appid-<appId>/<tenantId>/recipe/session/remove`
    - Adds `revokeAcrossAllTenants` with default `true` - controls revoking of sessions across all tenants or only a
      particular tenant
- Updated telemetry to send `connectionUriDomain`, `appId` and `mau` information
- Updated feature flag stats to report `usersCount` per tenant

## [6.0.0] - 2023-06-02

### Adds

- Support for multitenancy.
- New config `supertokens_saas_secret` added to support multitenancy in SaaS mode.
- New config `supertokens_default_cdi_version` is added to specify the version of CDI core must assume when the version
  is not specified in the request. If this config is not specified, the core will assume the latest version.

### Fixes

- Fixes an issue where session verification would fail for JWTs created using the JWT recipe

### Changes

- Modifies the `/recipe/dashboard/session/verify` API to include the user's email in the response
- Support for multitenancy
    - New APIs to manage apps and tenants
        - `/recipe/multitenancy/connectionuridomain` PUT
        - `/recipe/multitenancy/connectionuridomain/remove` POST
        - `/recipe/multitenancy/connectionuridomain/list` GET
        - `/recipe/multitenancy/app` PUT
        - `/recipe/multitenancy/app/remove` POST
        - `/recipe/multitenancy/app/list` GET
        - `/appid-<appid>/recipe/multitenancy/tenant` PUT
        - `/appid-<appid>/<tenantid>/recipe/multitenancy/tenant` GET
        - `/appid-<appid>/recipe/multitenancy/tenant/remove` POST
        - `/appid-<appid>/recipe/multitenancy/tenant/list` GET
        - `/appid-<appid>/recipe/multitenancy/config/thirdparty` PUT
        - `/appid-<appid>/recipe/multitenancy/config/thirdparty/remove` POST
        - `/appid-<appid>/<tenantid>/recipe/multitenancy/tenant/user` POST
        - `/appid-<appid>/<tenantid>/recipe/multitenancy/tenant/user/remove` POST
    - API paths can be prefixed with `/appid-<appid>/<tenantid>` to perform app or tenant specific operations.

### Migration steps for SQL

1. Ensure that the core is already upgraded to version 5.0.0 (CDI version 2.21)
2. Stop the core instance(s)
3. Run the migration script

    <details>

    <summary>If using PostgreSQL</summary>

   #### Run the following SQL script

    ```sql
    -- General Tables

    CREATE TABLE IF NOT EXISTS apps  (
      app_id VARCHAR(64) NOT NULL DEFAULT 'public',
      created_at_time BIGINT,
      CONSTRAINT apps_pkey PRIMARY KEY(app_id)
    );

    INSERT INTO apps (app_id, created_at_time) 
      VALUES ('public', 0) ON CONFLICT DO NOTHING;

    ------------------------------------------------------------

    CREATE TABLE IF NOT EXISTS tenants (
      app_id VARCHAR(64) NOT NULL DEFAULT 'public',
      tenant_id VARCHAR(64) NOT NULL DEFAULT 'public',
      created_at_time BIGINT ,
      CONSTRAINT tenants_pkey
        PRIMARY KEY (app_id, tenant_id),
      CONSTRAINT tenants_app_id_fkey FOREIGN KEY(app_id)
        REFERENCES apps (app_id) ON DELETE CASCADE
    );

    INSERT INTO tenants (app_id, tenant_id, created_at_time) 
      VALUES ('public', 'public', 0) ON CONFLICT DO NOTHING;

    CREATE INDEX IF NOT EXISTS tenants_app_id_index ON tenants (app_id);

    ------------------------------------------------------------

    ALTER TABLE key_value
      ADD COLUMN IF NOT EXISTS app_id VARCHAR(64) DEFAULT 'public',
      ADD COLUMN IF NOT EXISTS tenant_id VARCHAR(64) DEFAULT 'public';

    ALTER TABLE key_value
      DROP CONSTRAINT key_value_pkey;

    ALTER TABLE key_value
      ADD CONSTRAINT key_value_pkey 
        PRIMARY KEY (app_id, tenant_id, name);

    ALTER TABLE key_value
      DROP CONSTRAINT IF EXISTS key_value_tenant_id_fkey;

    ALTER TABLE key_value
      ADD CONSTRAINT key_value_tenant_id_fkey 
        FOREIGN KEY (app_id, tenant_id)
        REFERENCES tenants (app_id, tenant_id) ON DELETE CASCADE;

    CREATE INDEX IF NOT EXISTS key_value_tenant_id_index ON key_value (app_id, tenant_id);

    ------------------------------------------------------------

    CREATE TABLE IF NOT EXISTS app_id_to_user_id (
      app_id VARCHAR(64) NOT NULL DEFAULT 'public',
      user_id CHAR(36) NOT NULL,
      recipe_id VARCHAR(128) NOT NULL,
      CONSTRAINT app_id_to_user_id_pkey
        PRIMARY KEY (app_id, user_id),
      CONSTRAINT app_id_to_user_id_app_id_fkey
        FOREIGN KEY(app_id) REFERENCES apps (app_id) ON DELETE CASCADE
    );

    INSERT INTO app_id_to_user_id (user_id, recipe_id) 
      SELECT user_id, recipe_id
      FROM all_auth_recipe_users ON CONFLICT DO NOTHING;

    CREATE INDEX IF NOT EXISTS app_id_to_user_id_app_id_index ON app_id_to_user_id (app_id);

    ------------------------------------------------------------

    ALTER TABLE all_auth_recipe_users
      ADD COLUMN IF NOT EXISTS app_id VARCHAR(64) DEFAULT 'public',
      ADD COLUMN IF NOT EXISTS tenant_id VARCHAR(64) DEFAULT 'public';

    ALTER TABLE all_auth_recipe_users
      DROP CONSTRAINT all_auth_recipe_users_pkey CASCADE;

    ALTER TABLE all_auth_recipe_users
      ADD CONSTRAINT all_auth_recipe_users_pkey 
        PRIMARY KEY (app_id, tenant_id, user_id);

    ALTER TABLE all_auth_recipe_users
      DROP CONSTRAINT IF EXISTS all_auth_recipe_users_tenant_id_fkey;

    ALTER TABLE all_auth_recipe_users
      ADD CONSTRAINT all_auth_recipe_users_tenant_id_fkey 
        FOREIGN KEY (app_id, tenant_id)
        REFERENCES tenants (app_id, tenant_id) ON DELETE CASCADE;

    ALTER TABLE all_auth_recipe_users
      DROP CONSTRAINT IF EXISTS all_auth_recipe_users_user_id_fkey;

    ALTER TABLE all_auth_recipe_users
      ADD CONSTRAINT all_auth_recipe_users_user_id_fkey 
        FOREIGN KEY (app_id, user_id)
        REFERENCES app_id_to_user_id (app_id, user_id) ON DELETE CASCADE;

    DROP INDEX all_auth_recipe_users_pagination_index;

    CREATE INDEX all_auth_recipe_users_pagination_index ON all_auth_recipe_users (time_joined DESC, user_id DESC, tenant_id DESC, app_id DESC);

    CREATE INDEX IF NOT EXISTS all_auth_recipe_user_id_index ON all_auth_recipe_users (app_id, user_id);

    CREATE INDEX IF NOT EXISTS all_auth_recipe_tenant_id_index ON all_auth_recipe_users (app_id, tenant_id);

    -- Multitenancy

    CREATE TABLE IF NOT EXISTS tenant_configs (
      connection_uri_domain VARCHAR(256) DEFAULT '',
      app_id VARCHAR(64) DEFAULT 'public',
      tenant_id VARCHAR(64) DEFAULT 'public',
      core_config TEXT,
      email_password_enabled BOOLEAN,
      passwordless_enabled BOOLEAN,
      third_party_enabled BOOLEAN,
      CONSTRAINT tenant_configs_pkey
        PRIMARY KEY (connection_uri_domain, app_id, tenant_id)
    );

    ------------------------------------------------------------

    CREATE TABLE IF NOT EXISTS tenant_thirdparty_providers (
      connection_uri_domain VARCHAR(256) DEFAULT '',
      app_id VARCHAR(64) DEFAULT 'public',
      tenant_id VARCHAR(64) DEFAULT 'public',
      third_party_id VARCHAR(28) NOT NULL,
      name VARCHAR(64),
      authorization_endpoint TEXT,
      authorization_endpoint_query_params TEXT,
      token_endpoint TEXT,
      token_endpoint_body_params TEXT,
      user_info_endpoint TEXT,
      user_info_endpoint_query_params TEXT,
      user_info_endpoint_headers TEXT,
      jwks_uri TEXT,
      oidc_discovery_endpoint TEXT,
      require_email BOOLEAN,
      user_info_map_from_id_token_payload_user_id VARCHAR(64),
      user_info_map_from_id_token_payload_email VARCHAR(64),
      user_info_map_from_id_token_payload_email_verified VARCHAR(64),
      user_info_map_from_user_info_endpoint_user_id VARCHAR(64),
      user_info_map_from_user_info_endpoint_email VARCHAR(64),
      user_info_map_from_user_info_endpoint_email_verified VARCHAR(64),
      CONSTRAINT tenant_thirdparty_providers_pkey
        PRIMARY KEY (connection_uri_domain, app_id, tenant_id, third_party_id),
      CONSTRAINT tenant_thirdparty_providers_tenant_id_fkey
        FOREIGN KEY(connection_uri_domain, app_id, tenant_id)
        REFERENCES tenant_configs (connection_uri_domain, app_id, tenant_id) ON DELETE CASCADE
    );

    CREATE INDEX IF NOT EXISTS tenant_thirdparty_providers_tenant_id_index ON tenant_thirdparty_providers (connection_uri_domain, app_id, tenant_id);

    ------------------------------------------------------------

    CREATE TABLE IF NOT EXISTS tenant_thirdparty_provider_clients (
      connection_uri_domain VARCHAR(256) DEFAULT '',
      app_id VARCHAR(64) DEFAULT 'public',
      tenant_id VARCHAR(64) DEFAULT 'public',
      third_party_id VARCHAR(28) NOT NULL,
      client_type VARCHAR(64) NOT NULL DEFAULT '',
      client_id VARCHAR(256) NOT NULL,
      client_secret TEXT,
      scope VARCHAR(128)[],
      force_pkce BOOLEAN,
      additional_config TEXT,
      CONSTRAINT tenant_thirdparty_provider_clients_pkey
        PRIMARY KEY (connection_uri_domain, app_id, tenant_id, third_party_id, client_type),
      CONSTRAINT tenant_thirdparty_provider_clients_third_party_id_fkey
        FOREIGN KEY (connection_uri_domain, app_id, tenant_id, third_party_id)
        REFERENCES tenant_thirdparty_providers (connection_uri_domain, app_id, tenant_id, third_party_id) ON DELETE CASCADE
    );

    CREATE INDEX IF NOT EXISTS tenant_thirdparty_provider_clients_third_party_id_index ON tenant_thirdparty_provider_clients (connection_uri_domain, app_id, tenant_id, third_party_id);

    -- Session

    ALTER TABLE session_info
      ADD COLUMN IF NOT EXISTS app_id VARCHAR(64) DEFAULT 'public',
      ADD COLUMN IF NOT EXISTS tenant_id VARCHAR(64) DEFAULT 'public';

    ALTER TABLE session_info
      DROP CONSTRAINT session_info_pkey CASCADE;

    ALTER TABLE session_info
      ADD CONSTRAINT session_info_pkey 
        PRIMARY KEY (app_id, tenant_id, session_handle);

    ALTER TABLE session_info
      DROP CONSTRAINT IF EXISTS session_info_tenant_id_fkey;

    ALTER TABLE session_info
      ADD CONSTRAINT session_info_tenant_id_fkey 
        FOREIGN KEY (app_id, tenant_id)
        REFERENCES tenants (app_id, tenant_id) ON DELETE CASCADE;

    CREATE INDEX IF NOT EXISTS session_expiry_index ON session_info (expires_at);

    CREATE INDEX IF NOT EXISTS session_info_tenant_id_index ON session_info (app_id, tenant_id);

    ------------------------------------------------------------

    ALTER TABLE session_access_token_signing_keys
      ADD COLUMN IF NOT EXISTS app_id VARCHAR(64) DEFAULT 'public';

    ALTER TABLE session_access_token_signing_keys
      DROP CONSTRAINT session_access_token_signing_keys_pkey CASCADE;

    ALTER TABLE session_access_token_signing_keys
      ADD CONSTRAINT session_access_token_signing_keys_pkey 
        PRIMARY KEY (app_id, created_at_time);

    ALTER TABLE session_access_token_signing_keys
      DROP CONSTRAINT IF EXISTS session_access_token_signing_keys_app_id_fkey;

    ALTER TABLE session_access_token_signing_keys
      ADD CONSTRAINT session_access_token_signing_keys_app_id_fkey 
        FOREIGN KEY (app_id)
        REFERENCES apps (app_id) ON DELETE CASCADE;

    CREATE INDEX IF NOT EXISTS access_token_signing_keys_app_id_index ON session_access_token_signing_keys (app_id);

    -- JWT

    ALTER TABLE jwt_signing_keys
      ADD COLUMN IF NOT EXISTS app_id VARCHAR(64) DEFAULT 'public';

    ALTER TABLE jwt_signing_keys
      DROP CONSTRAINT jwt_signing_keys_pkey CASCADE;

    ALTER TABLE jwt_signing_keys
      ADD CONSTRAINT jwt_signing_keys_pkey 
        PRIMARY KEY (app_id, key_id);

    ALTER TABLE jwt_signing_keys
      DROP CONSTRAINT IF EXISTS jwt_signing_keys_app_id_fkey;

    ALTER TABLE jwt_signing_keys
      ADD CONSTRAINT jwt_signing_keys_app_id_fkey 
        FOREIGN KEY (app_id)
        REFERENCES apps (app_id) ON DELETE CASCADE;

    CREATE INDEX IF NOT EXISTS jwt_signing_keys_app_id_index ON jwt_signing_keys (app_id);

    -- EmailVerification

    ALTER TABLE emailverification_verified_emails
      ADD COLUMN IF NOT EXISTS app_id VARCHAR(64) DEFAULT 'public';

    ALTER TABLE emailverification_verified_emails
      DROP CONSTRAINT emailverification_verified_emails_pkey CASCADE;

    ALTER TABLE emailverification_verified_emails
      ADD CONSTRAINT emailverification_verified_emails_pkey 
        PRIMARY KEY (app_id, user_id, email);

    ALTER TABLE emailverification_verified_emails
      DROP CONSTRAINT IF EXISTS emailverification_verified_emails_app_id_fkey;

    ALTER TABLE emailverification_verified_emails
      ADD CONSTRAINT emailverification_verified_emails_app_id_fkey 
        FOREIGN KEY (app_id)
        REFERENCES apps (app_id) ON DELETE CASCADE;

    CREATE INDEX IF NOT EXISTS emailverification_verified_emails_app_id_index ON emailverification_verified_emails (app_id);

    ------------------------------------------------------------

    ALTER TABLE emailverification_tokens
      ADD COLUMN IF NOT EXISTS app_id VARCHAR(64) DEFAULT 'public',
      ADD COLUMN IF NOT EXISTS tenant_id VARCHAR(64) DEFAULT 'public';

    ALTER TABLE emailverification_tokens
      DROP CONSTRAINT emailverification_tokens_pkey CASCADE;

    ALTER TABLE emailverification_tokens
      ADD CONSTRAINT emailverification_tokens_pkey 
        PRIMARY KEY (app_id, tenant_id, user_id, email, token);

    ALTER TABLE emailverification_tokens
      DROP CONSTRAINT IF EXISTS emailverification_tokens_tenant_id_fkey;

    ALTER TABLE emailverification_tokens
      ADD CONSTRAINT emailverification_tokens_tenant_id_fkey 
        FOREIGN KEY (app_id, tenant_id)
        REFERENCES tenants (app_id, tenant_id) ON DELETE CASCADE;

    CREATE INDEX IF NOT EXISTS emailverification_tokens_tenant_id_index ON emailverification_tokens (app_id, tenant_id);

    -- EmailPassword

    ALTER TABLE emailpassword_users
      ADD COLUMN IF NOT EXISTS app_id VARCHAR(64) DEFAULT 'public';

    ALTER TABLE emailpassword_users
      DROP CONSTRAINT emailpassword_users_pkey CASCADE;

    ALTER TABLE emailpassword_users
      DROP CONSTRAINT IF EXISTS emailpassword_users_email_key CASCADE;

    ALTER TABLE emailpassword_users
      ADD CONSTRAINT emailpassword_users_pkey 
        PRIMARY KEY (app_id, user_id);

    ALTER TABLE emailpassword_users
      DROP CONSTRAINT IF EXISTS emailpassword_users_user_id_fkey;

    ALTER TABLE emailpassword_users
      ADD CONSTRAINT emailpassword_users_user_id_fkey 
        FOREIGN KEY (app_id, user_id)
        REFERENCES app_id_to_user_id (app_id, user_id) ON DELETE CASCADE;

    ------------------------------------------------------------

    CREATE TABLE IF NOT EXISTS emailpassword_user_to_tenant (
      app_id VARCHAR(64) DEFAULT 'public',
      tenant_id VARCHAR(64) DEFAULT 'public',
      user_id CHAR(36) NOT NULL,
      email VARCHAR(256) NOT NULL,
      CONSTRAINT emailpassword_user_to_tenant_email_key
        UNIQUE (app_id, tenant_id, email),
      CONSTRAINT emailpassword_user_to_tenant_pkey
        PRIMARY KEY (app_id, tenant_id, user_id),
      CONSTRAINT emailpassword_user_to_tenant_user_id_fkey
        FOREIGN KEY (app_id, tenant_id, user_id)
        REFERENCES all_auth_recipe_users (app_id, tenant_id, user_id) ON DELETE CASCADE
    );

    ALTER TABLE emailpassword_user_to_tenant
      DROP CONSTRAINT IF EXISTS emailpassword_user_to_tenant_email_key;

    ALTER TABLE emailpassword_user_to_tenant
      ADD CONSTRAINT emailpassword_user_to_tenant_email_key
        UNIQUE (app_id, tenant_id, email);

    ALTER TABLE emailpassword_user_to_tenant
      DROP CONSTRAINT IF EXISTS emailpassword_user_to_tenant_user_id_fkey;

    ALTER TABLE emailpassword_user_to_tenant
      ADD CONSTRAINT emailpassword_user_to_tenant_user_id_fkey
        FOREIGN KEY (app_id, tenant_id, user_id)
        REFERENCES all_auth_recipe_users (app_id, tenant_id, user_id) ON DELETE CASCADE;

    INSERT INTO emailpassword_user_to_tenant (user_id, email)
      SELECT user_id, email FROM emailpassword_users ON CONFLICT DO NOTHING;

    ------------------------------------------------------------

    ALTER TABLE emailpassword_pswd_reset_tokens
      ADD COLUMN IF NOT EXISTS app_id VARCHAR(64) DEFAULT 'public';

    ALTER TABLE emailpassword_pswd_reset_tokens
      DROP CONSTRAINT emailpassword_pswd_reset_tokens_pkey CASCADE;

    ALTER TABLE emailpassword_pswd_reset_tokens
      ADD CONSTRAINT emailpassword_pswd_reset_tokens_pkey 
        PRIMARY KEY (app_id, user_id, token);

    ALTER TABLE emailpassword_pswd_reset_tokens
      DROP CONSTRAINT IF EXISTS emailpassword_pswd_reset_tokens_user_id_fkey;

    ALTER TABLE emailpassword_pswd_reset_tokens
      ADD CONSTRAINT emailpassword_pswd_reset_tokens_user_id_fkey 
        FOREIGN KEY (app_id, user_id)
        REFERENCES emailpassword_users (app_id, user_id) ON DELETE CASCADE;

    CREATE INDEX IF NOT EXISTS emailpassword_pswd_reset_tokens_user_id_index ON emailpassword_pswd_reset_tokens (app_id, user_id);

    -- Passwordless

    ALTER TABLE passwordless_users
      ADD COLUMN IF NOT EXISTS app_id VARCHAR(64) DEFAULT 'public';

    ALTER TABLE passwordless_users
      DROP CONSTRAINT passwordless_users_pkey CASCADE;

    ALTER TABLE passwordless_users
      ADD CONSTRAINT passwordless_users_pkey 
        PRIMARY KEY (app_id, user_id);

    ALTER TABLE passwordless_users
      DROP CONSTRAINT IF EXISTS passwordless_users_email_key;

    ALTER TABLE passwordless_users
      DROP CONSTRAINT IF EXISTS passwordless_users_phone_number_key;

    ALTER TABLE passwordless_users
      DROP CONSTRAINT IF EXISTS passwordless_users_user_id_fkey;

    ALTER TABLE passwordless_users
      ADD CONSTRAINT passwordless_users_user_id_fkey 
        FOREIGN KEY (app_id, user_id)
        REFERENCES app_id_to_user_id (app_id, user_id) ON DELETE CASCADE;

    ------------------------------------------------------------

    CREATE TABLE IF NOT EXISTS passwordless_user_to_tenant (
      app_id VARCHAR(64) DEFAULT 'public',
      tenant_id VARCHAR(64) DEFAULT 'public',
      user_id CHAR(36) NOT NULL,
      email VARCHAR(256),
      phone_number VARCHAR(256),
      CONSTRAINT passwordless_user_to_tenant_email_key
        UNIQUE (app_id, tenant_id, email),
      CONSTRAINT passwordless_user_to_tenant_phone_number_key
        UNIQUE (app_id, tenant_id, phone_number),
      CONSTRAINT passwordless_user_to_tenant_pkey
        PRIMARY KEY (app_id, tenant_id, user_id),
      CONSTRAINT passwordless_user_to_tenant_user_id_fkey
        FOREIGN KEY (app_id, tenant_id, user_id)
        REFERENCES all_auth_recipe_users (app_id, tenant_id, user_id) ON DELETE CASCADE
    );

    ALTER TABLE passwordless_user_to_tenant
      DROP CONSTRAINT IF EXISTS passwordless_user_to_tenant_user_id_fkey;

    ALTER TABLE passwordless_user_to_tenant
      ADD CONSTRAINT passwordless_user_to_tenant_user_id_fkey
        FOREIGN KEY (app_id, tenant_id, user_id)
        REFERENCES all_auth_recipe_users (app_id, tenant_id, user_id) ON DELETE CASCADE;

    INSERT INTO passwordless_user_to_tenant (user_id, email, phone_number)
      SELECT user_id, email, phone_number FROM passwordless_users ON CONFLICT DO NOTHING;

    ------------------------------------------------------------

    ALTER TABLE passwordless_devices
      ADD COLUMN IF NOT EXISTS app_id VARCHAR(64) DEFAULT 'public',
      ADD COLUMN IF NOT EXISTS tenant_id VARCHAR(64) DEFAULT 'public';

    ALTER TABLE passwordless_devices
      DROP CONSTRAINT passwordless_devices_pkey CASCADE;

    ALTER TABLE passwordless_devices
      ADD CONSTRAINT passwordless_devices_pkey 
        PRIMARY KEY (app_id, tenant_id, device_id_hash);

    ALTER TABLE passwordless_devices
      DROP CONSTRAINT IF EXISTS passwordless_devices_tenant_id_fkey;

    ALTER TABLE passwordless_devices
      ADD CONSTRAINT passwordless_devices_tenant_id_fkey 
        FOREIGN KEY (app_id, tenant_id)
        REFERENCES tenants (app_id, tenant_id) ON DELETE CASCADE;

    DROP INDEX IF EXISTS passwordless_devices_email_index;

    CREATE INDEX IF NOT EXISTS passwordless_devices_email_index ON passwordless_devices (app_id, tenant_id, email);

    DROP INDEX IF EXISTS passwordless_devices_phone_number_index;

    CREATE INDEX IF NOT EXISTS passwordless_devices_phone_number_index ON passwordless_devices (app_id, tenant_id, phone_number);

    CREATE INDEX IF NOT EXISTS passwordless_devices_tenant_id_index ON passwordless_devices (app_id, tenant_id);

    ------------------------------------------------------------

    ALTER TABLE passwordless_codes
      ADD COLUMN IF NOT EXISTS app_id VARCHAR(64) DEFAULT 'public',
      ADD COLUMN IF NOT EXISTS tenant_id VARCHAR(64) DEFAULT 'public';

    ALTER TABLE passwordless_codes
      DROP CONSTRAINT passwordless_codes_pkey CASCADE;

    ALTER TABLE passwordless_codes
      ADD CONSTRAINT passwordless_codes_pkey 
        PRIMARY KEY (app_id, tenant_id, code_id);

    ALTER TABLE passwordless_codes
      DROP CONSTRAINT IF EXISTS passwordless_codes_device_id_hash_fkey;

    ALTER TABLE passwordless_codes
      ADD CONSTRAINT passwordless_codes_device_id_hash_fkey 
        FOREIGN KEY (app_id, tenant_id, device_id_hash)
        REFERENCES passwordless_devices (app_id, tenant_id, device_id_hash) ON DELETE CASCADE;

    ALTER TABLE passwordless_codes
      DROP CONSTRAINT passwordless_codes_link_code_hash_key;

    ALTER TABLE passwordless_codes
      DROP CONSTRAINT IF EXISTS passwordless_codes_link_code_hash_key;

    ALTER TABLE passwordless_codes
      ADD CONSTRAINT passwordless_codes_link_code_hash_key
        UNIQUE (app_id, tenant_id, link_code_hash);

    DROP INDEX IF EXISTS passwordless_codes_created_at_index;

    CREATE INDEX IF NOT EXISTS passwordless_codes_created_at_index ON passwordless_codes (app_id, tenant_id, created_at);

    DROP INDEX IF EXISTS passwordless_codes_device_id_hash_index;
    CREATE INDEX IF NOT EXISTS passwordless_codes_device_id_hash_index ON passwordless_codes (app_id, tenant_id, device_id_hash);

    -- ThirdParty

    ALTER TABLE thirdparty_users
      ADD COLUMN IF NOT EXISTS app_id VARCHAR(64) DEFAULT 'public';

    ALTER TABLE thirdparty_users
      DROP CONSTRAINT thirdparty_users_pkey CASCADE;

    ALTER TABLE thirdparty_users
      DROP CONSTRAINT IF EXISTS thirdparty_users_user_id_key CASCADE;

    ALTER TABLE thirdparty_users
      ADD CONSTRAINT thirdparty_users_pkey 
        PRIMARY KEY (app_id, user_id);

    ALTER TABLE thirdparty_users
      DROP CONSTRAINT IF EXISTS thirdparty_users_user_id_fkey;

    ALTER TABLE thirdparty_users
      ADD CONSTRAINT thirdparty_users_user_id_fkey 
        FOREIGN KEY (app_id, user_id)
        REFERENCES app_id_to_user_id (app_id, user_id) ON DELETE CASCADE;

    DROP INDEX IF EXISTS thirdparty_users_thirdparty_user_id_index;

    CREATE INDEX IF NOT EXISTS thirdparty_users_thirdparty_user_id_index ON thirdparty_users (app_id, third_party_id, third_party_user_id);

    DROP INDEX IF EXISTS thirdparty_users_email_index;

    CREATE INDEX IF NOT EXISTS thirdparty_users_email_index ON thirdparty_users (app_id, email);

    ------------------------------------------------------------

    CREATE TABLE IF NOT EXISTS thirdparty_user_to_tenant (
      app_id VARCHAR(64) DEFAULT 'public',
      tenant_id VARCHAR(64) DEFAULT 'public',
      user_id CHAR(36) NOT NULL,
      third_party_id VARCHAR(28) NOT NULL,
      third_party_user_id VARCHAR(256) NOT NULL,
      CONSTRAINT thirdparty_user_to_tenant_third_party_user_id_key
        UNIQUE (app_id, tenant_id, third_party_id, third_party_user_id),
      CONSTRAINT thirdparty_user_to_tenant_pkey
        PRIMARY KEY (app_id, tenant_id, user_id),
      CONSTRAINT thirdparty_user_to_tenant_user_id_fkey
        FOREIGN KEY (app_id, tenant_id, user_id)
        REFERENCES all_auth_recipe_users (app_id, tenant_id, user_id) ON DELETE CASCADE
    );

    ALTER TABLE thirdparty_user_to_tenant
      DROP CONSTRAINT IF EXISTS thirdparty_user_to_tenant_third_party_user_id_key;

    ALTER TABLE thirdparty_user_to_tenant
      ADD CONSTRAINT thirdparty_user_to_tenant_third_party_user_id_key
        UNIQUE (app_id, tenant_id, third_party_id, third_party_user_id);

    ALTER TABLE thirdparty_user_to_tenant
      DROP CONSTRAINT IF EXISTS thirdparty_user_to_tenant_user_id_fkey;

    ALTER TABLE thirdparty_user_to_tenant
      ADD CONSTRAINT thirdparty_user_to_tenant_user_id_fkey
        FOREIGN KEY (app_id, tenant_id, user_id)
        REFERENCES all_auth_recipe_users (app_id, tenant_id, user_id) ON DELETE CASCADE;

    INSERT INTO thirdparty_user_to_tenant (user_id, third_party_id, third_party_user_id)
      SELECT user_id, third_party_id, third_party_user_id FROM thirdparty_users ON CONFLICT DO NOTHING;

    -- UserIdMapping

    ALTER TABLE userid_mapping
      ADD COLUMN IF NOT EXISTS app_id VARCHAR(64) DEFAULT 'public';

    ALTER TABLE userid_mapping
      DROP CONSTRAINT IF EXISTS userid_mapping_pkey CASCADE;

    ALTER TABLE userid_mapping
      ADD CONSTRAINT userid_mapping_pkey 
        PRIMARY KEY (app_id, supertokens_user_id, external_user_id);

    ALTER TABLE userid_mapping
      DROP CONSTRAINT IF EXISTS userid_mapping_supertokens_user_id_key;

    ALTER TABLE userid_mapping
      ADD CONSTRAINT userid_mapping_supertokens_user_id_key
        UNIQUE (app_id, supertokens_user_id);

    ALTER TABLE userid_mapping
      DROP CONSTRAINT IF EXISTS userid_mapping_external_user_id_key;

    ALTER TABLE userid_mapping
      ADD CONSTRAINT userid_mapping_external_user_id_key
        UNIQUE (app_id, external_user_id);

    ALTER TABLE userid_mapping
      DROP CONSTRAINT IF EXISTS userid_mapping_supertokens_user_id_fkey;

    ALTER TABLE userid_mapping
      ADD CONSTRAINT userid_mapping_supertokens_user_id_fkey 
        FOREIGN KEY (app_id, supertokens_user_id)
        REFERENCES app_id_to_user_id (app_id, user_id) ON DELETE CASCADE;

    CREATE INDEX IF NOT EXISTS userid_mapping_supertokens_user_id_index ON userid_mapping (app_id, supertokens_user_id);

    -- UserRoles

    ALTER TABLE roles
      ADD COLUMN IF NOT EXISTS app_id VARCHAR(64) DEFAULT 'public';

    ALTER TABLE roles
      DROP CONSTRAINT roles_pkey CASCADE;

    ALTER TABLE roles
      ADD CONSTRAINT roles_pkey 
        PRIMARY KEY (app_id, role);

    ALTER TABLE roles
      DROP CONSTRAINT IF EXISTS roles_app_id_fkey;

    ALTER TABLE roles
      ADD CONSTRAINT roles_app_id_fkey 
        FOREIGN KEY (app_id)
        REFERENCES apps (app_id) ON DELETE CASCADE;

    CREATE INDEX IF NOT EXISTS roles_app_id_index ON roles (app_id);

    ------------------------------------------------------------

    ALTER TABLE role_permissions
      ADD COLUMN IF NOT EXISTS app_id VARCHAR(64) DEFAULT 'public';

    ALTER TABLE role_permissions
      DROP CONSTRAINT role_permissions_pkey CASCADE;

    ALTER TABLE role_permissions
      ADD CONSTRAINT role_permissions_pkey 
        PRIMARY KEY (app_id, role, permission);

    ALTER TABLE role_permissions
      DROP CONSTRAINT IF EXISTS role_permissions_role_fkey;

    ALTER TABLE role_permissions
      ADD CONSTRAINT role_permissions_role_fkey 
        FOREIGN KEY (app_id, role)
        REFERENCES roles (app_id, role) ON DELETE CASCADE;

    DROP INDEX IF EXISTS role_permissions_permission_index;

    CREATE INDEX IF NOT EXISTS role_permissions_permission_index ON role_permissions (app_id, permission);

    CREATE INDEX IF NOT EXISTS role_permissions_role_index ON role_permissions (app_id, role);

    ------------------------------------------------------------

    ALTER TABLE user_roles
      ADD COLUMN IF NOT EXISTS app_id VARCHAR(64) DEFAULT 'public',
      ADD COLUMN IF NOT EXISTS tenant_id VARCHAR(64) DEFAULT 'public';

    ALTER TABLE user_roles
      DROP CONSTRAINT user_roles_pkey CASCADE;

    ALTER TABLE user_roles
      ADD CONSTRAINT user_roles_pkey 
        PRIMARY KEY (app_id, tenant_id, user_id, role);

    ALTER TABLE user_roles
      DROP CONSTRAINT IF EXISTS user_roles_tenant_id_fkey;

    ALTER TABLE user_roles
      ADD CONSTRAINT user_roles_tenant_id_fkey 
        FOREIGN KEY (app_id, tenant_id)
        REFERENCES tenants (app_id, tenant_id) ON DELETE CASCADE;

    ALTER TABLE user_roles
      DROP CONSTRAINT IF EXISTS user_roles_role_fkey;

    ALTER TABLE user_roles
      ADD CONSTRAINT user_roles_role_fkey 
        FOREIGN KEY (app_id, role)
        REFERENCES roles (app_id, role) ON DELETE CASCADE;

    DROP INDEX IF EXISTS user_roles_role_index;

    CREATE INDEX IF NOT EXISTS user_roles_role_index ON user_roles (app_id, tenant_id, role);

    CREATE INDEX IF NOT EXISTS user_roles_tenant_id_index ON user_roles (app_id, tenant_id);

    CREATE INDEX IF NOT EXISTS user_roles_app_id_role_index ON user_roles (app_id, role);

    -- UserMetadata

    ALTER TABLE user_metadata
      ADD COLUMN IF NOT EXISTS app_id VARCHAR(64) DEFAULT 'public';

    ALTER TABLE user_metadata
      DROP CONSTRAINT user_metadata_pkey CASCADE;

    ALTER TABLE user_metadata
      ADD CONSTRAINT user_metadata_pkey 
        PRIMARY KEY (app_id, user_id);

    ALTER TABLE user_metadata
      DROP CONSTRAINT IF EXISTS user_metadata_app_id_fkey;

    ALTER TABLE user_metadata
      ADD CONSTRAINT user_metadata_app_id_fkey 
        FOREIGN KEY (app_id)
        REFERENCES apps (app_id) ON DELETE CASCADE;

    CREATE INDEX IF NOT EXISTS user_metadata_app_id_index ON user_metadata (app_id);

    -- Dashboard

    ALTER TABLE dashboard_users
      ADD COLUMN IF NOT EXISTS app_id VARCHAR(64) DEFAULT 'public';

    ALTER TABLE dashboard_users
      DROP CONSTRAINT dashboard_users_pkey CASCADE;

    ALTER TABLE dashboard_users
      ADD CONSTRAINT dashboard_users_pkey 
        PRIMARY KEY (app_id, user_id);

    ALTER TABLE dashboard_users
      DROP CONSTRAINT IF EXISTS dashboard_users_email_key;

    ALTER TABLE dashboard_users
      ADD CONSTRAINT dashboard_users_email_key
        UNIQUE (app_id, email);

    ALTER TABLE dashboard_users
      DROP CONSTRAINT IF EXISTS dashboard_users_app_id_fkey;

    ALTER TABLE dashboard_users
      ADD CONSTRAINT dashboard_users_app_id_fkey 
        FOREIGN KEY (app_id)
        REFERENCES apps (app_id) ON DELETE CASCADE;

    CREATE INDEX IF NOT EXISTS dashboard_users_app_id_index ON dashboard_users (app_id);

    ------------------------------------------------------------

    ALTER TABLE dashboard_user_sessions
      ADD COLUMN IF NOT EXISTS app_id VARCHAR(64) DEFAULT 'public';

    ALTER TABLE dashboard_user_sessions
      DROP CONSTRAINT dashboard_user_sessions_pkey CASCADE;

    ALTER TABLE dashboard_user_sessions
      ADD CONSTRAINT dashboard_user_sessions_pkey 
        PRIMARY KEY (app_id, session_id);

    ALTER TABLE dashboard_user_sessions
      DROP CONSTRAINT IF EXISTS dashboard_user_sessions_user_id_fkey;

    ALTER TABLE dashboard_user_sessions
      ADD CONSTRAINT dashboard_user_sessions_user_id_fkey 
        FOREIGN KEY (app_id, user_id)
        REFERENCES dashboard_users (app_id, user_id) ON DELETE CASCADE;

    CREATE INDEX IF NOT EXISTS dashboard_user_sessions_user_id_index ON dashboard_user_sessions (app_id, user_id);

    -- TOTP

    ALTER TABLE totp_users
      ADD COLUMN IF NOT EXISTS app_id VARCHAR(64) DEFAULT 'public';

    ALTER TABLE totp_users
      DROP CONSTRAINT totp_users_pkey CASCADE;

    ALTER TABLE totp_users
      ADD CONSTRAINT totp_users_pkey 
        PRIMARY KEY (app_id, user_id);

    ALTER TABLE totp_users
      DROP CONSTRAINT IF EXISTS totp_users_app_id_fkey;

    ALTER TABLE totp_users
      ADD CONSTRAINT totp_users_app_id_fkey 
        FOREIGN KEY (app_id)
        REFERENCES apps (app_id) ON DELETE CASCADE;

    CREATE INDEX IF NOT EXISTS totp_users_app_id_index ON totp_users (app_id);

    ------------------------------------------------------------

    ALTER TABLE totp_user_devices
      ADD COLUMN IF NOT EXISTS app_id VARCHAR(64) DEFAULT 'public';

    ALTER TABLE totp_user_devices
      DROP CONSTRAINT totp_user_devices_pkey;

    ALTER TABLE totp_user_devices
      ADD CONSTRAINT totp_user_devices_pkey 
        PRIMARY KEY (app_id, user_id, device_name);

    ALTER TABLE totp_user_devices
      DROP CONSTRAINT IF EXISTS totp_user_devices_user_id_fkey;

    ALTER TABLE totp_user_devices
      ADD CONSTRAINT totp_user_devices_user_id_fkey 
        FOREIGN KEY (app_id, user_id)
        REFERENCES totp_users (app_id, user_id) ON DELETE CASCADE;

    CREATE INDEX IF NOT EXISTS totp_user_devices_user_id_index ON totp_user_devices (app_id, user_id);

    ------------------------------------------------------------

    ALTER TABLE totp_used_codes
      ADD COLUMN IF NOT EXISTS app_id VARCHAR(64) DEFAULT 'public',
      ADD COLUMN IF NOT EXISTS tenant_id VARCHAR(64) DEFAULT 'public';

    ALTER TABLE totp_used_codes
      DROP CONSTRAINT totp_used_codes_pkey CASCADE;

    ALTER TABLE totp_used_codes
      ADD CONSTRAINT totp_used_codes_pkey 
        PRIMARY KEY (app_id, tenant_id, user_id, created_time_ms);

    ALTER TABLE totp_used_codes
      DROP CONSTRAINT IF EXISTS totp_used_codes_user_id_fkey;

    ALTER TABLE totp_used_codes
      ADD CONSTRAINT totp_used_codes_user_id_fkey 
        FOREIGN KEY (app_id, user_id)
        REFERENCES totp_users (app_id, user_id) ON DELETE CASCADE;

    ALTER TABLE totp_used_codes
      DROP CONSTRAINT IF EXISTS totp_used_codes_tenant_id_fkey;

    ALTER TABLE totp_used_codes
      ADD CONSTRAINT totp_used_codes_tenant_id_fkey 
        FOREIGN KEY (app_id, tenant_id)
        REFERENCES tenants (app_id, tenant_id) ON DELETE CASCADE;

    DROP INDEX IF EXISTS totp_used_codes_expiry_time_ms_index;

    CREATE INDEX IF NOT EXISTS totp_used_codes_expiry_time_ms_index ON totp_used_codes (app_id, tenant_id, expiry_time_ms);

    CREATE INDEX IF NOT EXISTS totp_used_codes_user_id_index ON totp_used_codes (app_id, user_id);

    CREATE INDEX IF NOT EXISTS totp_used_codes_tenant_id_index ON totp_used_codes (app_id, tenant_id);

    -- ActiveUsers

    ALTER TABLE user_last_active
      ADD COLUMN IF NOT EXISTS app_id VARCHAR(64) DEFAULT 'public';

    ALTER TABLE user_last_active
      DROP CONSTRAINT user_last_active_pkey CASCADE;

    ALTER TABLE user_last_active
      ADD CONSTRAINT user_last_active_pkey 
        PRIMARY KEY (app_id, user_id);

    ALTER TABLE user_last_active
      DROP CONSTRAINT IF EXISTS user_last_active_app_id_fkey;

    ALTER TABLE user_last_active
      ADD CONSTRAINT user_last_active_app_id_fkey 
        FOREIGN KEY (app_id)
        REFERENCES apps (app_id) ON DELETE CASCADE;

    CREATE INDEX IF NOT EXISTS user_last_active_app_id_index ON user_last_active (app_id);

    ```

    </details>

    <details>

    <summary>If using MySQL</summary>

   #### Run the following SQL script

    ```sql
    -- helper stored procedures

    CREATE PROCEDURE st_drop_all_fkeys()
    BEGIN
      DECLARE done INT DEFAULT FALSE;
      DECLARE dropCommand VARCHAR(255);
      DECLARE dropCur CURSOR for 
              SELECT concat('ALTER TABLE ', table_schema,'.',table_name,' DROP FOREIGN KEY ', constraint_name, ';') 
              FROM information_schema.table_constraints
              WHERE constraint_type='FOREIGN KEY' 
                  AND table_schema = DATABASE();

      DECLARE CONTINUE handler for NOT found SET done = true;
        OPEN dropCur;

        read_loop: LOOP
            FETCH dropCur INTO dropCommand;
            IF done THEN
                leave read_loop;
            END IF;

            SET @sdropCommand = dropCommand;

            PREPARE dropClientUpdateKeyStmt FROM @sdropCommand;

            EXECUTE dropClientUpdateKeyStmt;

            DEALLOCATE prepare dropClientUpdateKeyStmt;
        END LOOP;

        CLOSE dropCur;
    END

    ---

    CREATE PROCEDURE st_drop_all_pkeys()
    BEGIN
      DECLARE done INT DEFAULT FALSE;
      DECLARE dropCommand VARCHAR(255);
      DECLARE dropCur CURSOR for 
              SELECT concat('ALTER TABLE ', table_schema,'.',table_name,' DROP PRIMARY KEY ', ';') 
              FROM information_schema.table_constraints
              WHERE constraint_type='PRIMARY KEY' 
                  AND table_schema = DATABASE();

      DECLARE CONTINUE handler for NOT found SET done = true;
        OPEN dropCur;

        read_loop: LOOP
            FETCH dropCur INTO dropCommand;
            IF done THEN
                leave read_loop;
            END IF;

            SET @sdropCommand = dropCommand;

            PREPARE dropClientUpdateKeyStmt FROM @sdropCommand;

            EXECUTE dropClientUpdateKeyStmt;

            DEALLOCATE prepare dropClientUpdateKeyStmt;
        END LOOP;

        CLOSE dropCur;
    END

    ---

    CREATE PROCEDURE st_drop_all_keys()
    BEGIN
      DECLARE done INT DEFAULT FALSE;
      DECLARE dropCommand VARCHAR(255);
      DECLARE dropCur CURSOR for 
              SELECT concat('ALTER TABLE ', table_schema,'.',table_name,' DROP INDEX ', constraint_name, ';') 
              FROM information_schema.table_constraints
              WHERE constraint_type='UNIQUE' 
                  AND table_schema = DATABASE();

      DECLARE CONTINUE handler for NOT found SET done = true;
        OPEN dropCur;

        read_loop: LOOP
            FETCH dropCur INTO dropCommand;
            IF done THEN
                leave read_loop;
            END IF;

            SET @sdropCommand = dropCommand;

            PREPARE dropClientUpdateKeyStmt FROM @sdropCommand;

            EXECUTE dropClientUpdateKeyStmt;

            DEALLOCATE prepare dropClientUpdateKeyStmt;
        END LOOP;

        CLOSE dropCur;
    END

    ---

    CREATE PROCEDURE st_drop_all_indexes()
    BEGIN
      DECLARE done INT DEFAULT FALSE;
      DECLARE dropCommand VARCHAR(255);
      DECLARE dropCur CURSOR for 
              SELECT DISTINCT concat('ALTER TABLE ', table_schema, '.', table_name, ' DROP INDEX ', index_name, ';')
              FROM information_schema.statistics
              WHERE NON_UNIQUE = 1 AND table_schema = database();

      DECLARE CONTINUE handler for NOT found SET done = true;
        OPEN dropCur;

        read_loop: LOOP
            FETCH dropCur INTO dropCommand;
            IF done THEN
                leave read_loop;
            END IF;

            SET @sdropCommand = dropCommand;

            PREPARE dropClientUpdateKeyStmt FROM @sdropCommand;

            EXECUTE dropClientUpdateKeyStmt;

            DEALLOCATE prepare dropClientUpdateKeyStmt;
        END LOOP;

        CLOSE dropCur;
    END

    ---

    CREATE PROCEDURE st_add_column_if_not_exists(
    IN p_table_name varchar(50), 
    IN p_column_name varchar(50),
    IN p_column_type varchar(50),
    IN p_additional varchar(100),
    OUT p_status_message varchar(100))
        READS SQL DATA
    BEGIN
        DECLARE v_count INT;
        
        # Check wether column exist or not
        SELECT count(*) INTO v_count
        FROM information_schema.columns
        WHERE table_schema = database()
            AND table_name   = p_table_name
            AND column_name  = p_column_name;
            
        IF v_count > 0 THEN
          # Return column already exists message
          SELECT 'Column already Exists' INTO p_status_message;
        ELSE
            # Add Column and return success message
          set @ddl_addcolumn=CONCAT('ALTER TABLE ',database(),'.',p_table_name,
          ' ADD COLUMN ',p_column_name,' ',p_column_type,' ',p_additional);
        prepare add_column_sql from @ddl_addcolumn;
        execute add_column_sql;
          SELECT 'Column Successfully  Created!' INTO p_status_message;
        END IF;
    END

    -- Drop constraints and indexes

    CALL st_drop_all_fkeys();
    CALL st_drop_all_keys();
    CALL st_drop_all_pkeys();
    CALL st_drop_all_indexes(); 

    -- General Tables

    CREATE TABLE IF NOT EXISTS apps  (
      app_id VARCHAR(64) NOT NULL DEFAULT 'public',
      created_at_time BIGINT UNSIGNED
    );

    ALTER TABLE apps
      ADD PRIMARY KEY(app_id);

    INSERT IGNORE INTO apps (app_id, created_at_time) 
      VALUES ('public', 0);

    ------------------------------------------------------------

    CREATE TABLE IF NOT EXISTS tenants (
      app_id VARCHAR(64) NOT NULL DEFAULT 'public',
      tenant_id VARCHAR(64) NOT NULL DEFAULT 'public',
      created_at_time BIGINT UNSIGNED
    );

    ALTER TABLE tenants
      ADD PRIMARY KEY(app_id, tenant_id);

    ALTER TABLE tenants
      ADD FOREIGN KEY (app_id)
        REFERENCES apps (app_id) ON DELETE CASCADE;

    INSERT IGNORE INTO tenants (app_id, tenant_id, created_at_time) 
      VALUES ('public', 'public', 0);

    ------------------------------------------------------------

    CALL st_add_column_if_not_exists('key_value', 'app_id', 'VARCHAR(64)', 'NOT NULL DEFAULT \'public\'', @status_message);
    CALL st_add_column_if_not_exists('key_value', 'tenant_id', 'VARCHAR(64)', 'NOT NULL DEFAULT \'public\'', @status_message);

    ALTER TABLE key_value
      ADD PRIMARY KEY (app_id, tenant_id, name);

    ALTER TABLE key_value
      ADD FOREIGN KEY (app_id, tenant_id)
        REFERENCES tenants (app_id, tenant_id) ON DELETE CASCADE;

    ------------------------------------------------------------

    CREATE TABLE IF NOT EXISTS app_id_to_user_id (
      app_id VARCHAR(64) NOT NULL DEFAULT 'public',
      user_id CHAR(36) NOT NULL,
      recipe_id VARCHAR(128) NOT NULL
    );

    ALTER TABLE app_id_to_user_id
      ADD PRIMARY KEY (app_id, user_id);

    ALTER TABLE app_id_to_user_id
      ADD FOREIGN KEY (app_id)
        REFERENCES apps (app_id) ON DELETE CASCADE;

    INSERT IGNORE INTO app_id_to_user_id (user_id, recipe_id) 
      SELECT user_id, recipe_id
      FROM all_auth_recipe_users;

    ------------------------------------------------------------

    CALL st_add_column_if_not_exists('all_auth_recipe_users', 'app_id', 'VARCHAR(64)', 'NOT NULL DEFAULT \'public\'', @status_message);
    CALL st_add_column_if_not_exists('all_auth_recipe_users', 'tenant_id', 'VARCHAR(64)', 'NOT NULL DEFAULT \'public\'', @status_message);

    ALTER TABLE all_auth_recipe_users
      ADD PRIMARY KEY (app_id, tenant_id, user_id);

    ALTER TABLE all_auth_recipe_users
      ADD FOREIGN KEY (app_id, tenant_id)
        REFERENCES tenants (app_id, tenant_id) ON DELETE CASCADE;

    ALTER TABLE all_auth_recipe_users
      ADD FOREIGN KEY (app_id, user_id)
        REFERENCES app_id_to_user_id (app_id, user_id) ON DELETE CASCADE;

    CREATE INDEX all_auth_recipe_users_pagination_index ON all_auth_recipe_users (time_joined DESC, user_id DESC, tenant_id DESC, app_id DESC);

    -- Multitenancy

    CREATE TABLE IF NOT EXISTS tenant_configs (
      connection_uri_domain VARCHAR(256) DEFAULT '',
      app_id VARCHAR(64) DEFAULT 'public',
      tenant_id VARCHAR(64) DEFAULT 'public',
      core_config TEXT,
      email_password_enabled BOOLEAN,
      passwordless_enabled BOOLEAN,
      third_party_enabled BOOLEAN
    );

    ALTER TABLE tenant_configs
      ADD PRIMARY KEY (connection_uri_domain, app_id, tenant_id);

    ------------------------------------------------------------

    CREATE TABLE IF NOT EXISTS tenant_thirdparty_providers (
      connection_uri_domain VARCHAR(256) DEFAULT '',
      app_id VARCHAR(64) DEFAULT 'public',
      tenant_id VARCHAR(64) DEFAULT 'public',
      third_party_id VARCHAR(28) NOT NULL,
      name VARCHAR(64),
      authorization_endpoint TEXT,
      authorization_endpoint_query_params TEXT,
      token_endpoint TEXT,
      token_endpoint_body_params TEXT,
      user_info_endpoint TEXT,
      user_info_endpoint_query_params TEXT,
      user_info_endpoint_headers TEXT,
      jwks_uri TEXT,
      oidc_discovery_endpoint TEXT,
      require_email BOOLEAN,
      user_info_map_from_id_token_payload_user_id VARCHAR(64),
      user_info_map_from_id_token_payload_email VARCHAR(64),
      user_info_map_from_id_token_payload_email_verified VARCHAR(64),
      user_info_map_from_user_info_endpoint_user_id VARCHAR(64),
      user_info_map_from_user_info_endpoint_email VARCHAR(64),
      user_info_map_from_user_info_endpoint_email_verified VARCHAR(64)
    );

    ALTER TABLE tenant_thirdparty_providers
      ADD PRIMARY KEY (connection_uri_domain, app_id, tenant_id, third_party_id);

    ALTER TABLE tenant_thirdparty_providers
      ADD FOREIGN KEY (connection_uri_domain, app_id, tenant_id)
        REFERENCES tenant_configs (connection_uri_domain, app_id, tenant_id) ON DELETE CASCADE;

    ------------------------------------------------------------

    CREATE TABLE IF NOT EXISTS tenant_thirdparty_provider_clients (
      connection_uri_domain VARCHAR(256) DEFAULT '',
      app_id VARCHAR(64) DEFAULT 'public',
      tenant_id VARCHAR(64) DEFAULT 'public',
      third_party_id VARCHAR(28) NOT NULL,
      client_type VARCHAR(64) NOT NULL DEFAULT '',
      client_id VARCHAR(256) NOT NULL,
      client_secret TEXT,
      scope TEXT,
      force_pkce BOOLEAN,
      additional_config TEXT
    );

    ALTER TABLE tenant_thirdparty_provider_clients
      ADD PRIMARY KEY (connection_uri_domain, app_id, tenant_id, third_party_id, client_type);

    ALTER TABLE tenant_thirdparty_provider_clients
      ADD FOREIGN KEY (connection_uri_domain, app_id, tenant_id, third_party_id)
        REFERENCES tenant_thirdparty_providers (connection_uri_domain, app_id, tenant_id, third_party_id) ON DELETE CASCADE;


    -- Session

    CALL st_add_column_if_not_exists('session_info', 'app_id', 'VARCHAR(64)', 'NOT NULL DEFAULT \'public\'', @status_message);
    CALL st_add_column_if_not_exists('session_info', 'tenant_id', 'VARCHAR(64)', 'NOT NULL DEFAULT \'public\'', @status_message);

    ALTER TABLE session_info
      ADD PRIMARY KEY (app_id, tenant_id, session_handle);

    ALTER TABLE session_info
      ADD FOREIGN KEY (app_id, tenant_id)
        REFERENCES tenants (app_id, tenant_id) ON DELETE CASCADE;

    CREATE INDEX session_expiry_index ON session_info (expires_at);

    ------------------------------------------------------------

    CALL st_add_column_if_not_exists('session_access_token_signing_keys', 'app_id', 'VARCHAR(64)', 'NOT NULL DEFAULT \'public\'', @status_message);

    ALTER TABLE session_access_token_signing_keys
      ADD PRIMARY KEY (app_id, created_at_time);

    ALTER TABLE session_access_token_signing_keys
      ADD FOREIGN KEY (app_id)
        REFERENCES apps (app_id) ON DELETE CASCADE;

    -- JWT

    CALL st_add_column_if_not_exists('jwt_signing_keys', 'app_id', 'VARCHAR(64)', 'NOT NULL DEFAULT \'public\'', @status_message);

    ALTER TABLE jwt_signing_keys
      ADD PRIMARY KEY (app_id, key_id);

    ALTER TABLE jwt_signing_keys
      ADD FOREIGN KEY (app_id)
        REFERENCES apps (app_id) ON DELETE CASCADE;

    -- EmailVerification

    CALL st_add_column_if_not_exists('emailverification_verified_emails', 'app_id', 'VARCHAR(64)', 'NOT NULL DEFAULT \'public\'', @status_message);

    ALTER TABLE emailverification_verified_emails
      ADD PRIMARY KEY (app_id, user_id, email);

    ALTER TABLE emailverification_verified_emails
      ADD FOREIGN KEY (app_id)
        REFERENCES apps (app_id) ON DELETE CASCADE;

    ------------------------------------------------------------

    CALL st_add_column_if_not_exists('emailverification_tokens', 'app_id', 'VARCHAR(64)', 'NOT NULL DEFAULT \'public\'', @status_message);
    CALL st_add_column_if_not_exists('emailverification_tokens', 'tenant_id', 'VARCHAR(64)', 'NOT NULL DEFAULT \'public\'', @status_message);

    ALTER TABLE emailverification_tokens
      ADD PRIMARY KEY (app_id, tenant_id, user_id, email, token);

    ALTER TABLE emailverification_tokens
      ADD FOREIGN KEY (app_id, tenant_id)
        REFERENCES tenants (app_id, tenant_id) ON DELETE CASCADE;

    ALTER TABLE emailverification_tokens
      ADD CONSTRAINT token UNIQUE (token);

    CREATE INDEX emailverification_tokens_index ON emailverification_tokens(token_expiry);

    -- EmailPassword

    CALL st_add_column_if_not_exists('emailpassword_users', 'app_id', 'VARCHAR(64)', 'NOT NULL DEFAULT \'public\'', @status_message);

    ALTER TABLE emailpassword_users
      ADD PRIMARY KEY (app_id, user_id);

    ALTER TABLE emailpassword_users
      ADD FOREIGN KEY (app_id, user_id)
        REFERENCES app_id_to_user_id (app_id, user_id) ON DELETE CASCADE;

    -- ------------------------------------------------------------

    CREATE TABLE IF NOT EXISTS emailpassword_user_to_tenant (
      app_id VARCHAR(64) DEFAULT 'public',
      tenant_id VARCHAR(64) DEFAULT 'public',
      user_id CHAR(36) NOT NULL,
      email VARCHAR(256) NOT NULL
    );

    ALTER TABLE emailpassword_user_to_tenant
      ADD PRIMARY KEY (app_id, tenant_id, user_id);

    ALTER TABLE emailpassword_user_to_tenant
      ADD CONSTRAINT email UNIQUE (app_id, tenant_id, email);

    ALTER TABLE emailpassword_user_to_tenant
      ADD CONSTRAINT FOREIGN KEY (app_id, tenant_id, user_id)
        REFERENCES all_auth_recipe_users (app_id, tenant_id, user_id) ON DELETE CASCADE;

    INSERT IGNORE INTO emailpassword_user_to_tenant (user_id, email)
      SELECT user_id, email FROM emailpassword_users;

    ------------------------------------------------------------

    CALL st_add_column_if_not_exists('emailpassword_pswd_reset_tokens', 'app_id', 'VARCHAR(64)', 'NOT NULL DEFAULT \'public\'', @status_message);

    ALTER TABLE emailpassword_pswd_reset_tokens
      ADD PRIMARY KEY (app_id, user_id, token);

    ALTER TABLE emailpassword_pswd_reset_tokens
      ADD FOREIGN KEY (app_id, user_id)
        REFERENCES emailpassword_users (app_id, user_id) ON DELETE CASCADE;

    ALTER TABLE emailpassword_pswd_reset_tokens
      ADD CONSTRAINT token UNIQUE (token);

    CREATE INDEX emailpassword_password_reset_token_expiry_index ON emailpassword_pswd_reset_tokens (token_expiry);

    -- Passwordless

    CALL st_add_column_if_not_exists('passwordless_users', 'app_id', 'VARCHAR(64)', 'NOT NULL DEFAULT \'public\'', @status_message);

    ALTER TABLE passwordless_users
      ADD PRIMARY KEY (app_id, user_id);

    ALTER TABLE passwordless_users
      ADD FOREIGN KEY (app_id, user_id)
        REFERENCES app_id_to_user_id (app_id, user_id) ON DELETE CASCADE;

    ------------------------------------------------------------

    CREATE TABLE IF NOT EXISTS passwordless_user_to_tenant (
      app_id VARCHAR(64) DEFAULT 'public',
      tenant_id VARCHAR(64) DEFAULT 'public',
      user_id CHAR(36) NOT NULL,
      email VARCHAR(256),
      phone_number VARCHAR(256)
    );

    ALTER TABLE passwordless_user_to_tenant
      ADD PRIMARY KEY (app_id, tenant_id, user_id);

    ALTER TABLE passwordless_user_to_tenant
      ADD CONSTRAINT email UNIQUE (app_id, tenant_id, email);

    ALTER TABLE passwordless_user_to_tenant
      ADD CONSTRAINT phone_number UNIQUE (app_id, tenant_id, phone_number);

    ALTER TABLE passwordless_user_to_tenant
      ADD FOREIGN KEY (app_id, tenant_id, user_id)
        REFERENCES all_auth_recipe_users (app_id, tenant_id, user_id) ON DELETE CASCADE;

    INSERT IGNORE INTO passwordless_user_to_tenant (user_id, email, phone_number)
      SELECT user_id, email, phone_number FROM passwordless_users;

    ------------------------------------------------------------

    CALL st_add_column_if_not_exists('passwordless_devices', 'app_id', 'VARCHAR(64)', 'NOT NULL DEFAULT \'public\'', @status_message);
    CALL st_add_column_if_not_exists('passwordless_devices', 'tenant_id', 'VARCHAR(64)', 'NOT NULL DEFAULT \'public\'', @status_message);

    ALTER TABLE passwordless_devices
      ADD PRIMARY KEY (app_id, tenant_id, device_id_hash);

    ALTER TABLE passwordless_devices
      ADD FOREIGN KEY (app_id, tenant_id)
        REFERENCES tenants (app_id, tenant_id) ON DELETE CASCADE;

    CREATE INDEX passwordless_devices_email_index ON passwordless_devices (app_id, tenant_id, email);

    CREATE INDEX passwordless_devices_phone_number_index ON passwordless_devices (app_id, tenant_id, phone_number);

    ------------------------------------------------------------

    CALL st_add_column_if_not_exists('passwordless_codes', 'app_id', 'VARCHAR(64)', 'NOT NULL DEFAULT \'public\'', @status_message);
    CALL st_add_column_if_not_exists('passwordless_codes', 'tenant_id', 'VARCHAR(64)', 'NOT NULL DEFAULT \'public\'', @status_message);

    ALTER TABLE passwordless_codes
      ADD PRIMARY KEY (app_id, tenant_id, code_id);

    ALTER TABLE passwordless_codes
      ADD FOREIGN KEY (app_id, tenant_id, device_id_hash)
        REFERENCES passwordless_devices (app_id, tenant_id, device_id_hash) ON DELETE CASCADE;

    ALTER TABLE passwordless_codes
      ADD CONSTRAINT link_code_hash
        UNIQUE (app_id, tenant_id, link_code_hash);

    CREATE INDEX passwordless_codes_created_at_index ON passwordless_codes (app_id, tenant_id, created_at);

    -- ThirdParty

    CALL st_add_column_if_not_exists('thirdparty_users', 'app_id', 'VARCHAR(64)', 'NOT NULL DEFAULT \'public\'', @status_message);

    ALTER TABLE thirdparty_users
      ADD PRIMARY KEY (app_id, user_id);

    ALTER TABLE thirdparty_users
      ADD FOREIGN KEY (app_id, user_id)
        REFERENCES app_id_to_user_id (app_id, user_id) ON DELETE CASCADE;

    CREATE INDEX thirdparty_users_thirdparty_user_id_index ON thirdparty_users (app_id, third_party_id, third_party_user_id);

    CREATE INDEX thirdparty_users_email_index ON thirdparty_users (app_id, email);

    ------------------------------------------------------------

    CREATE TABLE IF NOT EXISTS thirdparty_user_to_tenant (
      app_id VARCHAR(64) DEFAULT 'public',
      tenant_id VARCHAR(64) DEFAULT 'public',
      user_id CHAR(36) NOT NULL,
      third_party_id VARCHAR(28) NOT NULL,
      third_party_user_id VARCHAR(256) NOT NULL
    );

    ALTER TABLE thirdparty_user_to_tenant
      ADD PRIMARY KEY (app_id, tenant_id, user_id);

    ALTER TABLE thirdparty_user_to_tenant
      ADD CONSTRAINT third_party_user_id
        UNIQUE (app_id, tenant_id, third_party_id, third_party_user_id);

    ALTER TABLE thirdparty_user_to_tenant
      ADD FOREIGN KEY (app_id, tenant_id, user_id)
        REFERENCES all_auth_recipe_users (app_id, tenant_id, user_id) ON DELETE CASCADE;

    INSERT IGNORE INTO thirdparty_user_to_tenant (user_id, third_party_id, third_party_user_id)
      SELECT user_id, third_party_id, third_party_user_id FROM thirdparty_users;

    -- UserIdMapping

    CALL st_add_column_if_not_exists('userid_mapping', 'app_id', 'VARCHAR(64)', 'NOT NULL DEFAULT \'public\'', @status_message);

    ALTER TABLE userid_mapping
      ADD PRIMARY KEY (app_id, supertokens_user_id, external_user_id);

    ALTER TABLE userid_mapping
      ADD CONSTRAINT supertokens_user_id
        UNIQUE (app_id, supertokens_user_id);

    ALTER TABLE userid_mapping
      ADD CONSTRAINT external_user_id
        UNIQUE (app_id, external_user_id);

    ALTER TABLE userid_mapping
      ADD FOREIGN KEY (app_id, supertokens_user_id)
        REFERENCES app_id_to_user_id (app_id, user_id) ON DELETE CASCADE;

    -- UserRoles

    CALL st_add_column_if_not_exists('roles', 'app_id', 'VARCHAR(64)', 'NOT NULL DEFAULT \'public\'', @status_message);

    ALTER TABLE roles
      ADD PRIMARY KEY (app_id, role);

    ALTER TABLE roles
      ADD FOREIGN KEY (app_id)
        REFERENCES apps (app_id) ON DELETE CASCADE;

    ------------------------------------------------------------

    CALL st_add_column_if_not_exists('role_permissions', 'app_id', 'VARCHAR(64)', 'NOT NULL DEFAULT \'public\'', @status_message);

    ALTER TABLE role_permissions
      ADD PRIMARY KEY (app_id, role, permission);

    ALTER TABLE role_permissions
      ADD FOREIGN KEY (app_id, role)
        REFERENCES roles (app_id, role) ON DELETE CASCADE;

    CREATE INDEX role_permissions_permission_index ON role_permissions (app_id, permission);

    ------------------------------------------------------------

    CALL st_add_column_if_not_exists('user_roles', 'app_id', 'VARCHAR(64)', 'NOT NULL DEFAULT \'public\'', @status_message);
    CALL st_add_column_if_not_exists('user_roles', 'tenant_id', 'VARCHAR(64)', 'NOT NULL DEFAULT \'public\'', @status_message);

    ALTER TABLE user_roles
      ADD PRIMARY KEY (app_id, tenant_id, user_id, role);

    ALTER TABLE user_roles
      ADD FOREIGN KEY (app_id, role)
        REFERENCES roles (app_id, role) ON DELETE CASCADE;

    ALTER TABLE user_roles
      ADD FOREIGN KEY (app_id, tenant_id)
        REFERENCES tenants (app_id, tenant_id) ON DELETE CASCADE;

    CREATE INDEX user_roles_role_index ON user_roles (app_id, tenant_id, role);

    -- UserMetadata

    CALL st_add_column_if_not_exists('user_metadata', 'app_id', 'VARCHAR(64)', 'NOT NULL DEFAULT \'public\'', @status_message);

    ALTER TABLE user_metadata
      ADD PRIMARY KEY (app_id, user_id);

    ALTER TABLE user_metadata
      ADD FOREIGN KEY (app_id)
        REFERENCES apps (app_id) ON DELETE CASCADE;

    -- Dashboard

    CALL st_add_column_if_not_exists('dashboard_users', 'app_id', 'VARCHAR(64)', 'NOT NULL DEFAULT \'public\'', @status_message);

    ALTER TABLE dashboard_users
      ADD PRIMARY KEY (app_id, user_id);

    ALTER TABLE dashboard_users
      ADD CONSTRAINT email
        UNIQUE (app_id, email);

    ALTER TABLE dashboard_users
      ADD FOREIGN KEY (app_id)
        REFERENCES apps (app_id) ON DELETE CASCADE;

    ------------------------------------------------------------

    CALL st_add_column_if_not_exists('dashboard_user_sessions', 'app_id', 'VARCHAR(64)', 'NOT NULL DEFAULT \'public\'', @status_message);

    ALTER TABLE dashboard_user_sessions
      ADD PRIMARY KEY (app_id, session_id);

    ALTER TABLE dashboard_user_sessions
      ADD FOREIGN KEY (app_id, user_id)
        REFERENCES dashboard_users (app_id, user_id) ON DELETE CASCADE;

    CREATE INDEX dashboard_user_sessions_expiry_index ON dashboard_user_sessions (expiry);

    -- TOTP

    CALL st_add_column_if_not_exists('totp_users', 'app_id', 'VARCHAR(64)', 'NOT NULL DEFAULT \'public\'', @status_message);

    ALTER TABLE totp_users
      ADD PRIMARY KEY (app_id, user_id);

    ALTER TABLE totp_users
      ADD FOREIGN KEY (app_id)
        REFERENCES apps (app_id) ON DELETE CASCADE;

    ------------------------------------------------------------

    CALL st_add_column_if_not_exists('totp_user_devices', 'app_id', 'VARCHAR(64)', 'NOT NULL DEFAULT \'public\'', @status_message);

    ALTER TABLE totp_user_devices
      ADD PRIMARY KEY (app_id, user_id, device_name);

    ALTER TABLE totp_user_devices
      ADD FOREIGN KEY (app_id, user_id)
        REFERENCES totp_users (app_id, user_id) ON DELETE CASCADE;

    ------------------------------------------------------------

    CALL st_add_column_if_not_exists('totp_used_codes', 'app_id', 'VARCHAR(64)', 'NOT NULL DEFAULT \'public\'', @status_message);
    CALL st_add_column_if_not_exists('totp_used_codes', 'tenant_id', 'VARCHAR(64)', 'NOT NULL DEFAULT \'public\'', @status_message);

    ALTER TABLE totp_used_codes
      ADD PRIMARY KEY (app_id, tenant_id, user_id, created_time_ms);

    ALTER TABLE totp_used_codes
      ADD FOREIGN KEY (app_id, user_id)
        REFERENCES totp_users (app_id, user_id) ON DELETE CASCADE;

    ALTER TABLE totp_used_codes
      ADD FOREIGN KEY (app_id, tenant_id)
        REFERENCES tenants (app_id, tenant_id) ON DELETE CASCADE;

    CREATE INDEX totp_used_codes_expiry_time_ms_index ON totp_used_codes (app_id, tenant_id, expiry_time_ms);

    -- ActiveUsers

    CALL st_add_column_if_not_exists('user_last_active', 'app_id', 'VARCHAR(64)', 'NOT NULL DEFAULT \'public\'', @status_message);

    ALTER TABLE user_last_active
      ADD PRIMARY KEY (app_id, user_id);

    ALTER TABLE user_last_active
      ADD FOREIGN KEY (app_id)
        REFERENCES apps (app_id) ON DELETE CASCADE;

    -- Drop procedures

    DROP PROCEDURE st_drop_all_fkeys;

    DROP PROCEDURE st_drop_all_keys;

    DROP PROCEDURE st_drop_all_pkeys;

    DROP PROCEDURE st_drop_all_indexes;

    DROP PROCEDURE st_add_column_if_not_exists;
    ```

    </details>

4. Start the new instance(s) of the core (version 6.0.0)

## [5.0.0] - 2023-04-05

### Changes

- Updated the `java-jwt` dependency version
- Increases free Dashboard user count to 3

### Fixes

- Fixed creating JWTs using MongoDB if a key already exists

### Breaking changes

- Using an internal `SemVer` class to handle version numbers. This will make handling CDI version ranges easier.
- Support for CDI version `2.21`
    - Removed POST `/recipe/handshake`
    - Added `useDynamicSigningKey` into `createNewSession` (POST `/recipe/session`), replacing
      `access_token_signing_key_dynamic` used in CDI<=2.18
    - Added `useStaticSigningKey` into `createSignedJWT` (POST `/recipe/jwt`)
    - Added `checkDatabase` into `verifySession` (POST `/recipe/session/verify`), replacing
      `access_token_blacklisting` used in CDI<=2.18
    - Removed `idRefreshToken`, `jwtSigningPublicKey`, `jwtSigningPublicKeyExpiryTime` and `jwtSigningPublicKeyList`
      from responses
    - Deprecated GET `/recipe/jwt/jwks`
    - Added GET `/.well-known/jwks.json`: a standard jwks
- Added new access token version
    - Uses standard prop names (i.e.: `sub` instead of `userId`)
    - Contains the id of the signing key in the header (as `kid`)
    - Stores the user payload merged into the root level, instead of the `userData` prop
- Session handling function now throw if the user payload contains protected props (`sub`, `iat`, `exp`,
  `sessionHandle`, `refreshTokenHash1`, `parentRefreshTokenHash1`, `antiCsrfToken`)
    - A related exception type was added as `AccessTokenPayloadError`
- Refactored the handling of signing keys
- `createNewSession` now takes a `useStaticKey` parameter instead of depending on the
  `access_token_signing_key_dynamic` config value
- `createJWTToken` now supports signing by a dynamic key
- `getSession` now takes a `checkDatabase` parameter instead of using the `access_token_blacklisting` config value
- Updated plugin interface version to 2.21

### Configuration Changes

- `access_token_signing_key_dynamic` is now deprecated, only used for requests with CDI<=2.18
- `access_token_blacklisting` is now deprecated, only used for requests with CDI<=2.18
- Renamed `access_token_signing_key_update_interval` to `access_token_dynamic_signing_key_update_interval`

### Database Changes

- Added new `useStaticKey` field into session info
- Manual migration is also required if `access_token_signing_key_dynamic` was set to false

#### Migration steps for SQL

- If using `access_token_signing_key_dynamic` false:
    ```sql
    ALTER TABLE session_info ADD COLUMN use_static_key BOOLEAN NOT NULL DEFAULT(true);
    ALTER TABLE session_info ALTER COLUMN use_static_key DROP DEFAULT;
    ```
    ```sql
    INSERT INTO jwt_signing_keys(key_id, key_string, algorithm, created_at)
      select CONCAT('s-', created_at_time) as key_id, value as key_string, 'RS256' as algorithm, created_at_time as created_at
      from session_access_token_signing_keys;
    ```
- If using `access_token_signing_key_dynamic` true or not set:
  - ```sql
    ALTER TABLE session_info ADD COLUMN use_static_key BOOLEAN NOT NULL DEFAULT(false);
    ALTER TABLE session_info ALTER COLUMN use_static_key DROP DEFAULT;
    ```

#### Migration steps for MongoDB

- If using `access_token_signing_key_dynamic` false:
    ```
    db.session_info.update({},
      {
        "$set": {
          "use_static_key": true
        }
      });
    ```
    ```
    db.key_value.aggregate([
      {
        "$match": {
          _id: "access_token_signing_key_list"
        }
      },
      {
        $unwind: "$keys"
      },
      {
        $addFields: {
          _id: {
            "$concat": [
              "s-",
              {
                $convert: {
                  input: "$keys.created_at_time",
                  to: "string"
                }
              }
            ]
          },
          "key_string": "$keys.value",
          "algorithm": "RS256",
          "created_at": "$keys.created_at_time",
        }
      },
      {
        "$project": {
          "keys": 0,
          
        }
      },
      {
        "$merge": {
          "into": "jwt_signing_keys",
          
        }
      }
  ]);
    ```

- If using `access_token_signing_key_dynamic` true or not set:
    ```
    db.session_info.update({},
      {
        "$set": {
          "use_static_key": false
        }
      });
    ```

## [4.6.0] - 2023-03-30

- Add Optional Search Tags to Pagination API to enable dashboard search

### New APIs:

- `GET /user/search/tags` retrieves the available search tags

## [4.5.0] - 2023-03-27

- Add TOTP recipe

### Database changes:

- Add new tables for TOTP recipe:
    - `totp_users` that stores the users that have enabled TOTP
    - `totp_user_devices` that stores devices (each device has its own secret) for each user
    - `totp_used_codes` that stores used codes for each user. This is to implement rate limiting and prevent replay
      attacks.
    - `user_last_active` that stores the last active time for each user.

### New APIs:

- `GET /users/count/active` to fetch the number of active users after the given timestamp.
- `POST /recipe/totp/device` to create a new device as well as the user if it doesn't exist.
- `POST /recipe/totp/device/verify` to verify a device. This is to ensure that the user has access to the device.
- `POST /recipe/totp/verify` to verify a code and continue the login flow.
- `PUT /recipe/totp/device` to update the name of a device. Name is just a string that the user can set to identify the
  device.
- `GET /recipe/totp/device/list` to get all devices for a user.
- `POST /recipe/totp/device/remove` to remove a device. If the user has no more devices, the user is also removed.

## [4.4.2] - 2023-03-16

- Adds null check in email normalisation to fix: https://github.com/supertokens/supertokens-node/issues/514

## [4.4.1] - 2023-03-09

- Normalises email in all APIs in which email was not being
  normalised: https://github.com/supertokens/supertokens-core/issues/577

## [4.4.0] - 2023-02-21

### Added

- Dashboard Recipe
- Support with CDI version `2.18`

### Database Changes

- Adds `dashboard_users` table
- Adds `dashboard_user_sessions` table

## [4.3.0] - 2023-01-05

- Adds feature flag, ee folder and APIs to add / remove license keys for enterprise features.

## [4.2.1] - 2022-11-24

- Updates the type of `access_token_validity` in the CoreConfig from `int` to `long`

## [4.2.0] - 2022-11-07

- Update dependencies for security updates: https://github.com/supertokens/supertokens-core/issues/525

## [4.1.1] - 2022-10-13

- Updates core routes to now allow for trailing slashes

## [4.1.0] - 2022-09-22

- Adds request IP allow & deny list: https://github.com/supertokens/supertokens-core/issues/511

## [4.0.1] - 2022-09-19

- Fixes bug related to implementationDependencies.json

## [4.0.0] - 2022-09-19

### Added

- EmailPassword User migration API which allows you to import users with their email and password hashes.
- Support to import users with password hashes from Firebase
- Support with CDI version `2.16`
- Hello API on `/` route.

### Database Changes

- Updates the `password_hash` column in the `emailpassword_users` table from `VARCHAR(128)` to `VARCHAR(256)` to support
  more password hash lengths.
- Updates the `third_party_user_id` column in the `thirdparty_users` table from `VARCHAR(128)` to `VARCHAR(256)` to
  resolve https://github.com/supertokens/supertokens-core/issues/306

- For legacy users who are self hosting the SuperTokens core run the following command to update your database with the
  changes:
    - With MySql:
      `ALTER TABLE thirdparty_users MODIFY third_party_user_id VARCHAR(256); ALTER TABLE emailpassword_users MODIFY password_hash VARCHAR(256);`
    - With PostgreSQL:
      `ALTER TABLE thirdparty_users ALTER COLUMN third_party_user_id TYPE VARCHAR(256); ALTER TABLE emailpassword_users ALTER COLUMN password_hash TYPE VARCHAR(256);`

## [3.16.2] - 2022-09-02

### Bug fixes

- Updated java-jwt to handle `null` claims in JWTs

## [3.16.1] - 2022-09-02

### Bug fixes

- Fixed handling of `null` in access token payloads: https://github.com/supertokens/supertokens-core/issues/499

## [3.16.0] - 2022-08-18

- Changes logging level of API start / finished & Cronjob start / finished to be `INFO` level instead of `DEBUG` level.
- Added new config `log_level` to set logging level. Possible values are `DEBUG` | `INFO` | `WARN` | `ERROR` |
  `NONE`. As an example, setting the log level to `WARN` would make the core print out `WARN` and `ERROR` level logs.

## [3.15.1] - 2022-08-10

- Updates UserIdMapping recipe to resolve UserId Mappings for Auth recipes in the core itself

## [3.15.0] - 2022-07-25

- Adds UserIdMapping recipe
- Support for collecting and displaying failing tests

### Database changes

- Adds `userid_mapping` table

## [3.14.0] - 2022-06-07

- Fixes `/recipe/session/user GET` to return only session handles that have not expired.
- Support for new plugin interface version (v2.15)
- Checks for if the session has expired in `updateSession` before calling the update function.

## [3.13.0] - 2022-05-05

- Adds UserRoles recipe
- Fixes base_path config option not being observed when running `supertokens list`
- Adds base_path normalization logic

### Database changes

- Adds `roles`, `role_permissions` and `user_roles` table

## [3.12.1] - 2022-04-02

### Changes

- Changed default `--with_argon2_hashing_pool_size` in `hashingCalibrate` CLI command to 1.

## [3.12.0] - 2022-04-01

- Adds github action for running tests against in memory db.
- Adds github action for checking if "Run tests" action was completed (to run in PRs)
- Fixes how config values are changed during tests.
- Adds 60 mins timeout to github action jobs
- Moves deleting user metadata to happen before deleting the actual user.
- Adds support for argon2 hashing.
- Adds colours to CLI output (in case of errors).

### New config:

- `password_hashing_alg`
- `argon2_iterations`
- `argon2_memory_kb`
- `argon2_parallelism`
- `argon2_hashing_pool_size`
- `bcrypt_log_rounds`

### New CLI command:

- `supertokens hashingCalibrate`: Used to calibrate argon2 and bcrypt passing hashing params.

## [3.11.0] - 2022-03-19

### Changes

- Fixes memory leak during testing.
- Updated plugin interface version
- Adds usermetadata recipe
- Update CONTRIBUTING.md with instructions for gitpod setup

### Database changes

- Added `user_metadata` table

## [3.10.0] - 2022-02-23

- Updated plugin interface version
- Fixed ResultSet instances to avoid Memory Leaks

## [3.9.1] - 2022-02-16

- Fixed https://github.com/supertokens/supertokens-core/issues/373: Catching `StorageTransactionLogicException` in
  transaction helper function for retries

## [3.9.0] - 2022-01-31

### Changes

- Supporting CDI v2.12
- Adding the `userId` to the reponse of `recipe/user/password/reset`
- Adds support for providing base path for all APIs: https://github.com/supertokens/supertokens-node/issues/252
- Add workflow to verify if pr title follows conventional commits

### New config param:

- `base_path` - default is `""` (No base path)

## [3.8.0] - 2022-01-14

### Added

- Added Passwordless recipe ( with unit test coverage )

### Database changes

- Adds new tables for passwordless:
    - `passwordless_users` that stores the users of the passwordless recipe
    - `passwordless_devices` that stores devices/information about passwordless login attempts
    - `passwordless_codes` that stores the codes each device can consume to finish the login process

### Changes

- New recipeId in `/users` response with a corresponding new user type

## [3.7.0] - 2021-12-16

### Added

- Delete user endpoint

## [3.6.1] - 2021-11-15

### Fixes

- Issue with JWT expiry always being lower than expected
- Modulus and exponent for JsonWebKeys are now sent as unsigned when fetching public keys from the /jwt/jwks.json
  endpoint. Both values are url encoded without any padding.

### Changes

- JWT creation logic to add a `iss` claim only if none is provided

## [3.6.0] - 2021-08-26

### Added

- New config values `password_reset_token_lifetime`
  and `email_verification_token_lifetime`: https://github.com/supertokens/supertokens-core/issues/297
- Added support for multiple access token signing keys: https://github.com/supertokens/supertokens-core/issues/305
- Updated CDI version
- Added a table to store access token signing keys into SQL schema, called `session_access_token_signing_keys`
- New JWT recipe to create JWT tokens using SuperTokens
- New table `jwt_signing_keys` added to store keys used by the JWT recipe

## [3.5.3] - 2021-09-20

### Changes

- Explicitly adds UTF-8 compatible conversion when encoding / decoding base64 strings.

## [3.5.2] - 2021-09-01

### Fixes

- Issue with verifying refresh token throwing an unauthorised exception due to a db connection error.
- Sends far ahead jwt signing key expiry time in case updating them is
  disabled: https://github.com/supertokens/supertokens-core/issues/304

### Changes

- Changes JWT signing key update interval to not be limited to 720 hours

## [3.5.1] - 2021-08-25

### Added

- Logs non "OK" status code from APIs for debugging purposes.

### Fixed:

- Always throws unauthorised response if refresh token is not valid - previously it was throwing a 500 error in case it
  was not properly base 64 encoded.

## [3.5.0] - 2021-06-20

### Changed

- Make emailverificaiton tables take a generic userId: https://github.com/supertokens/supertokens-core/issues/258
- Adds new count and pagination APIs: https://github.com/supertokens/supertokens-core/issues/259
- Adds new API to get session data, and deprecates older one to get session and JWT payload separately:
  https://github.com/supertokens/supertokens-core/issues/255
- Removed `isVerified` boolean from thirdparty sign in up API as per CDI spec 2.8, and hence does not do email
  verification in this API either. Also related to https://github.com/supertokens/supertokens-core/issues/295

### Added

- Add `GET /recipe/users/by-email?email=john@example.com` endpoint for ThirdParty recipe to fetch all users with given
  email
- Add new emailverification APIs for remove tokens and unverify email.
- Add `PUT /recipe/user` for emailpassword recipe to change user's password or email.

## [3.4.2] - 2021-06-27

### Fixes

- `NullPointerException` that is thrown in `AccessTokenSigningKey.java` class when the `keyInfo` object is accessed in
  parallel after the signing key has expired: https://github.com/supertokens/supertokens-core/issues/282

## [3.4.1] - 2021-06-18

### Added

- `test_mode` to the options for running the core so that it can be run in test mode whilst being tested by the backend
  SDK.
- Adds `jwtSigningPublicKey` and `jwtSigningPublicKeyExpiryTime` to API response when returning `TRY_REFRESH_TOKEN
  ` from session verify.

## [3.4.0] - 2021-04-22

### Changed

- Uses Open JDK 15.0.1

## [3.3.0] - 2021-02-16

### Changed

- Extracted email verification into its own recipe
- ThirdParty recipe API

## [3.2.0] - 2021-01-26

### Changed

- Normalises email by making it all lower case
- Changes in handshake API
- Changes in config
- Changes in session create, verify and refresh APis

## [3.1.0] - 2021-01-14

### Changed

- Used rowmapper for in memory db
- Adds email verification APIs
- Adds user pagination APIs
- Adds timeJoined to whenever a user object is returned from an API

## [3.0.1] - 2020-10-27

### Changed

- Makes Hello API do a db query as well for better status checking

## [3.0.0] - 2020-10-25

### Changed

- Changes as per CDI 2.4: https://github.com/supertokens/core-driver-interface/issues/1
- In memory db uses the SQL interface
- Emailpassword recipe functions and APIs
- Deprecates the need for a separate SQLite repo (since the in mem one already exists within the core)

## [2.5.2] - 2020-10-25

### Fixed

- Issue #84 - Correct access token signing key expiry not being sent by APIs

## [2.5.1] - 2020-10-08

### Changed

- Fixed issue of docker image hanging when run in foreground

## [2.5.0] - 2020-10-08

### Added

- Updates the access token if blacklisting is switched on and the JWT payload has been changed somehow
- API key support
- JWT Api Key Rotation

### Removed

- Compatibility with the inefficient method for handling refresh tokens.

## [2.4.0] - 2020-09-09

### Added

- CSRF check in refresh API
- set csrf config to `false` by default
- compatibility with CDI 2.3

### Fixed

- When regenerating session, uses old access tokens' parentRefreshTokenHash1 instead of null

### Changed

- Optimises refresh token to not store old tokens in the database
- removes the need for a license key
- removes API Pings

## [2.3.0] - 2020-08-11

### Changed

- Makes default session expiry status code 401
- Makes default refresh API path "/session/refresh"
- Compatibility with CDI 2.2. Makes `cookie_domain` default value to not set, so that it will work with any API
- Makes sameSite = lax by default
- If licenseKey is missing, then dependency jars are downloaded in DEV mode

## [2.2.3] - 2020-08-10

### Changes

- Makes license Apache 2.0

## [2.2.2] - 2020-07-02

### Fixed

- Changes how versioning works to make it per API call.
- Supports CDI 2.1

## [2.2.1] - 2020-05-14

### Fixed

- Forcing of no in memory database flag to start command on Linux fixed

## [2.2.0] - 2020-05-20

### Added

- Uses in memory database in dev mode if database is not configured
- Removes the need to specify dev / production when running the start command

## [2.1.0] - 2020-04-30

### Added

- Compatibility with CDI 2.0
- API versions
- SameSite cookie option
- Updating of JWT payload
- Session expired status code configuration
- Partial lmrt support

## [2.0.0] - 2020-04-07

### Added

- Compatibility with NoSQL databases like MongoDB
- Setting sameSite cookie option. However, this is not usable in this release.

## [1.1.1] - 2020-03-23

### Changed

- Adds #!/bin/bash in scripts

## [1.1.0] - 2020-03-23

### Changed

- Allow for an unlimited number of SuperTokens instances in production mode
- License changes to reflect the above<|MERGE_RESOLUTION|>--- conflicted
+++ resolved
@@ -5,8 +5,7 @@
 The format is based on [Keep a Changelog](https://keepachangelog.com/en/1.0.0/), and this project adheres
 to [Semantic Versioning](https://semver.org/spec/v2.0.0.html).
 
-<<<<<<< HEAD
-## [8.0.0] - 2023-11-29
+## [9.0.0] - 2024-03-04
 
 ### Added
 
@@ -35,7 +34,7 @@
 ### Migration
 
 - TODO - copy once postgres / mysql changelog is done
-=======
+
 ## [8.0.0] - 2024-03-04
 
 ### Breaking changes
@@ -61,7 +60,6 @@
 ### Fixes
 
 - Fixes issue with non-auth recipe related storage handling
->>>>>>> 942b0151
 
 ## [7.0.18] - 2024-02-19
 
