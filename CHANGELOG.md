--- conflicted
+++ resolved
@@ -16,11 +16,8 @@
 ### Added
 - Add `GET /recipe/users/by-email?email=john@example.com` endpoint for ThirdParty recipe to fetch all users with given
  email
-<<<<<<< HEAD
 - Add new emailverification APIs for remove tokens and unverify email.
-=======
 - Add `PUT /recipe/user` for emailpassword recipe to change user's password or email.
->>>>>>> 8b145b69
 
 ## [3.4.2] - 2021-06-27
 ### Fixes
