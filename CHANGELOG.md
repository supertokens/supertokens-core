# Changelog

All notable changes to this project will be documented in this file.

The format is based on [Keep a Changelog](https://keepachangelog.com/en/1.0.0/), and this project adheres
to [Semantic Versioning](https://semver.org/spec/v2.0.0.html).

<<<<<<< HEAD
## [unreleased]

-   add workflow to verify if pr title follows conventional commits
=======
## [3.9.0] - 2022-01-20

### Changes

- Supporting CDI v2.12
- Adding the `userId` to the reponse of `recipe/user/password/reset`
- Adds support for providing base path for all APIs: https://github.com/supertokens/supertokens-node/issues/252

### New config param:

- `base_path` - default is `""` (No base path)
>>>>>>> 37ab894a

## [3.8.0] - 2022-01-14

### Added

- Added Passwordless recipe ( with unit test coverage )

### Database changes

- Adds new tables for passwordless:
    - `passwordless_users` that stores the users of the passwordless recipe
    - `passwordless_devices` that stores devices/information about passwordless login attempts
    - `passwordless_codes` that stores the codes each device can consume to finish the login process

### Changes

- New recipeId in `/users` response with a corresponding new user type

## [3.7.0] - 2021-12-16

### Added

- Delete user endpoint

## [3.6.1] - 2021-11-15

### Fixes

- Issue with JWT expiry always being lower than expected
- Modulus and exponent for JsonWebKeys are now sent as unsigned when fetching public keys from the /jwt/jwks.json
  endpoint. Both values are url encoded without any padding.

### Changes

- JWT creation logic to add a `iss` claim only if none is provided

## [3.6.0] - 2021-08-26

### Added

- New config values `password_reset_token_lifetime`
  and `email_verification_token_lifetime`: https://github.com/supertokens/supertokens-core/issues/297
- Added support for multiple access token signing keys: https://github.com/supertokens/supertokens-core/issues/305
- Updated CDI version
- Added a table to store access token signing keys into SQL schema, called `session_access_token_signing_keys`
- New JWT recipe to create JWT tokens using SuperTokens
- New table `jwt_signing_keys` added to store keys used by the JWT recipe

## [3.5.3] - 2021-09-20

### Changes

- Explicitly adds UTF-8 compatible conversion when encoding / decoding base64 strings.

## [3.5.2] - 2021-09-01

### Fixes

- Issue with verifying refresh token throwing an unauthorised exception due to a db connection error.
- Sends far ahead jwt signing key expiry time in case updating them is
  disabled: https://github.com/supertokens/supertokens-core/issues/304

### Changes

- Changes JWT signing key update interval to not be limited to 720 hours

## [3.5.1] - 2021-08-25

### Added

- Logs non "OK" status code from APIs for debugging purposes.

### Fixed:

- Always throws unauthorised response if refresh token is not valid - previously it was throwing a 500 error in case it
  was not properly base 64 encoded.

## [3.5.0] - 2021-06-20

### Changed

- Make emailverificaiton tables take a generic userId: https://github.com/supertokens/supertokens-core/issues/258
- Adds new count and pagination APIs: https://github.com/supertokens/supertokens-core/issues/259
- Adds new API to get session data, and deprecates older one to get session and JWT payload separately:
  https://github.com/supertokens/supertokens-core/issues/255
- Removed `isVerified` boolean from thirdparty sign in up API as per CDI spec 2.8, and hence does not do email
  verification in this API either. Also related to https://github.com/supertokens/supertokens-core/issues/295

### Added

- Add `GET /recipe/users/by-email?email=john@example.com` endpoint for ThirdParty recipe to fetch all users with given
  email
- Add new emailverification APIs for remove tokens and unverify email.
- Add `PUT /recipe/user` for emailpassword recipe to change user's password or email.

## [3.4.2] - 2021-06-27

### Fixes

- `NullPointerException` that is thrown in `AccessTokenSigningKey.java` class when the `keyInfo` object is accessed in
  parallel after the signing key has expired: https://github.com/supertokens/supertokens-core/issues/282

## [3.4.1] - 2021-06-18

### Added

- `test_mode` to the options for running the core so that it can be run in test mode whilst being tested by the backend
  SDK.
- Adds `jwtSigningPublicKey` and `jwtSigningPublicKeyExpiryTime` to API response when returning `TRY_REFRESH_TOKEN
  ` from session verify.

## [3.4.0] - 2021-04-22

### Changed

- Uses Open JDK 15.0.1

## [3.3.0] - 2021-02-16

### Changed

- Extracted email verification into its own recipe
- ThirdParty recipe API

## [3.2.0] - 2021-01-26

### Changed

- Normalises email by making it all lower case
- Changes in handshake API
- Changes in config
- Changes in session create, verify and refresh APis

## [3.1.0] - 2021-01-14

### Changed

- Used rowmapper for in memory db
- Adds email verification APIs
- Adds user pagination APIs
- Adds timeJoined to whenever a user object is returned from an API

## [3.0.1] - 2020-10-27

### Changed

- Makes Hello API do a db query as well for better status checking

## [3.0.0] - 2020-10-25

### Changed

- Changes as per CDI 2.4: https://github.com/supertokens/core-driver-interface/issues/1
- In memory db uses the SQL interface
- Emailpassword recipe functions and APIs
- Deprecates the need for a separate SQLite repo (since the in mem one already exists within the core)

## [2.5.2] - 2020-10-25

### Fixed

- Issue #84 - Correct access token signing key expiry not being sent by APIs

## [2.5.1] - 2020-10-08

### Changed

- Fixed issue of docker image hanging when run in foreground

## [2.5.0] - 2020-10-08

### Added

- Updates the access token if blacklisting is switched on and the JWT payload has been changed somehow
- API key support
- JWT Api Key Rotation

### Removed

- Compatibility with the inefficient method for handling refresh tokens.

## [2.4.0] - 2020-09-09

### Added

- CSRF check in refresh API
- set csrf config to `false` by default
- compatibility with CDI 2.3

### Fixed

- When regenerating session, uses old access tokens' parentRefreshTokenHash1 instead of null

### Changed

- Optimises refresh token to not store old tokens in the database
- removes the need for a license key
- removes API Pings

## [2.3.0] - 2020-08-11

### Changed

- Makes default session expiry status code 401
- Makes default refresh API path "/session/refresh"
- Compatibility with CDI 2.2. Makes `cookie_domain` default value to not set, so that it will work with any API
- Makes sameSite = lax by default
- If licenseKey is missing, then dependency jars are downloaded in DEV mode

## [2.2.3] - 2020-08-10

### Changes

- Makes license Apache 2.0

## [2.2.2] - 2020-07-02

### Fixed

- Changes how versioning works to make it per API call.
- Supports CDI 2.1

## [2.2.1] - 2020-05-14

### Fixed

- Forcing of no in memory database flag to start command on Linux fixed

## [2.2.0] - 2020-05-20

### Added

- Uses in memory database in dev mode if database is not configured
- Removes the need to specify dev / production when running the start command

## [2.1.0] - 2020-04-30

### Added

- Compatibility with CDI 2.0
- API versions
- SameSite cookie option
- Updating of JWT payload
- Session expired status code configuration
- Partial lmrt support

## [2.0.0] - 2020-04-07

### Added

- Compatibility with NoSQL databases like MongoDB
- Setting sameSite cookie option. However, this is not usable in this release.

## [1.1.1] - 2020-03-23

### Changed

- Adds #!/bin/bash in scripts

## [1.1.0] - 2020-03-23

### Changed

- Allow for an unlimited number of SuperTokens instances in production mode
- License changes to reflect the above<|MERGE_RESOLUTION|>--- conflicted
+++ resolved
@@ -5,23 +5,17 @@
 The format is based on [Keep a Changelog](https://keepachangelog.com/en/1.0.0/), and this project adheres
 to [Semantic Versioning](https://semver.org/spec/v2.0.0.html).
 
-<<<<<<< HEAD
 ## [unreleased]
-
--   add workflow to verify if pr title follows conventional commits
-=======
-## [3.9.0] - 2022-01-20
 
 ### Changes
 
 - Supporting CDI v2.12
 - Adding the `userId` to the reponse of `recipe/user/password/reset`
 - Adds support for providing base path for all APIs: https://github.com/supertokens/supertokens-node/issues/252
-
+- Add workflow to verify if pr title follows conventional commits
 ### New config param:
 
 - `base_path` - default is `""` (No base path)
->>>>>>> 37ab894a
 
 ## [3.8.0] - 2022-01-14
 
