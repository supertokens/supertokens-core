# Changelog

All notable changes to this project will be documented in this file.

The format is based on [Keep a Changelog](https://keepachangelog.com/en/1.0.0/), and this project adheres
to [Semantic Versioning](https://semver.org/spec/v2.0.0.html).

## [unreleased]
<<<<<<< HEAD
### Changes

- Updated plugin interface version
- Adds usermetadata recipe

### Database changes

- Added `user_metadata` table
=======
- Fixes memory leak during testing.
>>>>>>> f51fcb50

## [3.10.0] - 2022-02-23

- Updated plugin interface version
- Fixed ResultSet instances to avoid Memory Leaks


## [3.9.1] - 2022-02-16

- Fixed https://github.com/supertokens/supertokens-core/issues/373: Catching `StorageTransactionLogicException` in
  transaction helper function for retries

## [3.9.0] - 2022-01-31

### Changes

- Supporting CDI v2.12
- Adding the `userId` to the reponse of `recipe/user/password/reset`
- Adds support for providing base path for all APIs: https://github.com/supertokens/supertokens-node/issues/252
- Add workflow to verify if pr title follows conventional commits

### New config param:

- `base_path` - default is `""` (No base path)

## [3.8.0] - 2022-01-14

### Added

- Added Passwordless recipe ( with unit test coverage )

### Database changes

- Adds new tables for passwordless:
    - `passwordless_users` that stores the users of the passwordless recipe
    - `passwordless_devices` that stores devices/information about passwordless login attempts
    - `passwordless_codes` that stores the codes each device can consume to finish the login process

### Changes

- New recipeId in `/users` response with a corresponding new user type

## [3.7.0] - 2021-12-16

### Added

- Delete user endpoint

## [3.6.1] - 2021-11-15

### Fixes

- Issue with JWT expiry always being lower than expected
- Modulus and exponent for JsonWebKeys are now sent as unsigned when fetching public keys from the /jwt/jwks.json
  endpoint. Both values are url encoded without any padding.

### Changes

- JWT creation logic to add a `iss` claim only if none is provided

## [3.6.0] - 2021-08-26

### Added

- New config values `password_reset_token_lifetime`
  and `email_verification_token_lifetime`: https://github.com/supertokens/supertokens-core/issues/297
- Added support for multiple access token signing keys: https://github.com/supertokens/supertokens-core/issues/305
- Updated CDI version
- Added a table to store access token signing keys into SQL schema, called `session_access_token_signing_keys`
- New JWT recipe to create JWT tokens using SuperTokens
- New table `jwt_signing_keys` added to store keys used by the JWT recipe

## [3.5.3] - 2021-09-20

### Changes

- Explicitly adds UTF-8 compatible conversion when encoding / decoding base64 strings.

## [3.5.2] - 2021-09-01

### Fixes

- Issue with verifying refresh token throwing an unauthorised exception due to a db connection error.
- Sends far ahead jwt signing key expiry time in case updating them is
  disabled: https://github.com/supertokens/supertokens-core/issues/304

### Changes

- Changes JWT signing key update interval to not be limited to 720 hours

## [3.5.1] - 2021-08-25

### Added

- Logs non "OK" status code from APIs for debugging purposes.

### Fixed:

- Always throws unauthorised response if refresh token is not valid - previously it was throwing a 500 error in case it
  was not properly base 64 encoded.

## [3.5.0] - 2021-06-20

### Changed

- Make emailverificaiton tables take a generic userId: https://github.com/supertokens/supertokens-core/issues/258
- Adds new count and pagination APIs: https://github.com/supertokens/supertokens-core/issues/259
- Adds new API to get session data, and deprecates older one to get session and JWT payload separately:
  https://github.com/supertokens/supertokens-core/issues/255
- Removed `isVerified` boolean from thirdparty sign in up API as per CDI spec 2.8, and hence does not do email
  verification in this API either. Also related to https://github.com/supertokens/supertokens-core/issues/295

### Added

- Add `GET /recipe/users/by-email?email=john@example.com` endpoint for ThirdParty recipe to fetch all users with given
  email
- Add new emailverification APIs for remove tokens and unverify email.
- Add `PUT /recipe/user` for emailpassword recipe to change user's password or email.

## [3.4.2] - 2021-06-27

### Fixes

- `NullPointerException` that is thrown in `AccessTokenSigningKey.java` class when the `keyInfo` object is accessed in
  parallel after the signing key has expired: https://github.com/supertokens/supertokens-core/issues/282

## [3.4.1] - 2021-06-18

### Added

- `test_mode` to the options for running the core so that it can be run in test mode whilst being tested by the backend
  SDK.
- Adds `jwtSigningPublicKey` and `jwtSigningPublicKeyExpiryTime` to API response when returning `TRY_REFRESH_TOKEN
  ` from session verify.

## [3.4.0] - 2021-04-22

### Changed

- Uses Open JDK 15.0.1

## [3.3.0] - 2021-02-16

### Changed

- Extracted email verification into its own recipe
- ThirdParty recipe API

## [3.2.0] - 2021-01-26

### Changed

- Normalises email by making it all lower case
- Changes in handshake API
- Changes in config
- Changes in session create, verify and refresh APis

## [3.1.0] - 2021-01-14

### Changed

- Used rowmapper for in memory db
- Adds email verification APIs
- Adds user pagination APIs
- Adds timeJoined to whenever a user object is returned from an API

## [3.0.1] - 2020-10-27

### Changed

- Makes Hello API do a db query as well for better status checking

## [3.0.0] - 2020-10-25

### Changed

- Changes as per CDI 2.4: https://github.com/supertokens/core-driver-interface/issues/1
- In memory db uses the SQL interface
- Emailpassword recipe functions and APIs
- Deprecates the need for a separate SQLite repo (since the in mem one already exists within the core)

## [2.5.2] - 2020-10-25

### Fixed

- Issue #84 - Correct access token signing key expiry not being sent by APIs

## [2.5.1] - 2020-10-08

### Changed

- Fixed issue of docker image hanging when run in foreground

## [2.5.0] - 2020-10-08

### Added

- Updates the access token if blacklisting is switched on and the JWT payload has been changed somehow
- API key support
- JWT Api Key Rotation

### Removed

- Compatibility with the inefficient method for handling refresh tokens.

## [2.4.0] - 2020-09-09

### Added

- CSRF check in refresh API
- set csrf config to `false` by default
- compatibility with CDI 2.3

### Fixed

- When regenerating session, uses old access tokens' parentRefreshTokenHash1 instead of null

### Changed

- Optimises refresh token to not store old tokens in the database
- removes the need for a license key
- removes API Pings

## [2.3.0] - 2020-08-11

### Changed

- Makes default session expiry status code 401
- Makes default refresh API path "/session/refresh"
- Compatibility with CDI 2.2. Makes `cookie_domain` default value to not set, so that it will work with any API
- Makes sameSite = lax by default
- If licenseKey is missing, then dependency jars are downloaded in DEV mode

## [2.2.3] - 2020-08-10

### Changes

- Makes license Apache 2.0

## [2.2.2] - 2020-07-02

### Fixed

- Changes how versioning works to make it per API call.
- Supports CDI 2.1

## [2.2.1] - 2020-05-14

### Fixed

- Forcing of no in memory database flag to start command on Linux fixed

## [2.2.0] - 2020-05-20

### Added

- Uses in memory database in dev mode if database is not configured
- Removes the need to specify dev / production when running the start command

## [2.1.0] - 2020-04-30

### Added

- Compatibility with CDI 2.0
- API versions
- SameSite cookie option
- Updating of JWT payload
- Session expired status code configuration
- Partial lmrt support

## [2.0.0] - 2020-04-07

### Added

- Compatibility with NoSQL databases like MongoDB
- Setting sameSite cookie option. However, this is not usable in this release.

## [1.1.1] - 2020-03-23

### Changed

- Adds #!/bin/bash in scripts

## [1.1.0] - 2020-03-23

### Changed

- Allow for an unlimited number of SuperTokens instances in production mode
- License changes to reflect the above<|MERGE_RESOLUTION|>--- conflicted
+++ resolved
@@ -6,18 +6,15 @@
 to [Semantic Versioning](https://semver.org/spec/v2.0.0.html).
 
 ## [unreleased]
-<<<<<<< HEAD
-### Changes
-
+### Changes
+
+- Fixes memory leak during testing.
 - Updated plugin interface version
 - Adds usermetadata recipe
 
 ### Database changes
 
 - Added `user_metadata` table
-=======
-- Fixes memory leak during testing.
->>>>>>> f51fcb50
 
 ## [3.10.0] - 2022-02-23
 
