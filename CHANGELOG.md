# Changelog

All notable changes to this project will be documented in this file.

The format is based on [Keep a Changelog](https://keepachangelog.com/en/1.0.0/), and this project adheres
to [Semantic Versioning](https://semver.org/spec/v2.0.0.html).

## Unreleased

<<<<<<< HEAD
### Changes

- Added new feature in license key: `OAUTH`
- Adds new core config:
    - `oauth_provider_public_service_url`
=======
## [9.1.1] -2024-07-24

### Fixes

- Account linking now properly checks if the login methods of the primary user can be shared with the tenants of the 
  recipe user we are trying to link
- Simplifying email verification token creation
>>>>>>> 54ff0e39

## [9.1.0] - 2024-05-24

### Changes

- Adds support for CDI 3.1 and 5.1
- Adds annotations to properties `CoreConfig` to aid dashboard API.
- Updates `ApiVersionAPI` to optionally accept `websiteDomain` and `apiDomain` for telemetry.
- Adds GET `/recipe/dashboard/tenant/core-config` to fetch the core properties with metadata for dashboard.
- Reports `websiteDomain` and `apiDomain` for each app in telemetry.
- API Key can now be passed using the `Authorization` header: `Authorization: <api-key>`

### Breaking changes

- CUD/App/Tenant Management APIs are deprecated and v2 versions have been added
  - Adds new core API for fetching all the core properties for a tenant
      - GET `/appid-<appid>/<tenantid>/recipe/dashboard/tenant/core-config`
  - Deprecated the following APIs
      - PUT `/recipe/multitenancy/connectionuridomain`
      - GET `/recipe/multitenancy/connectionuridomain/list`
      - PUT `/recipe/multitenancy/app`
      - GET `/recipe/multitenancy/app/list`
      - PUT `/appid-<appid>/recipe/multitenancy/tenant`
      - GET `/appid-<appid>/<tenantid>/recipe/multitenancy/tenant`
      - GET `/appid-<appid>/<tenantid>/recipe/multitenancy/tenant/list`
  - Adds the following APIs to replace the deprecated APIs
      - PUT `/recipe/multitenancy/connectionuridomain/v2`
      - GET `/recipe/multitenancy/connectionuridomain/list/v2`
      - PUT `/recipe/multitenancy/app/v2`
      - GET `/recipe/multitenancy/app/list/v2`
      - PUT `/appid-<appid>/recipe/multitenancy/tenant/v2`
      - GET `/appid-<appid>/<tenantid>/recipe/multitenancy/tenant/v2`
      - GET `/appid-<appid>/<tenantid>/recipe/multitenancy/tenant/list/v2`

- In CDI 5.1, the auth recipe APIs such as emailpassword signIn, thirdParty signInUp, etc would not be blocked if the recipe was disabled using the deprecated APIs. They will be enforced if CDI version <= 5.0 is being passed in the header.

### Fixes

- Updates descriptions in the config.yaml to be consistent with the annotations.
- Adds correct `max-age` for `JWKSPublicAPI` based on dynamic key generation interval.
- Fixes `500` error when using TOTP code longer than 8 characters.

### Migration

Make sure the core is already upgraded to version 9.0.2 before migrating

If using PostgreSQL

```sql
ALTER TABLE tenant_configs ADD COLUMN IF NOT EXISTS is_first_factors_null BOOLEAN DEFAULT TRUE;
ALTER TABLE tenant_configs ALTER COLUMN is_first_factors_null DROP DEFAULT;
```

If using MySQL

```sql
ALTER TABLE tenant_configs ADD COLUMN is_first_factors_null BOOLEAN DEFAULT TRUE;
ALTER TABLE tenant_configs ALTER COLUMN is_first_factors_null DROP DEFAULT;
```

## [9.0.2] - 2024-04-17

- Fixes issue with core startup when creation of CUD/app/tenant has partial failure

## [9.0.1] - 2024-03-20

- Fixes verify TOTP and verify device APIs to treat any code as invalid
- Fixes the computation of the number of failed attempts when return `INVALID_TOTP_ERROR`

## [9.0.0] - 2024-03-13

### Added

- Supports CDI version `5.0`
- MFA stats in `EEFeatureFlag`
- Adds `ImportTotpDeviceAPI`
- Adds `CheckCodeAPI`

### Changes

- `deviceName` in request body of `CreateOrUpdateTotpDeviceAPI` `POST` is now optional
- Adds `firstFactors` and `requiredSecondaryFactors` in request body of create or update CUD, App and
  Tenant APIs
- Adds `deviceName` in the response of `CreateOrUpdateTotpDeviceAPI` `POST`
- `VerifyTOTPAPI` changes
    - Removes `allowUnverifiedDevices` from request body and unverified devices are not allowed
    - Adds `currentNumberOfFailedAttempts` and `maxNumberOfFailedAttempts` in response when status is
      `INVALID_TOTP_ERROR` or `LIMIT_REACHED_ERROR`
    - Adds status `UNKNOWN_USER_ID_ERROR`
- `VerifyTotpDeviceAPI` changes
    - Adds `currentNumberOfFailedAttempts` and `maxNumberOfFailedAttempts` in response when status is
      `INVALID_TOTP_ERROR` or `LIMIT_REACHED_ERROR`
- Adds `consumedDevice` in the success response of the `ConsumeCodeAPI`
- Adds `preAuthSessionId` input to `DeleteCodeAPI` to be able to delete codes for a device
- Adds a new `useDynamicSigningKey` into the request body of `RefreshSessionAPI`
    - This enables smooth switching between `useDynamicAccessTokenSigningKey` settings by allowing refresh calls to
      change the signing key type of a session
    - This is available after CDI3.0
    - This is required in&after CDI5.0 and optional before
- Adds optional `firstFactors` and `requiredSecondaryFactors` to the create or update connectionUriDomain, app and
  tenant APIs
- Updates Last active while linking accounts
- Marks fake email in email password sign up as verified
- Fixes slow down in useridmapping queries
- Adds core version in the logs
- Fixes issue with session creation when using external user id on a linked account
- Enforces the API call from public tenant for the APIs that are app specific

### Migration

Make sure the core is already upgraded to version 8.0.0 before migrating

If using PostgreSQL

```sql
ALTER TABLE totp_user_devices
    ADD COLUMN IF NOT EXISTS created_at BIGINT default 0;
ALTER TABLE totp_user_devices
    ALTER COLUMN created_at DROP DEFAULT;
```

If using MySQL

```sql
ALTER TABLE totp_user_devices
    ADD COLUMN created_at BIGINT UNSIGNED default 0;
ALTER TABLE totp_user_devices
    ALTER COLUMN created_at DROP DEFAULT;
DROP INDEX all_auth_recipe_users_pagination_index2 ON all_auth_recipe_users;
DROP INDEX all_auth_recipe_users_pagination_index4 ON all_auth_recipe_users;
```

## [8.0.1] - 2024-03-11

- Making this version backward compatible. Breaking changes in `8.0.0` can now be ignored.

## [8.0.0] - 2024-03-04

### Breaking changes

- The following app specific APIs return a 403 when they are called with a tenant ID other than the `public` one. For
  example, if the path is `/users/count/active`, and you call it with `/tenant1/users/count/active`, it will return a
    403. But if you call it with `/public/users/count/active`, or just `/users/count/active`, it will work.

    - GET `/recipe/accountlinking/user/primary/check`
    - GET `/recipe/accountlinking/user/link/check`
    - POST `/recipe/accountlinking/user/primary`
    - POST `/recipe/accountlinking/user/link`
    - POST `/recipe/accountlinking/user/unlink`
    - GET `/users/count/active`
    - POST `/user/remove`
    - GET `/ee/featureflag`
    - GET `/user/id`
    - PUT `/ee/license`
    - DELETE `/ee/license`
    - GET `/ee/license`
    - GET `/requests/stats`
    - GET `/recipe/user` when querying by `userId`
    - GET `/recipe/jwt/jwks`
    - POST `/recipe/jwt`

### Fixes

- Fixes issue with non-auth recipe related storage handling

### Migration

For Postgresql:

```sql
ALTER TABLE user_roles DROP CONSTRAINT IF EXISTS user_roles_role_fkey;
```

For MySQL:

```sql
ALTER TABLE user_roles DROP FOREIGN KEY user_roles_ibfk_1;
ALTER TABLE user_roles DROP FOREIGN KEY user_roles_ibfk_2;
ALTER TABLE user_roles
    ADD FOREIGN KEY (app_id, tenant_id)
        REFERENCES tenants (app_id, tenant_id) ON DELETE CASCADE;
```

## [7.0.18] - 2024-02-19

- Fixes vulnerabilities in dependencies
- Updates telemetry payload
- Fixes Active User tracking to use the right storage

## [7.0.17] - 2024-02-06

- Fixes issue where error logs were printed to StdOut instead of StdErr.
- Adds new config `supertokens_saas_load_only_cud` that makes the core instance load a particular CUD only, irrespective
  of the CUDs present in the db.
- Fixes connection pool handling when connection pool size changes for a tenant.

## [7.0.16] - 2023-12-04

- Returns 400, instead of 500, for badly typed core config while creating CUD, App or Tenant

## [7.0.15] - 2023-11-28

- Adds test for user pagination from old version

## [7.0.14] - 2023-11-21

- Updates test user query speed

### Migration

If using MySQL plugin, run the following SQL script:

```sql
CREATE INDEX app_id_to_user_id_primary_user_id_index ON app_id_to_user_id (primary_or_recipe_user_id);
CREATE INDEX app_id_to_user_id_user_id_index ON app_id_to_user_id (user_id);
```

## [7.0.13] - 2023-11-21

- Adds test to user query speed

### Migration

If using PostgreSQL database, run the following sql script:

```sql
CREATE INDEX IF NOT EXISTS app_id_to_user_id_primary_user_id_index ON app_id_to_user_id (primary_or_recipe_user_id, app_id);
```

## [7.0.12] - 2023-11-16

In this release, the core API routes have been updated to incorporate phone number normalization before processing.
Consequently, existing entries in the database also need to undergo normalization. To facilitate this, we have included
a migration script to normalize phone numbers for all the existing entries.

**NOTE**: You can skip the migration if you are not using passwordless via phone number.

### Migration steps

This script updates the `phone_number` column in the `passwordless_users`, `passwordless_user_to_tenant`,
and `passwordless_devices` tables with their respective normalized values. This script is idempotent and can be run
multiple times without any issue. Follow the steps below to run the script:

1. Ensure that the core is already upgraded to version 7.0.12 (CDI version 4.0)
2. Run the migration script

   Make sure your Node.js version is 16 or above to run the script. Locate the migration script
   at `supertokens-core/migration_scripts/to_version_7_0_12/index.js`. Modify the script by updating
   the `DB_HOST`, `DB_USER`, `DB_PASSWORD`, and `DB_NAME` variables with the correct values. Subsequently, run the
   following commands to initiate the script:

    ```bash
       $ git clone https://github.com/supertokens/supertokens-core.git
       $ cd supertokens-core/migration_scripts/to_version_7_0_12
       $ npm install
       $ npm start
    ```

   Performance Note: On average, the script takes 19s for every 1000 rows with a maximum of 1 connection, 4.7s with a
   maximum of 5 connections (default), and 4.5s with a maximum of 10 connections. Increasing the `MAX_POOL_SIZE` allows
   the script to leverage more connections simultaneously, potentially improving execution speed.

## [7.0.11] - 2023-11-10

- Fixes email verification behaviour with user id mapping

## [7.0.10] - 2023-11-03

- Collects requests stats per app
- Adds `/requests/stats` API to return requests stats for the last day

## [7.0.9] - 2023-11-01

- Tests `verified` in `loginMethods` for users with userId mapping

## [7.0.8] - 2023-10-19

- Tests thirdParty serialization fix

## [7.0.7] - 2023-10-19

- Fixes test that verifies tenant config persistence

## [7.0.6] - 2023-10-18

- Fixes issue with cron tasks that run per app and tenant

## [7.0.5] - 2023-10-13

- Adds postgres testing to the CICD

## [7.0.4] - 2023-10-12

- Fixes user info from primary user id query
- Fixes `deviceIdHash` issue

## [7.0.3] - 2023-10-11

- Fixes issue with duplicate cron task

## [7.0.2] = 2023-10-05

- Fixes `500` error for passwordless login in certain cases - https://github.com/supertokens/supertokens-core/issues/828

## [7.0.1] - 2023-10-04

- Remove padding from link codes and pre-auth session ids in passwordless, but keep support for old format that included
  padding (`=` signs)

## [7.0.0] - 2023-09-19

- Support for CDI version 4.0
- Adds Account Linking feature

### Session recipe changes

- New access token version: v5, which contains a required prop: `rsub`. This contains the recipe user ID that belongs to
  the login method that the user used to login. The `sub` claim in the access token payload is now the primary user ID.
- APIs that return `SessionInformation` (like GET `/recipe/session`) contains userId, recipeUserId in the response.
- Apis that create / modify / refresh a session return the `recipeUserId` in the `session` object in the response.
- Token theft detected response returns userId and recipeUserId

### Db Schema changes

- Adds columns `primary_or_recipe_user_id`, `is_linked_or_is_a_primary_user` and `primary_or_recipe_user_time_joined`
  to `all_auth_recipe_users` table
- Adds columns `primary_or_recipe_user_id` and `is_linked_or_is_a_primary_user` to `app_id_to_user_id` table
- Removes index `all_auth_recipe_users_pagination_index` and addes `all_auth_recipe_users_pagination_index1`,
  `all_auth_recipe_users_pagination_index2`, `all_auth_recipe_users_pagination_index3` and
  `all_auth_recipe_users_pagination_index4` indexes instead on `all_auth_recipe_users` table
- Adds `all_auth_recipe_users_recipe_id_index` on `all_auth_recipe_users` table
- Adds `all_auth_recipe_users_primary_user_id_index` on `all_auth_recipe_users` table
- Adds `email` column to `emailpassword_pswd_reset_tokens` table
- Changes `user_id` foreign key constraint on `emailpassword_pswd_reset_tokens` to `app_id_to_user_id` table

### Migration steps for SQL

1. Ensure that the core is already upgraded to version 6.0.13 (CDI version 3.0)
2. Stop the core instance(s)
3. Run the migration script

    <details>

    <summary>If using PostgreSQL</summary>

    ```sql
    ALTER TABLE all_auth_recipe_users
      ADD COLUMN primary_or_recipe_user_id CHAR(36) NOT NULL DEFAULT ('0');

    ALTER TABLE all_auth_recipe_users
      ADD COLUMN is_linked_or_is_a_primary_user BOOLEAN NOT NULL DEFAULT FALSE;

    ALTER TABLE all_auth_recipe_users
      ADD COLUMN primary_or_recipe_user_time_joined BIGINT NOT NULL DEFAULT 0;

    UPDATE all_auth_recipe_users
      SET primary_or_recipe_user_id = user_id
      WHERE primary_or_recipe_user_id = '0';

    UPDATE all_auth_recipe_users
      SET primary_or_recipe_user_time_joined = time_joined
      WHERE primary_or_recipe_user_time_joined = 0;

    ALTER TABLE all_auth_recipe_users
      ADD CONSTRAINT all_auth_recipe_users_primary_or_recipe_user_id_fkey
        FOREIGN KEY (app_id, primary_or_recipe_user_id)
        REFERENCES app_id_to_user_id (app_id, user_id) ON DELETE CASCADE;

    ALTER TABLE all_auth_recipe_users
      ALTER primary_or_recipe_user_id DROP DEFAULT;

    ALTER TABLE app_id_to_user_id
      ADD COLUMN primary_or_recipe_user_id CHAR(36) NOT NULL DEFAULT ('0');

    ALTER TABLE app_id_to_user_id
      ADD COLUMN is_linked_or_is_a_primary_user BOOLEAN NOT NULL DEFAULT FALSE;

    UPDATE app_id_to_user_id
      SET primary_or_recipe_user_id = user_id
      WHERE primary_or_recipe_user_id = '0';

    ALTER TABLE app_id_to_user_id
      ADD CONSTRAINT app_id_to_user_id_primary_or_recipe_user_id_fkey
        FOREIGN KEY (app_id, primary_or_recipe_user_id)
        REFERENCES app_id_to_user_id (app_id, user_id) ON DELETE CASCADE;

    ALTER TABLE app_id_to_user_id
        ALTER primary_or_recipe_user_id DROP DEFAULT;

    DROP INDEX all_auth_recipe_users_pagination_index;

    CREATE INDEX all_auth_recipe_users_pagination_index1 ON all_auth_recipe_users (
      app_id, tenant_id, primary_or_recipe_user_time_joined DESC, primary_or_recipe_user_id DESC);

    CREATE INDEX all_auth_recipe_users_pagination_index2 ON all_auth_recipe_users (
      app_id, tenant_id, primary_or_recipe_user_time_joined ASC, primary_or_recipe_user_id DESC);

    CREATE INDEX all_auth_recipe_users_pagination_index3 ON all_auth_recipe_users (
      recipe_id, app_id, tenant_id, primary_or_recipe_user_time_joined DESC, primary_or_recipe_user_id DESC);

    CREATE INDEX all_auth_recipe_users_pagination_index4 ON all_auth_recipe_users (
      recipe_id, app_id, tenant_id, primary_or_recipe_user_time_joined ASC, primary_or_recipe_user_id DESC);

    CREATE INDEX all_auth_recipe_users_primary_user_id_index ON all_auth_recipe_users (primary_or_recipe_user_id, app_id);

    CREATE INDEX all_auth_recipe_users_recipe_id_index ON all_auth_recipe_users (app_id, recipe_id, tenant_id);

    ALTER TABLE emailpassword_pswd_reset_tokens DROP CONSTRAINT IF EXISTS emailpassword_pswd_reset_tokens_user_id_fkey;

    ALTER TABLE emailpassword_pswd_reset_tokens ADD CONSTRAINT emailpassword_pswd_reset_tokens_user_id_fkey FOREIGN KEY (app_id, user_id) REFERENCES app_id_to_user_id (app_id, user_id) ON DELETE CASCADE;

    ALTER TABLE emailpassword_pswd_reset_tokens ADD COLUMN email VARCHAR(256);
    ```
    </details>

    <details>

    <summary>If using MySQL</summary>

    ```sql
    ALTER TABLE all_auth_recipe_users
      ADD primary_or_recipe_user_id CHAR(36) NOT NULL DEFAULT ('0');

    ALTER TABLE all_auth_recipe_users
      ADD is_linked_or_is_a_primary_user BOOLEAN NOT NULL DEFAULT FALSE;

    ALTER TABLE all_auth_recipe_users
      ADD primary_or_recipe_user_time_joined BIGINT UNSIGNED NOT NULL DEFAULT 0;

    UPDATE all_auth_recipe_users
      SET primary_or_recipe_user_id = user_id
      WHERE primary_or_recipe_user_id = '0';

    UPDATE all_auth_recipe_users
      SET primary_or_recipe_user_time_joined = time_joined
      WHERE primary_or_recipe_user_time_joined = 0;

    ALTER TABLE all_auth_recipe_users
      ADD FOREIGN KEY (app_id, primary_or_recipe_user_id)
      REFERENCES app_id_to_user_id (app_id, user_id) ON DELETE CASCADE;

    ALTER TABLE all_auth_recipe_users
      ALTER primary_or_recipe_user_id DROP DEFAULT;

    ALTER TABLE app_id_to_user_id
      ADD primary_or_recipe_user_id CHAR(36) NOT NULL DEFAULT ('0');

    ALTER TABLE app_id_to_user_id
      ADD is_linked_or_is_a_primary_user BOOLEAN NOT NULL DEFAULT FALSE;

    UPDATE app_id_to_user_id
      SET primary_or_recipe_user_id = user_id
      WHERE primary_or_recipe_user_id = '0';

    ALTER TABLE app_id_to_user_id
      ADD FOREIGN KEY (app_id, primary_or_recipe_user_id)
      REFERENCES app_id_to_user_id (app_id, user_id) ON DELETE CASCADE;

    ALTER TABLE app_id_to_user_id
      ALTER primary_or_recipe_user_id DROP DEFAULT;

    DROP INDEX all_auth_recipe_users_pagination_index ON all_auth_recipe_users;

    CREATE INDEX all_auth_recipe_users_pagination_index1 ON all_auth_recipe_users (
      app_id, tenant_id, primary_or_recipe_user_time_joined DESC, primary_or_recipe_user_id DESC);

    CREATE INDEX all_auth_recipe_users_pagination_index2 ON all_auth_recipe_users (
      app_id, tenant_id, primary_or_recipe_user_time_joined ASC, primary_or_recipe_user_id DESC);

    CREATE INDEX all_auth_recipe_users_pagination_index3 ON all_auth_recipe_users (
      recipe_id, app_id, tenant_id, primary_or_recipe_user_time_joined DESC, primary_or_recipe_user_id DESC);

    CREATE INDEX all_auth_recipe_users_pagination_index4 ON all_auth_recipe_users (
      recipe_id, app_id, tenant_id, primary_or_recipe_user_time_joined ASC, primary_or_recipe_user_id DESC);

    CREATE INDEX all_auth_recipe_users_primary_user_id_index ON all_auth_recipe_users (primary_or_recipe_user_id, app_id);

    CREATE INDEX all_auth_recipe_users_recipe_id_index ON all_auth_recipe_users (app_id, recipe_id, tenant_id);

    ALTER TABLE emailpassword_pswd_reset_tokens 
      DROP FOREIGN KEY emailpassword_pswd_reset_tokens_ibfk_1;

    ALTER TABLE emailpassword_pswd_reset_tokens
      ADD FOREIGN KEY (app_id, user_id) REFERENCES app_id_to_user_id (app_id, user_id) ON DELETE CASCADE;

    ALTER TABLE emailpassword_pswd_reset_tokens ADD email VARCHAR(256);
    ```

    </details>

4. Start the new instance(s) of the core (version 7.0.0)

## [6.0.13] - 2023-09-15

- Fixes paid stats reporting for multitenancy

## [6.0.12] - 2023-09-04

- Fixes randomly occurring `serialization error for concurrent update` in `verifySession` API
- Fixes `MISSING_EE_FOLDER_ERROR` error when the core starts up with an empty database

## [6.0.11] - 2023-08-16

- Fixed feature flag cron job

## [6.0.10] - 2023-08-16

- Fixed an encoding/decoding issue for certain access token payloads

## [6.0.9] - 2023-08-14

- Now using decimal notation to add numbers into the access token payload (instead of scientific notation)

## [6.0.8] - 2023-08-01

- Fixes CUD validation starting with number.

## [6.0.7] - 2023-07-28

- Fixes session removing for user with useridmapping when disassociating from tenant.
- Fixes issue with access token migration from version v1 and v2

## [6.0.6] - 2023-07-24

- Adds all ee features enabled for in memory database.

## [6.0.5] - 2023-07-20

- Fixes logging issue in API call where it used to print out the root CUD tenant info when querying with a tenant
  that does not exist.

## [6.0.4] - 2023-07-13

- Fixes tenant prefix in stack trace log
- `supertokens_default_cdi_version` config renamed to `supertokens_max_cdi_version`
- Fixes `/apiversion` GET to return versions until `supertokens_max_cdi_version` if set
- Fixes `/recipe/multitenancy/tenant` GET to return `TENANT_NOT_FOUND_ERROR` with 200 status when tenant was not found

## [6.0.3] - 2023-07-11

- Fixes duplicate users in users search queries when user is associated to multiple tenants
- Fixes wrong tenant id in logging for `APIKeyUnauthorisedException`

## [6.0.2] - 2023-07-04

- Fixes some of the session APIs to return `tenantId`
- argon and bcrypt related configs are now configurable only from config.yaml
- `ip_allow_regex` and `ip_deny_regex` are now protected properties for SaaS
- `hello` is disallowed as a tenantId
- creation of apps enables all recipes by default but not during creation of tenant

## [6.0.1]

- Fixes `Invalid API key` issue on hello API
- Fixes `CreateOrUpdateThirdPartyConfigAPI` as per CDI 3.0
- Fixes `sessionHandle` to include tenant information and the related APIs are now app specific
- Updated GET `/appid-<appId>/<tenantId>/recipe/session/user`
    - Adds `fetchAcrossAllTenants` with default `true` - controls fetching of sessions across all tenants or only a
      particular tenant
- Updated POST `/appid-<appId>/<tenantId>/recipe/session/remove`
    - Adds `revokeAcrossAllTenants` with default `true` - controls revoking of sessions across all tenants or only a
      particular tenant
- Updated telemetry to send `connectionUriDomain`, `appId` and `mau` information
- Updated feature flag stats to report `usersCount` per tenant

## [6.0.0] - 2023-06-02

### Adds

- Support for multitenancy.
- New config `supertokens_saas_secret` added to support multitenancy in SaaS mode.
- New config `supertokens_default_cdi_version` is added to specify the version of CDI core must assume when the version
  is not specified in the request. If this config is not specified, the core will assume the latest version.

### Fixes

- Fixes an issue where session verification would fail for JWTs created using the JWT recipe

### Changes

- Modifies the `/recipe/dashboard/session/verify` API to include the user's email in the response
- Support for multitenancy
    - New APIs to manage apps and tenants
        - `/recipe/multitenancy/connectionuridomain` PUT
        - `/recipe/multitenancy/connectionuridomain/remove` POST
        - `/recipe/multitenancy/connectionuridomain/list` GET
        - `/recipe/multitenancy/app` PUT
        - `/recipe/multitenancy/app/remove` POST
        - `/recipe/multitenancy/app/list` GET
        - `/appid-<appid>/recipe/multitenancy/tenant` PUT
        - `/appid-<appid>/<tenantid>/recipe/multitenancy/tenant` GET
        - `/appid-<appid>/recipe/multitenancy/tenant/remove` POST
        - `/appid-<appid>/recipe/multitenancy/tenant/list` GET
        - `/appid-<appid>/recipe/multitenancy/config/thirdparty` PUT
        - `/appid-<appid>/recipe/multitenancy/config/thirdparty/remove` POST
        - `/appid-<appid>/<tenantid>/recipe/multitenancy/tenant/user` POST
        - `/appid-<appid>/<tenantid>/recipe/multitenancy/tenant/user/remove` POST
    - API paths can be prefixed with `/appid-<appid>/<tenantid>` to perform app or tenant specific operations.

### Migration steps for SQL

1. Ensure that the core is already upgraded to version 5.0.0 (CDI version 2.21)
2. Stop the core instance(s)
3. Run the migration script

    <details>

    <summary>If using PostgreSQL</summary>

   #### Run the following SQL script

    ```sql
    -- General Tables

    CREATE TABLE IF NOT EXISTS apps  (
      app_id VARCHAR(64) NOT NULL DEFAULT 'public',
      created_at_time BIGINT,
      CONSTRAINT apps_pkey PRIMARY KEY(app_id)
    );

    INSERT INTO apps (app_id, created_at_time) 
      VALUES ('public', 0) ON CONFLICT DO NOTHING;

    ------------------------------------------------------------

    CREATE TABLE IF NOT EXISTS tenants (
      app_id VARCHAR(64) NOT NULL DEFAULT 'public',
      tenant_id VARCHAR(64) NOT NULL DEFAULT 'public',
      created_at_time BIGINT ,
      CONSTRAINT tenants_pkey
        PRIMARY KEY (app_id, tenant_id),
      CONSTRAINT tenants_app_id_fkey FOREIGN KEY(app_id)
        REFERENCES apps (app_id) ON DELETE CASCADE
    );

    INSERT INTO tenants (app_id, tenant_id, created_at_time) 
      VALUES ('public', 'public', 0) ON CONFLICT DO NOTHING;

    CREATE INDEX IF NOT EXISTS tenants_app_id_index ON tenants (app_id);

    ------------------------------------------------------------

    ALTER TABLE key_value
      ADD COLUMN IF NOT EXISTS app_id VARCHAR(64) DEFAULT 'public',
      ADD COLUMN IF NOT EXISTS tenant_id VARCHAR(64) DEFAULT 'public';

    ALTER TABLE key_value
      DROP CONSTRAINT key_value_pkey;

    ALTER TABLE key_value
      ADD CONSTRAINT key_value_pkey 
        PRIMARY KEY (app_id, tenant_id, name);

    ALTER TABLE key_value
      DROP CONSTRAINT IF EXISTS key_value_tenant_id_fkey;

    ALTER TABLE key_value
      ADD CONSTRAINT key_value_tenant_id_fkey 
        FOREIGN KEY (app_id, tenant_id)
        REFERENCES tenants (app_id, tenant_id) ON DELETE CASCADE;

    CREATE INDEX IF NOT EXISTS key_value_tenant_id_index ON key_value (app_id, tenant_id);

    ------------------------------------------------------------

    CREATE TABLE IF NOT EXISTS app_id_to_user_id (
      app_id VARCHAR(64) NOT NULL DEFAULT 'public',
      user_id CHAR(36) NOT NULL,
      recipe_id VARCHAR(128) NOT NULL,
      CONSTRAINT app_id_to_user_id_pkey
        PRIMARY KEY (app_id, user_id),
      CONSTRAINT app_id_to_user_id_app_id_fkey
        FOREIGN KEY(app_id) REFERENCES apps (app_id) ON DELETE CASCADE
    );

    INSERT INTO app_id_to_user_id (user_id, recipe_id) 
      SELECT user_id, recipe_id
      FROM all_auth_recipe_users ON CONFLICT DO NOTHING;

    CREATE INDEX IF NOT EXISTS app_id_to_user_id_app_id_index ON app_id_to_user_id (app_id);

    ------------------------------------------------------------

    ALTER TABLE all_auth_recipe_users
      ADD COLUMN IF NOT EXISTS app_id VARCHAR(64) DEFAULT 'public',
      ADD COLUMN IF NOT EXISTS tenant_id VARCHAR(64) DEFAULT 'public';

    ALTER TABLE all_auth_recipe_users
      DROP CONSTRAINT all_auth_recipe_users_pkey CASCADE;

    ALTER TABLE all_auth_recipe_users
      ADD CONSTRAINT all_auth_recipe_users_pkey 
        PRIMARY KEY (app_id, tenant_id, user_id);

    ALTER TABLE all_auth_recipe_users
      DROP CONSTRAINT IF EXISTS all_auth_recipe_users_tenant_id_fkey;

    ALTER TABLE all_auth_recipe_users
      ADD CONSTRAINT all_auth_recipe_users_tenant_id_fkey 
        FOREIGN KEY (app_id, tenant_id)
        REFERENCES tenants (app_id, tenant_id) ON DELETE CASCADE;

    ALTER TABLE all_auth_recipe_users
      DROP CONSTRAINT IF EXISTS all_auth_recipe_users_user_id_fkey;

    ALTER TABLE all_auth_recipe_users
      ADD CONSTRAINT all_auth_recipe_users_user_id_fkey 
        FOREIGN KEY (app_id, user_id)
        REFERENCES app_id_to_user_id (app_id, user_id) ON DELETE CASCADE;

    DROP INDEX all_auth_recipe_users_pagination_index;

    CREATE INDEX all_auth_recipe_users_pagination_index ON all_auth_recipe_users (time_joined DESC, user_id DESC, tenant_id DESC, app_id DESC);

    CREATE INDEX IF NOT EXISTS all_auth_recipe_user_id_index ON all_auth_recipe_users (app_id, user_id);

    CREATE INDEX IF NOT EXISTS all_auth_recipe_tenant_id_index ON all_auth_recipe_users (app_id, tenant_id);

    -- Multitenancy

    CREATE TABLE IF NOT EXISTS tenant_configs (
      connection_uri_domain VARCHAR(256) DEFAULT '',
      app_id VARCHAR(64) DEFAULT 'public',
      tenant_id VARCHAR(64) DEFAULT 'public',
      core_config TEXT,
      email_password_enabled BOOLEAN,
      passwordless_enabled BOOLEAN,
      third_party_enabled BOOLEAN,
      CONSTRAINT tenant_configs_pkey
        PRIMARY KEY (connection_uri_domain, app_id, tenant_id)
    );

    ------------------------------------------------------------

    CREATE TABLE IF NOT EXISTS tenant_thirdparty_providers (
      connection_uri_domain VARCHAR(256) DEFAULT '',
      app_id VARCHAR(64) DEFAULT 'public',
      tenant_id VARCHAR(64) DEFAULT 'public',
      third_party_id VARCHAR(28) NOT NULL,
      name VARCHAR(64),
      authorization_endpoint TEXT,
      authorization_endpoint_query_params TEXT,
      token_endpoint TEXT,
      token_endpoint_body_params TEXT,
      user_info_endpoint TEXT,
      user_info_endpoint_query_params TEXT,
      user_info_endpoint_headers TEXT,
      jwks_uri TEXT,
      oidc_discovery_endpoint TEXT,
      require_email BOOLEAN,
      user_info_map_from_id_token_payload_user_id VARCHAR(64),
      user_info_map_from_id_token_payload_email VARCHAR(64),
      user_info_map_from_id_token_payload_email_verified VARCHAR(64),
      user_info_map_from_user_info_endpoint_user_id VARCHAR(64),
      user_info_map_from_user_info_endpoint_email VARCHAR(64),
      user_info_map_from_user_info_endpoint_email_verified VARCHAR(64),
      CONSTRAINT tenant_thirdparty_providers_pkey
        PRIMARY KEY (connection_uri_domain, app_id, tenant_id, third_party_id),
      CONSTRAINT tenant_thirdparty_providers_tenant_id_fkey
        FOREIGN KEY(connection_uri_domain, app_id, tenant_id)
        REFERENCES tenant_configs (connection_uri_domain, app_id, tenant_id) ON DELETE CASCADE
    );

    CREATE INDEX IF NOT EXISTS tenant_thirdparty_providers_tenant_id_index ON tenant_thirdparty_providers (connection_uri_domain, app_id, tenant_id);

    ------------------------------------------------------------

    CREATE TABLE IF NOT EXISTS tenant_thirdparty_provider_clients (
      connection_uri_domain VARCHAR(256) DEFAULT '',
      app_id VARCHAR(64) DEFAULT 'public',
      tenant_id VARCHAR(64) DEFAULT 'public',
      third_party_id VARCHAR(28) NOT NULL,
      client_type VARCHAR(64) NOT NULL DEFAULT '',
      client_id VARCHAR(256) NOT NULL,
      client_secret TEXT,
      scope VARCHAR(128)[],
      force_pkce BOOLEAN,
      additional_config TEXT,
      CONSTRAINT tenant_thirdparty_provider_clients_pkey
        PRIMARY KEY (connection_uri_domain, app_id, tenant_id, third_party_id, client_type),
      CONSTRAINT tenant_thirdparty_provider_clients_third_party_id_fkey
        FOREIGN KEY (connection_uri_domain, app_id, tenant_id, third_party_id)
        REFERENCES tenant_thirdparty_providers (connection_uri_domain, app_id, tenant_id, third_party_id) ON DELETE CASCADE
    );

    CREATE INDEX IF NOT EXISTS tenant_thirdparty_provider_clients_third_party_id_index ON tenant_thirdparty_provider_clients (connection_uri_domain, app_id, tenant_id, third_party_id);

    -- Session

    ALTER TABLE session_info
      ADD COLUMN IF NOT EXISTS app_id VARCHAR(64) DEFAULT 'public',
      ADD COLUMN IF NOT EXISTS tenant_id VARCHAR(64) DEFAULT 'public';

    ALTER TABLE session_info
      DROP CONSTRAINT session_info_pkey CASCADE;

    ALTER TABLE session_info
      ADD CONSTRAINT session_info_pkey 
        PRIMARY KEY (app_id, tenant_id, session_handle);

    ALTER TABLE session_info
      DROP CONSTRAINT IF EXISTS session_info_tenant_id_fkey;

    ALTER TABLE session_info
      ADD CONSTRAINT session_info_tenant_id_fkey 
        FOREIGN KEY (app_id, tenant_id)
        REFERENCES tenants (app_id, tenant_id) ON DELETE CASCADE;

    CREATE INDEX IF NOT EXISTS session_expiry_index ON session_info (expires_at);

    CREATE INDEX IF NOT EXISTS session_info_tenant_id_index ON session_info (app_id, tenant_id);

    ------------------------------------------------------------

    ALTER TABLE session_access_token_signing_keys
      ADD COLUMN IF NOT EXISTS app_id VARCHAR(64) DEFAULT 'public';

    ALTER TABLE session_access_token_signing_keys
      DROP CONSTRAINT session_access_token_signing_keys_pkey CASCADE;

    ALTER TABLE session_access_token_signing_keys
      ADD CONSTRAINT session_access_token_signing_keys_pkey 
        PRIMARY KEY (app_id, created_at_time);

    ALTER TABLE session_access_token_signing_keys
      DROP CONSTRAINT IF EXISTS session_access_token_signing_keys_app_id_fkey;

    ALTER TABLE session_access_token_signing_keys
      ADD CONSTRAINT session_access_token_signing_keys_app_id_fkey 
        FOREIGN KEY (app_id)
        REFERENCES apps (app_id) ON DELETE CASCADE;

    CREATE INDEX IF NOT EXISTS access_token_signing_keys_app_id_index ON session_access_token_signing_keys (app_id);

    -- JWT

    ALTER TABLE jwt_signing_keys
      ADD COLUMN IF NOT EXISTS app_id VARCHAR(64) DEFAULT 'public';

    ALTER TABLE jwt_signing_keys
      DROP CONSTRAINT jwt_signing_keys_pkey CASCADE;

    ALTER TABLE jwt_signing_keys
      ADD CONSTRAINT jwt_signing_keys_pkey 
        PRIMARY KEY (app_id, key_id);

    ALTER TABLE jwt_signing_keys
      DROP CONSTRAINT IF EXISTS jwt_signing_keys_app_id_fkey;

    ALTER TABLE jwt_signing_keys
      ADD CONSTRAINT jwt_signing_keys_app_id_fkey 
        FOREIGN KEY (app_id)
        REFERENCES apps (app_id) ON DELETE CASCADE;

    CREATE INDEX IF NOT EXISTS jwt_signing_keys_app_id_index ON jwt_signing_keys (app_id);

    -- EmailVerification

    ALTER TABLE emailverification_verified_emails
      ADD COLUMN IF NOT EXISTS app_id VARCHAR(64) DEFAULT 'public';

    ALTER TABLE emailverification_verified_emails
      DROP CONSTRAINT emailverification_verified_emails_pkey CASCADE;

    ALTER TABLE emailverification_verified_emails
      ADD CONSTRAINT emailverification_verified_emails_pkey 
        PRIMARY KEY (app_id, user_id, email);

    ALTER TABLE emailverification_verified_emails
      DROP CONSTRAINT IF EXISTS emailverification_verified_emails_app_id_fkey;

    ALTER TABLE emailverification_verified_emails
      ADD CONSTRAINT emailverification_verified_emails_app_id_fkey 
        FOREIGN KEY (app_id)
        REFERENCES apps (app_id) ON DELETE CASCADE;

    CREATE INDEX IF NOT EXISTS emailverification_verified_emails_app_id_index ON emailverification_verified_emails (app_id);

    ------------------------------------------------------------

    ALTER TABLE emailverification_tokens
      ADD COLUMN IF NOT EXISTS app_id VARCHAR(64) DEFAULT 'public',
      ADD COLUMN IF NOT EXISTS tenant_id VARCHAR(64) DEFAULT 'public';

    ALTER TABLE emailverification_tokens
      DROP CONSTRAINT emailverification_tokens_pkey CASCADE;

    ALTER TABLE emailverification_tokens
      ADD CONSTRAINT emailverification_tokens_pkey 
        PRIMARY KEY (app_id, tenant_id, user_id, email, token);

    ALTER TABLE emailverification_tokens
      DROP CONSTRAINT IF EXISTS emailverification_tokens_tenant_id_fkey;

    ALTER TABLE emailverification_tokens
      ADD CONSTRAINT emailverification_tokens_tenant_id_fkey 
        FOREIGN KEY (app_id, tenant_id)
        REFERENCES tenants (app_id, tenant_id) ON DELETE CASCADE;

    CREATE INDEX IF NOT EXISTS emailverification_tokens_tenant_id_index ON emailverification_tokens (app_id, tenant_id);

    -- EmailPassword

    ALTER TABLE emailpassword_users
      ADD COLUMN IF NOT EXISTS app_id VARCHAR(64) DEFAULT 'public';

    ALTER TABLE emailpassword_users
      DROP CONSTRAINT emailpassword_users_pkey CASCADE;

    ALTER TABLE emailpassword_users
      DROP CONSTRAINT IF EXISTS emailpassword_users_email_key CASCADE;

    ALTER TABLE emailpassword_users
      ADD CONSTRAINT emailpassword_users_pkey 
        PRIMARY KEY (app_id, user_id);

    ALTER TABLE emailpassword_users
      DROP CONSTRAINT IF EXISTS emailpassword_users_user_id_fkey;

    ALTER TABLE emailpassword_users
      ADD CONSTRAINT emailpassword_users_user_id_fkey 
        FOREIGN KEY (app_id, user_id)
        REFERENCES app_id_to_user_id (app_id, user_id) ON DELETE CASCADE;

    ------------------------------------------------------------

    CREATE TABLE IF NOT EXISTS emailpassword_user_to_tenant (
      app_id VARCHAR(64) DEFAULT 'public',
      tenant_id VARCHAR(64) DEFAULT 'public',
      user_id CHAR(36) NOT NULL,
      email VARCHAR(256) NOT NULL,
      CONSTRAINT emailpassword_user_to_tenant_email_key
        UNIQUE (app_id, tenant_id, email),
      CONSTRAINT emailpassword_user_to_tenant_pkey
        PRIMARY KEY (app_id, tenant_id, user_id),
      CONSTRAINT emailpassword_user_to_tenant_user_id_fkey
        FOREIGN KEY (app_id, tenant_id, user_id)
        REFERENCES all_auth_recipe_users (app_id, tenant_id, user_id) ON DELETE CASCADE
    );

    ALTER TABLE emailpassword_user_to_tenant
      DROP CONSTRAINT IF EXISTS emailpassword_user_to_tenant_email_key;

    ALTER TABLE emailpassword_user_to_tenant
      ADD CONSTRAINT emailpassword_user_to_tenant_email_key
        UNIQUE (app_id, tenant_id, email);

    ALTER TABLE emailpassword_user_to_tenant
      DROP CONSTRAINT IF EXISTS emailpassword_user_to_tenant_user_id_fkey;

    ALTER TABLE emailpassword_user_to_tenant
      ADD CONSTRAINT emailpassword_user_to_tenant_user_id_fkey
        FOREIGN KEY (app_id, tenant_id, user_id)
        REFERENCES all_auth_recipe_users (app_id, tenant_id, user_id) ON DELETE CASCADE;

    INSERT INTO emailpassword_user_to_tenant (user_id, email)
      SELECT user_id, email FROM emailpassword_users ON CONFLICT DO NOTHING;

    ------------------------------------------------------------

    ALTER TABLE emailpassword_pswd_reset_tokens
      ADD COLUMN IF NOT EXISTS app_id VARCHAR(64) DEFAULT 'public';

    ALTER TABLE emailpassword_pswd_reset_tokens
      DROP CONSTRAINT emailpassword_pswd_reset_tokens_pkey CASCADE;

    ALTER TABLE emailpassword_pswd_reset_tokens
      ADD CONSTRAINT emailpassword_pswd_reset_tokens_pkey 
        PRIMARY KEY (app_id, user_id, token);

    ALTER TABLE emailpassword_pswd_reset_tokens
      DROP CONSTRAINT IF EXISTS emailpassword_pswd_reset_tokens_user_id_fkey;

    ALTER TABLE emailpassword_pswd_reset_tokens
      ADD CONSTRAINT emailpassword_pswd_reset_tokens_user_id_fkey 
        FOREIGN KEY (app_id, user_id)
        REFERENCES emailpassword_users (app_id, user_id) ON DELETE CASCADE;

    CREATE INDEX IF NOT EXISTS emailpassword_pswd_reset_tokens_user_id_index ON emailpassword_pswd_reset_tokens (app_id, user_id);

    -- Passwordless

    ALTER TABLE passwordless_users
      ADD COLUMN IF NOT EXISTS app_id VARCHAR(64) DEFAULT 'public';

    ALTER TABLE passwordless_users
      DROP CONSTRAINT passwordless_users_pkey CASCADE;

    ALTER TABLE passwordless_users
      ADD CONSTRAINT passwordless_users_pkey 
        PRIMARY KEY (app_id, user_id);

    ALTER TABLE passwordless_users
      DROP CONSTRAINT IF EXISTS passwordless_users_email_key;

    ALTER TABLE passwordless_users
      DROP CONSTRAINT IF EXISTS passwordless_users_phone_number_key;

    ALTER TABLE passwordless_users
      DROP CONSTRAINT IF EXISTS passwordless_users_user_id_fkey;

    ALTER TABLE passwordless_users
      ADD CONSTRAINT passwordless_users_user_id_fkey 
        FOREIGN KEY (app_id, user_id)
        REFERENCES app_id_to_user_id (app_id, user_id) ON DELETE CASCADE;

    ------------------------------------------------------------

    CREATE TABLE IF NOT EXISTS passwordless_user_to_tenant (
      app_id VARCHAR(64) DEFAULT 'public',
      tenant_id VARCHAR(64) DEFAULT 'public',
      user_id CHAR(36) NOT NULL,
      email VARCHAR(256),
      phone_number VARCHAR(256),
      CONSTRAINT passwordless_user_to_tenant_email_key
        UNIQUE (app_id, tenant_id, email),
      CONSTRAINT passwordless_user_to_tenant_phone_number_key
        UNIQUE (app_id, tenant_id, phone_number),
      CONSTRAINT passwordless_user_to_tenant_pkey
        PRIMARY KEY (app_id, tenant_id, user_id),
      CONSTRAINT passwordless_user_to_tenant_user_id_fkey
        FOREIGN KEY (app_id, tenant_id, user_id)
        REFERENCES all_auth_recipe_users (app_id, tenant_id, user_id) ON DELETE CASCADE
    );

    ALTER TABLE passwordless_user_to_tenant
      DROP CONSTRAINT IF EXISTS passwordless_user_to_tenant_user_id_fkey;

    ALTER TABLE passwordless_user_to_tenant
      ADD CONSTRAINT passwordless_user_to_tenant_user_id_fkey
        FOREIGN KEY (app_id, tenant_id, user_id)
        REFERENCES all_auth_recipe_users (app_id, tenant_id, user_id) ON DELETE CASCADE;

    INSERT INTO passwordless_user_to_tenant (user_id, email, phone_number)
      SELECT user_id, email, phone_number FROM passwordless_users ON CONFLICT DO NOTHING;

    ------------------------------------------------------------

    ALTER TABLE passwordless_devices
      ADD COLUMN IF NOT EXISTS app_id VARCHAR(64) DEFAULT 'public',
      ADD COLUMN IF NOT EXISTS tenant_id VARCHAR(64) DEFAULT 'public';

    ALTER TABLE passwordless_devices
      DROP CONSTRAINT passwordless_devices_pkey CASCADE;

    ALTER TABLE passwordless_devices
      ADD CONSTRAINT passwordless_devices_pkey 
        PRIMARY KEY (app_id, tenant_id, device_id_hash);

    ALTER TABLE passwordless_devices
      DROP CONSTRAINT IF EXISTS passwordless_devices_tenant_id_fkey;

    ALTER TABLE passwordless_devices
      ADD CONSTRAINT passwordless_devices_tenant_id_fkey 
        FOREIGN KEY (app_id, tenant_id)
        REFERENCES tenants (app_id, tenant_id) ON DELETE CASCADE;

    DROP INDEX IF EXISTS passwordless_devices_email_index;

    CREATE INDEX IF NOT EXISTS passwordless_devices_email_index ON passwordless_devices (app_id, tenant_id, email);

    DROP INDEX IF EXISTS passwordless_devices_phone_number_index;

    CREATE INDEX IF NOT EXISTS passwordless_devices_phone_number_index ON passwordless_devices (app_id, tenant_id, phone_number);

    CREATE INDEX IF NOT EXISTS passwordless_devices_tenant_id_index ON passwordless_devices (app_id, tenant_id);

    ------------------------------------------------------------

    ALTER TABLE passwordless_codes
      ADD COLUMN IF NOT EXISTS app_id VARCHAR(64) DEFAULT 'public',
      ADD COLUMN IF NOT EXISTS tenant_id VARCHAR(64) DEFAULT 'public';

    ALTER TABLE passwordless_codes
      DROP CONSTRAINT passwordless_codes_pkey CASCADE;

    ALTER TABLE passwordless_codes
      ADD CONSTRAINT passwordless_codes_pkey 
        PRIMARY KEY (app_id, tenant_id, code_id);

    ALTER TABLE passwordless_codes
      DROP CONSTRAINT IF EXISTS passwordless_codes_device_id_hash_fkey;

    ALTER TABLE passwordless_codes
      ADD CONSTRAINT passwordless_codes_device_id_hash_fkey 
        FOREIGN KEY (app_id, tenant_id, device_id_hash)
        REFERENCES passwordless_devices (app_id, tenant_id, device_id_hash) ON DELETE CASCADE;

    ALTER TABLE passwordless_codes
      DROP CONSTRAINT passwordless_codes_link_code_hash_key;

    ALTER TABLE passwordless_codes
      DROP CONSTRAINT IF EXISTS passwordless_codes_link_code_hash_key;

    ALTER TABLE passwordless_codes
      ADD CONSTRAINT passwordless_codes_link_code_hash_key
        UNIQUE (app_id, tenant_id, link_code_hash);

    DROP INDEX IF EXISTS passwordless_codes_created_at_index;

    CREATE INDEX IF NOT EXISTS passwordless_codes_created_at_index ON passwordless_codes (app_id, tenant_id, created_at);

    DROP INDEX IF EXISTS passwordless_codes_device_id_hash_index;
    CREATE INDEX IF NOT EXISTS passwordless_codes_device_id_hash_index ON passwordless_codes (app_id, tenant_id, device_id_hash);

    -- ThirdParty

    ALTER TABLE thirdparty_users
      ADD COLUMN IF NOT EXISTS app_id VARCHAR(64) DEFAULT 'public';

    ALTER TABLE thirdparty_users
      DROP CONSTRAINT thirdparty_users_pkey CASCADE;

    ALTER TABLE thirdparty_users
      DROP CONSTRAINT IF EXISTS thirdparty_users_user_id_key CASCADE;

    ALTER TABLE thirdparty_users
      ADD CONSTRAINT thirdparty_users_pkey 
        PRIMARY KEY (app_id, user_id);

    ALTER TABLE thirdparty_users
      DROP CONSTRAINT IF EXISTS thirdparty_users_user_id_fkey;

    ALTER TABLE thirdparty_users
      ADD CONSTRAINT thirdparty_users_user_id_fkey 
        FOREIGN KEY (app_id, user_id)
        REFERENCES app_id_to_user_id (app_id, user_id) ON DELETE CASCADE;

    DROP INDEX IF EXISTS thirdparty_users_thirdparty_user_id_index;

    CREATE INDEX IF NOT EXISTS thirdparty_users_thirdparty_user_id_index ON thirdparty_users (app_id, third_party_id, third_party_user_id);

    DROP INDEX IF EXISTS thirdparty_users_email_index;

    CREATE INDEX IF NOT EXISTS thirdparty_users_email_index ON thirdparty_users (app_id, email);

    ------------------------------------------------------------

    CREATE TABLE IF NOT EXISTS thirdparty_user_to_tenant (
      app_id VARCHAR(64) DEFAULT 'public',
      tenant_id VARCHAR(64) DEFAULT 'public',
      user_id CHAR(36) NOT NULL,
      third_party_id VARCHAR(28) NOT NULL,
      third_party_user_id VARCHAR(256) NOT NULL,
      CONSTRAINT thirdparty_user_to_tenant_third_party_user_id_key
        UNIQUE (app_id, tenant_id, third_party_id, third_party_user_id),
      CONSTRAINT thirdparty_user_to_tenant_pkey
        PRIMARY KEY (app_id, tenant_id, user_id),
      CONSTRAINT thirdparty_user_to_tenant_user_id_fkey
        FOREIGN KEY (app_id, tenant_id, user_id)
        REFERENCES all_auth_recipe_users (app_id, tenant_id, user_id) ON DELETE CASCADE
    );

    ALTER TABLE thirdparty_user_to_tenant
      DROP CONSTRAINT IF EXISTS thirdparty_user_to_tenant_third_party_user_id_key;

    ALTER TABLE thirdparty_user_to_tenant
      ADD CONSTRAINT thirdparty_user_to_tenant_third_party_user_id_key
        UNIQUE (app_id, tenant_id, third_party_id, third_party_user_id);

    ALTER TABLE thirdparty_user_to_tenant
      DROP CONSTRAINT IF EXISTS thirdparty_user_to_tenant_user_id_fkey;

    ALTER TABLE thirdparty_user_to_tenant
      ADD CONSTRAINT thirdparty_user_to_tenant_user_id_fkey
        FOREIGN KEY (app_id, tenant_id, user_id)
        REFERENCES all_auth_recipe_users (app_id, tenant_id, user_id) ON DELETE CASCADE;

    INSERT INTO thirdparty_user_to_tenant (user_id, third_party_id, third_party_user_id)
      SELECT user_id, third_party_id, third_party_user_id FROM thirdparty_users ON CONFLICT DO NOTHING;

    -- UserIdMapping

    ALTER TABLE userid_mapping
      ADD COLUMN IF NOT EXISTS app_id VARCHAR(64) DEFAULT 'public';

    ALTER TABLE userid_mapping
      DROP CONSTRAINT IF EXISTS userid_mapping_pkey CASCADE;

    ALTER TABLE userid_mapping
      ADD CONSTRAINT userid_mapping_pkey 
        PRIMARY KEY (app_id, supertokens_user_id, external_user_id);

    ALTER TABLE userid_mapping
      DROP CONSTRAINT IF EXISTS userid_mapping_supertokens_user_id_key;

    ALTER TABLE userid_mapping
      ADD CONSTRAINT userid_mapping_supertokens_user_id_key
        UNIQUE (app_id, supertokens_user_id);

    ALTER TABLE userid_mapping
      DROP CONSTRAINT IF EXISTS userid_mapping_external_user_id_key;

    ALTER TABLE userid_mapping
      ADD CONSTRAINT userid_mapping_external_user_id_key
        UNIQUE (app_id, external_user_id);

    ALTER TABLE userid_mapping
      DROP CONSTRAINT IF EXISTS userid_mapping_supertokens_user_id_fkey;

    ALTER TABLE userid_mapping
      ADD CONSTRAINT userid_mapping_supertokens_user_id_fkey 
        FOREIGN KEY (app_id, supertokens_user_id)
        REFERENCES app_id_to_user_id (app_id, user_id) ON DELETE CASCADE;

    CREATE INDEX IF NOT EXISTS userid_mapping_supertokens_user_id_index ON userid_mapping (app_id, supertokens_user_id);

    -- UserRoles

    ALTER TABLE roles
      ADD COLUMN IF NOT EXISTS app_id VARCHAR(64) DEFAULT 'public';

    ALTER TABLE roles
      DROP CONSTRAINT roles_pkey CASCADE;

    ALTER TABLE roles
      ADD CONSTRAINT roles_pkey 
        PRIMARY KEY (app_id, role);

    ALTER TABLE roles
      DROP CONSTRAINT IF EXISTS roles_app_id_fkey;

    ALTER TABLE roles
      ADD CONSTRAINT roles_app_id_fkey 
        FOREIGN KEY (app_id)
        REFERENCES apps (app_id) ON DELETE CASCADE;

    CREATE INDEX IF NOT EXISTS roles_app_id_index ON roles (app_id);

    ------------------------------------------------------------

    ALTER TABLE role_permissions
      ADD COLUMN IF NOT EXISTS app_id VARCHAR(64) DEFAULT 'public';

    ALTER TABLE role_permissions
      DROP CONSTRAINT role_permissions_pkey CASCADE;

    ALTER TABLE role_permissions
      ADD CONSTRAINT role_permissions_pkey 
        PRIMARY KEY (app_id, role, permission);

    ALTER TABLE role_permissions
      DROP CONSTRAINT IF EXISTS role_permissions_role_fkey;

    ALTER TABLE role_permissions
      ADD CONSTRAINT role_permissions_role_fkey 
        FOREIGN KEY (app_id, role)
        REFERENCES roles (app_id, role) ON DELETE CASCADE;

    DROP INDEX IF EXISTS role_permissions_permission_index;

    CREATE INDEX IF NOT EXISTS role_permissions_permission_index ON role_permissions (app_id, permission);

    CREATE INDEX IF NOT EXISTS role_permissions_role_index ON role_permissions (app_id, role);

    ------------------------------------------------------------

    ALTER TABLE user_roles
      ADD COLUMN IF NOT EXISTS app_id VARCHAR(64) DEFAULT 'public',
      ADD COLUMN IF NOT EXISTS tenant_id VARCHAR(64) DEFAULT 'public';

    ALTER TABLE user_roles
      DROP CONSTRAINT user_roles_pkey CASCADE;

    ALTER TABLE user_roles
      ADD CONSTRAINT user_roles_pkey 
        PRIMARY KEY (app_id, tenant_id, user_id, role);

    ALTER TABLE user_roles
      DROP CONSTRAINT IF EXISTS user_roles_tenant_id_fkey;

    ALTER TABLE user_roles
      ADD CONSTRAINT user_roles_tenant_id_fkey 
        FOREIGN KEY (app_id, tenant_id)
        REFERENCES tenants (app_id, tenant_id) ON DELETE CASCADE;

    ALTER TABLE user_roles
      DROP CONSTRAINT IF EXISTS user_roles_role_fkey;

    ALTER TABLE user_roles
      ADD CONSTRAINT user_roles_role_fkey 
        FOREIGN KEY (app_id, role)
        REFERENCES roles (app_id, role) ON DELETE CASCADE;

    DROP INDEX IF EXISTS user_roles_role_index;

    CREATE INDEX IF NOT EXISTS user_roles_role_index ON user_roles (app_id, tenant_id, role);

    CREATE INDEX IF NOT EXISTS user_roles_tenant_id_index ON user_roles (app_id, tenant_id);

    CREATE INDEX IF NOT EXISTS user_roles_app_id_role_index ON user_roles (app_id, role);

    -- UserMetadata

    ALTER TABLE user_metadata
      ADD COLUMN IF NOT EXISTS app_id VARCHAR(64) DEFAULT 'public';

    ALTER TABLE user_metadata
      DROP CONSTRAINT user_metadata_pkey CASCADE;

    ALTER TABLE user_metadata
      ADD CONSTRAINT user_metadata_pkey 
        PRIMARY KEY (app_id, user_id);

    ALTER TABLE user_metadata
      DROP CONSTRAINT IF EXISTS user_metadata_app_id_fkey;

    ALTER TABLE user_metadata
      ADD CONSTRAINT user_metadata_app_id_fkey 
        FOREIGN KEY (app_id)
        REFERENCES apps (app_id) ON DELETE CASCADE;

    CREATE INDEX IF NOT EXISTS user_metadata_app_id_index ON user_metadata (app_id);

    -- Dashboard

    ALTER TABLE dashboard_users
      ADD COLUMN IF NOT EXISTS app_id VARCHAR(64) DEFAULT 'public';

    ALTER TABLE dashboard_users
      DROP CONSTRAINT dashboard_users_pkey CASCADE;

    ALTER TABLE dashboard_users
      ADD CONSTRAINT dashboard_users_pkey 
        PRIMARY KEY (app_id, user_id);

    ALTER TABLE dashboard_users
      DROP CONSTRAINT IF EXISTS dashboard_users_email_key;

    ALTER TABLE dashboard_users
      ADD CONSTRAINT dashboard_users_email_key
        UNIQUE (app_id, email);

    ALTER TABLE dashboard_users
      DROP CONSTRAINT IF EXISTS dashboard_users_app_id_fkey;

    ALTER TABLE dashboard_users
      ADD CONSTRAINT dashboard_users_app_id_fkey 
        FOREIGN KEY (app_id)
        REFERENCES apps (app_id) ON DELETE CASCADE;

    CREATE INDEX IF NOT EXISTS dashboard_users_app_id_index ON dashboard_users (app_id);

    ------------------------------------------------------------

    ALTER TABLE dashboard_user_sessions
      ADD COLUMN IF NOT EXISTS app_id VARCHAR(64) DEFAULT 'public';

    ALTER TABLE dashboard_user_sessions
      DROP CONSTRAINT dashboard_user_sessions_pkey CASCADE;

    ALTER TABLE dashboard_user_sessions
      ADD CONSTRAINT dashboard_user_sessions_pkey 
        PRIMARY KEY (app_id, session_id);

    ALTER TABLE dashboard_user_sessions
      DROP CONSTRAINT IF EXISTS dashboard_user_sessions_user_id_fkey;

    ALTER TABLE dashboard_user_sessions
      ADD CONSTRAINT dashboard_user_sessions_user_id_fkey 
        FOREIGN KEY (app_id, user_id)
        REFERENCES dashboard_users (app_id, user_id) ON DELETE CASCADE;

    CREATE INDEX IF NOT EXISTS dashboard_user_sessions_user_id_index ON dashboard_user_sessions (app_id, user_id);

    -- TOTP

    ALTER TABLE totp_users
      ADD COLUMN IF NOT EXISTS app_id VARCHAR(64) DEFAULT 'public';

    ALTER TABLE totp_users
      DROP CONSTRAINT totp_users_pkey CASCADE;

    ALTER TABLE totp_users
      ADD CONSTRAINT totp_users_pkey 
        PRIMARY KEY (app_id, user_id);

    ALTER TABLE totp_users
      DROP CONSTRAINT IF EXISTS totp_users_app_id_fkey;

    ALTER TABLE totp_users
      ADD CONSTRAINT totp_users_app_id_fkey 
        FOREIGN KEY (app_id)
        REFERENCES apps (app_id) ON DELETE CASCADE;

    CREATE INDEX IF NOT EXISTS totp_users_app_id_index ON totp_users (app_id);

    ------------------------------------------------------------

    ALTER TABLE totp_user_devices
      ADD COLUMN IF NOT EXISTS app_id VARCHAR(64) DEFAULT 'public';

    ALTER TABLE totp_user_devices
      DROP CONSTRAINT totp_user_devices_pkey;

    ALTER TABLE totp_user_devices
      ADD CONSTRAINT totp_user_devices_pkey 
        PRIMARY KEY (app_id, user_id, device_name);

    ALTER TABLE totp_user_devices
      DROP CONSTRAINT IF EXISTS totp_user_devices_user_id_fkey;

    ALTER TABLE totp_user_devices
      ADD CONSTRAINT totp_user_devices_user_id_fkey 
        FOREIGN KEY (app_id, user_id)
        REFERENCES totp_users (app_id, user_id) ON DELETE CASCADE;

    CREATE INDEX IF NOT EXISTS totp_user_devices_user_id_index ON totp_user_devices (app_id, user_id);

    ------------------------------------------------------------

    ALTER TABLE totp_used_codes
      ADD COLUMN IF NOT EXISTS app_id VARCHAR(64) DEFAULT 'public',
      ADD COLUMN IF NOT EXISTS tenant_id VARCHAR(64) DEFAULT 'public';

    ALTER TABLE totp_used_codes
      DROP CONSTRAINT totp_used_codes_pkey CASCADE;

    ALTER TABLE totp_used_codes
      ADD CONSTRAINT totp_used_codes_pkey 
        PRIMARY KEY (app_id, tenant_id, user_id, created_time_ms);

    ALTER TABLE totp_used_codes
      DROP CONSTRAINT IF EXISTS totp_used_codes_user_id_fkey;

    ALTER TABLE totp_used_codes
      ADD CONSTRAINT totp_used_codes_user_id_fkey 
        FOREIGN KEY (app_id, user_id)
        REFERENCES totp_users (app_id, user_id) ON DELETE CASCADE;

    ALTER TABLE totp_used_codes
      DROP CONSTRAINT IF EXISTS totp_used_codes_tenant_id_fkey;

    ALTER TABLE totp_used_codes
      ADD CONSTRAINT totp_used_codes_tenant_id_fkey 
        FOREIGN KEY (app_id, tenant_id)
        REFERENCES tenants (app_id, tenant_id) ON DELETE CASCADE;

    DROP INDEX IF EXISTS totp_used_codes_expiry_time_ms_index;

    CREATE INDEX IF NOT EXISTS totp_used_codes_expiry_time_ms_index ON totp_used_codes (app_id, tenant_id, expiry_time_ms);

    CREATE INDEX IF NOT EXISTS totp_used_codes_user_id_index ON totp_used_codes (app_id, user_id);

    CREATE INDEX IF NOT EXISTS totp_used_codes_tenant_id_index ON totp_used_codes (app_id, tenant_id);

    -- ActiveUsers

    ALTER TABLE user_last_active
      ADD COLUMN IF NOT EXISTS app_id VARCHAR(64) DEFAULT 'public';

    ALTER TABLE user_last_active
      DROP CONSTRAINT user_last_active_pkey CASCADE;

    ALTER TABLE user_last_active
      ADD CONSTRAINT user_last_active_pkey 
        PRIMARY KEY (app_id, user_id);

    ALTER TABLE user_last_active
      DROP CONSTRAINT IF EXISTS user_last_active_app_id_fkey;

    ALTER TABLE user_last_active
      ADD CONSTRAINT user_last_active_app_id_fkey 
        FOREIGN KEY (app_id)
        REFERENCES apps (app_id) ON DELETE CASCADE;

    CREATE INDEX IF NOT EXISTS user_last_active_app_id_index ON user_last_active (app_id);

    ```

    </details>

    <details>

    <summary>If using MySQL</summary>

   #### Run the following SQL script

    ```sql
    -- helper stored procedures
    DELIMITER //

    CREATE PROCEDURE st_drop_all_fkeys()
    BEGIN
      DECLARE done INT DEFAULT FALSE;
      DECLARE dropCommand VARCHAR(255);
      DECLARE dropCur CURSOR for 
              SELECT concat('ALTER TABLE ', table_schema,'.',table_name,' DROP FOREIGN KEY ', constraint_name, ';') 
              FROM information_schema.table_constraints
              WHERE constraint_type='FOREIGN KEY' 
                  AND table_schema = DATABASE()
                  AND table_name in (
                    'all_auth_recipe_users',
                    'dashboard_user_sessions',
                    'dashboard_users',
                    'emailpassword_pswd_reset_tokens',
                    'emailpassword_users',
                    'emailverification_tokens',
                    'emailverification_verified_emails',
                    'jwt_signing_keys',
                    'key_value',
                    'passwordless_codes',
                    'passwordless_devices',
                    'passwordless_users',
                    'role_permissions',
                    'roles',
                    'session_access_token_signing_keys',
                    'session_info',
                    'thirdparty_users',
                    'totp_used_codes',
                    'totp_user_devices',
                    'totp_users',
                    'user_last_active',
                    'user_metadata',
                    'user_roles',
                    'userid_mapping'
                  );

      DECLARE CONTINUE handler for NOT found SET done = true;
        OPEN dropCur;

        read_loop: LOOP
            FETCH dropCur INTO dropCommand;
            IF done THEN
                leave read_loop;
            END IF;

            SET @sdropCommand = dropCommand;

            PREPARE dropClientUpdateKeyStmt FROM @sdropCommand;

            EXECUTE dropClientUpdateKeyStmt;

            DEALLOCATE prepare dropClientUpdateKeyStmt;
        END LOOP;

        CLOSE dropCur;
    END //

    --

    CREATE PROCEDURE st_drop_all_pkeys()
    BEGIN
      DECLARE done INT DEFAULT FALSE;
      DECLARE dropCommand VARCHAR(255);
      DECLARE dropCur CURSOR for 
              SELECT concat('ALTER TABLE ', table_schema,'.',table_name,' DROP PRIMARY KEY ', ';') 
              FROM information_schema.table_constraints
              WHERE constraint_type='PRIMARY KEY' 
                  AND table_schema = DATABASE()
                  AND table_name in (
                    'all_auth_recipe_users',
                    'dashboard_user_sessions',
                    'dashboard_users',
                    'emailpassword_pswd_reset_tokens',
                    'emailpassword_users',
                    'emailverification_tokens',
                    'emailverification_verified_emails',
                    'jwt_signing_keys',
                    'key_value',
                    'passwordless_codes',
                    'passwordless_devices',
                    'passwordless_users',
                    'role_permissions',
                    'roles',
                    'session_access_token_signing_keys',
                    'session_info',
                    'thirdparty_users',
                    'totp_used_codes',
                    'totp_user_devices',
                    'totp_users',
                    'user_last_active',
                    'user_metadata',
                    'user_roles',
                    'userid_mapping'
                  );

      DECLARE CONTINUE handler for NOT found SET done = true;
        OPEN dropCur;

        read_loop: LOOP
            FETCH dropCur INTO dropCommand;
            IF done THEN
                leave read_loop;
            END IF;

            SET @sdropCommand = dropCommand;

            PREPARE dropClientUpdateKeyStmt FROM @sdropCommand;

            EXECUTE dropClientUpdateKeyStmt;

            DEALLOCATE prepare dropClientUpdateKeyStmt;
        END LOOP;

        CLOSE dropCur;
    END //

    --

    CREATE PROCEDURE st_drop_all_keys()
    BEGIN
      DECLARE done INT DEFAULT FALSE;
      DECLARE dropCommand VARCHAR(255);
      DECLARE dropCur CURSOR for 
              SELECT concat('ALTER TABLE ', table_schema,'.',table_name,' DROP INDEX ', constraint_name, ';') 
              FROM information_schema.table_constraints
              WHERE constraint_type='UNIQUE' 
                  AND table_schema = DATABASE()
                  AND table_name in (
                    'all_auth_recipe_users',
                    'dashboard_user_sessions',
                    'dashboard_users',
                    'emailpassword_pswd_reset_tokens',
                    'emailpassword_users',
                    'emailverification_tokens',
                    'emailverification_verified_emails',
                    'jwt_signing_keys',
                    'key_value',
                    'passwordless_codes',
                    'passwordless_devices',
                    'passwordless_users',
                    'role_permissions',
                    'roles',
                    'session_access_token_signing_keys',
                    'session_info',
                    'thirdparty_users',
                    'totp_used_codes',
                    'totp_user_devices',
                    'totp_users',
                    'user_last_active',
                    'user_metadata',
                    'user_roles',
                    'userid_mapping'
                  );

      DECLARE CONTINUE handler for NOT found SET done = true;
        OPEN dropCur;

        read_loop: LOOP
            FETCH dropCur INTO dropCommand;
            IF done THEN
                leave read_loop;
            END IF;

            SET @sdropCommand = dropCommand;

            PREPARE dropClientUpdateKeyStmt FROM @sdropCommand;

            EXECUTE dropClientUpdateKeyStmt;

            DEALLOCATE prepare dropClientUpdateKeyStmt;
        END LOOP;

        CLOSE dropCur;
    END //

    --

    CREATE PROCEDURE st_drop_all_indexes()
    BEGIN
      DECLARE done INT DEFAULT FALSE;
      DECLARE dropCommand VARCHAR(255);
      DECLARE dropCur CURSOR for 
              SELECT DISTINCT concat('ALTER TABLE ', table_schema, '.', table_name, ' DROP INDEX ', index_name, ';')
              FROM information_schema.statistics
              WHERE NON_UNIQUE = 1 
                AND table_schema = database()
                AND table_name in (
                  'all_auth_recipe_users',
                  'dashboard_user_sessions',
                  'dashboard_users',
                  'emailpassword_pswd_reset_tokens',
                  'emailpassword_users',
                  'emailverification_tokens',
                  'emailverification_verified_emails',
                  'jwt_signing_keys',
                  'key_value',
                  'passwordless_codes',
                  'passwordless_devices',
                  'passwordless_users',
                  'role_permissions',
                  'roles',
                  'session_access_token_signing_keys',
                  'session_info',
                  'thirdparty_users',
                  'totp_used_codes',
                  'totp_user_devices',
                  'totp_users',
                  'user_last_active',
                  'user_metadata',
                  'user_roles',
                  'userid_mapping'
                );

      DECLARE CONTINUE handler for NOT found SET done = true;
        OPEN dropCur;

        read_loop: LOOP
            FETCH dropCur INTO dropCommand;
            IF done THEN
                leave read_loop;
            END IF;

            SET @sdropCommand = dropCommand;

            PREPARE dropClientUpdateKeyStmt FROM @sdropCommand;

            EXECUTE dropClientUpdateKeyStmt;

            DEALLOCATE prepare dropClientUpdateKeyStmt;
        END LOOP;

        CLOSE dropCur;
    END //

    --

    CREATE PROCEDURE st_add_column_if_not_exists(
    IN p_table_name varchar(50), 
    IN p_column_name varchar(50),
    IN p_column_type varchar(50),
    IN p_additional varchar(100),
    OUT p_status_message varchar(100))
        READS SQL DATA
    BEGIN
        DECLARE v_count INT;
        
        # Check wether column exist or not
        SELECT count(*) INTO v_count
        FROM information_schema.columns
        WHERE table_schema = database()
            AND table_name   = p_table_name
            AND column_name  = p_column_name;
            
        IF v_count > 0 THEN
          # Return column already exists message
          SELECT 'Column already Exists' INTO p_status_message;
        ELSE
            # Add Column and return success message
          set @ddl_addcolumn=CONCAT('ALTER TABLE ',database(),'.',p_table_name,
          ' ADD COLUMN ',p_column_name,' ',p_column_type,' ',p_additional);
        prepare add_column_sql from @ddl_addcolumn;
        execute add_column_sql;
          SELECT 'Column Successfully  Created!' INTO p_status_message;
        END IF;
    END //

    DELIMITER ;
    -- Drop constraints and indexes

    CALL st_drop_all_fkeys();
    CALL st_drop_all_keys();
    CALL st_drop_all_pkeys();
    CALL st_drop_all_indexes(); 

    -- General Tables

    CREATE TABLE IF NOT EXISTS apps  (
      app_id VARCHAR(64) NOT NULL DEFAULT 'public',
      created_at_time BIGINT UNSIGNED
    );

    ALTER TABLE apps
      ADD PRIMARY KEY(app_id);

    INSERT IGNORE INTO apps (app_id, created_at_time) 
      VALUES ('public', 0);

    --

    CREATE TABLE IF NOT EXISTS tenants (
      app_id VARCHAR(64) NOT NULL DEFAULT 'public',
      tenant_id VARCHAR(64) NOT NULL DEFAULT 'public',
      created_at_time BIGINT UNSIGNED
    );

    ALTER TABLE tenants
      ADD PRIMARY KEY(app_id, tenant_id);

    ALTER TABLE tenants
      ADD FOREIGN KEY (app_id)
        REFERENCES apps (app_id) ON DELETE CASCADE;

    INSERT IGNORE INTO tenants (app_id, tenant_id, created_at_time) 
      VALUES ('public', 'public', 0);

    --

    CALL st_add_column_if_not_exists('key_value', 'app_id', 'VARCHAR(64)', 'NOT NULL DEFAULT \'public\'', @status_message);
    CALL st_add_column_if_not_exists('key_value', 'tenant_id', 'VARCHAR(64)', 'NOT NULL DEFAULT \'public\'', @status_message);

    ALTER TABLE key_value
      ADD PRIMARY KEY (app_id, tenant_id, name);

    ALTER TABLE key_value
      ADD FOREIGN KEY (app_id, tenant_id)
        REFERENCES tenants (app_id, tenant_id) ON DELETE CASCADE;

    --

    CREATE TABLE IF NOT EXISTS app_id_to_user_id (
      app_id VARCHAR(64) NOT NULL DEFAULT 'public',
      user_id CHAR(36) NOT NULL,
      recipe_id VARCHAR(128) NOT NULL
    );

    ALTER TABLE app_id_to_user_id
      ADD PRIMARY KEY (app_id, user_id);

    ALTER TABLE app_id_to_user_id
      ADD FOREIGN KEY (app_id)
        REFERENCES apps (app_id) ON DELETE CASCADE;

    INSERT IGNORE INTO app_id_to_user_id (user_id, recipe_id) 
      SELECT user_id, recipe_id
      FROM all_auth_recipe_users;

    --

    CALL st_add_column_if_not_exists('all_auth_recipe_users', 'app_id', 'VARCHAR(64)', 'NOT NULL DEFAULT \'public\'', @status_message);
    CALL st_add_column_if_not_exists('all_auth_recipe_users', 'tenant_id', 'VARCHAR(64)', 'NOT NULL DEFAULT \'public\'', @status_message);

    ALTER TABLE all_auth_recipe_users
      ADD PRIMARY KEY (app_id, tenant_id, user_id);

    ALTER TABLE all_auth_recipe_users
      ADD FOREIGN KEY (app_id, tenant_id)
        REFERENCES tenants (app_id, tenant_id) ON DELETE CASCADE;

    ALTER TABLE all_auth_recipe_users
      ADD FOREIGN KEY (app_id, user_id)
        REFERENCES app_id_to_user_id (app_id, user_id) ON DELETE CASCADE;

    CREATE INDEX all_auth_recipe_users_pagination_index ON all_auth_recipe_users (time_joined DESC, user_id DESC, tenant_id DESC, app_id DESC);

    -- Multitenancy

    CREATE TABLE IF NOT EXISTS tenant_configs (
      connection_uri_domain VARCHAR(256) DEFAULT '',
      app_id VARCHAR(64) DEFAULT 'public',
      tenant_id VARCHAR(64) DEFAULT 'public',
      core_config TEXT,
      email_password_enabled BOOLEAN,
      passwordless_enabled BOOLEAN,
      third_party_enabled BOOLEAN
    );

    ALTER TABLE tenant_configs
      ADD PRIMARY KEY (connection_uri_domain, app_id, tenant_id);

    --

    CREATE TABLE IF NOT EXISTS tenant_thirdparty_providers (
      connection_uri_domain VARCHAR(256) DEFAULT '',
      app_id VARCHAR(64) DEFAULT 'public',
      tenant_id VARCHAR(64) DEFAULT 'public',
      third_party_id VARCHAR(28) NOT NULL,
      name VARCHAR(64),
      authorization_endpoint TEXT,
      authorization_endpoint_query_params TEXT,
      token_endpoint TEXT,
      token_endpoint_body_params TEXT,
      user_info_endpoint TEXT,
      user_info_endpoint_query_params TEXT,
      user_info_endpoint_headers TEXT,
      jwks_uri TEXT,
      oidc_discovery_endpoint TEXT,
      require_email BOOLEAN,
      user_info_map_from_id_token_payload_user_id VARCHAR(64),
      user_info_map_from_id_token_payload_email VARCHAR(64),
      user_info_map_from_id_token_payload_email_verified VARCHAR(64),
      user_info_map_from_user_info_endpoint_user_id VARCHAR(64),
      user_info_map_from_user_info_endpoint_email VARCHAR(64),
      user_info_map_from_user_info_endpoint_email_verified VARCHAR(64)
    );

    ALTER TABLE tenant_thirdparty_providers
      ADD PRIMARY KEY (connection_uri_domain, app_id, tenant_id, third_party_id);

    ALTER TABLE tenant_thirdparty_providers
      ADD FOREIGN KEY (connection_uri_domain, app_id, tenant_id)
        REFERENCES tenant_configs (connection_uri_domain, app_id, tenant_id) ON DELETE CASCADE;

    --

    CREATE TABLE IF NOT EXISTS tenant_thirdparty_provider_clients (
      connection_uri_domain VARCHAR(256) DEFAULT '',
      app_id VARCHAR(64) DEFAULT 'public',
      tenant_id VARCHAR(64) DEFAULT 'public',
      third_party_id VARCHAR(28) NOT NULL,
      client_type VARCHAR(64) NOT NULL DEFAULT '',
      client_id VARCHAR(256) NOT NULL,
      client_secret TEXT,
      scope TEXT,
      force_pkce BOOLEAN,
      additional_config TEXT
    );

    ALTER TABLE tenant_thirdparty_provider_clients
      ADD PRIMARY KEY (connection_uri_domain, app_id, tenant_id, third_party_id, client_type);

    ALTER TABLE tenant_thirdparty_provider_clients
      ADD FOREIGN KEY (connection_uri_domain, app_id, tenant_id, third_party_id)
        REFERENCES tenant_thirdparty_providers (connection_uri_domain, app_id, tenant_id, third_party_id) ON DELETE CASCADE;


    -- Session

    CALL st_add_column_if_not_exists('session_info', 'app_id', 'VARCHAR(64)', 'NOT NULL DEFAULT \'public\'', @status_message);
    CALL st_add_column_if_not_exists('session_info', 'tenant_id', 'VARCHAR(64)', 'NOT NULL DEFAULT \'public\'', @status_message);

    ALTER TABLE session_info
      ADD PRIMARY KEY (app_id, tenant_id, session_handle);

    ALTER TABLE session_info
      ADD FOREIGN KEY (app_id, tenant_id)
        REFERENCES tenants (app_id, tenant_id) ON DELETE CASCADE;

    CREATE INDEX session_expiry_index ON session_info (expires_at);

    --

    CALL st_add_column_if_not_exists('session_access_token_signing_keys', 'app_id', 'VARCHAR(64)', 'NOT NULL DEFAULT \'public\'', @status_message);

    ALTER TABLE session_access_token_signing_keys
      ADD PRIMARY KEY (app_id, created_at_time);

    ALTER TABLE session_access_token_signing_keys
      ADD FOREIGN KEY (app_id)
        REFERENCES apps (app_id) ON DELETE CASCADE;

    -- JWT

    CALL st_add_column_if_not_exists('jwt_signing_keys', 'app_id', 'VARCHAR(64)', 'NOT NULL DEFAULT \'public\'', @status_message);

    ALTER TABLE jwt_signing_keys
      ADD PRIMARY KEY (app_id, key_id);

    ALTER TABLE jwt_signing_keys
      ADD FOREIGN KEY (app_id)
        REFERENCES apps (app_id) ON DELETE CASCADE;

    -- EmailVerification

    CALL st_add_column_if_not_exists('emailverification_verified_emails', 'app_id', 'VARCHAR(64)', 'NOT NULL DEFAULT \'public\'', @status_message);

    ALTER TABLE emailverification_verified_emails
      ADD PRIMARY KEY (app_id, user_id, email);

    ALTER TABLE emailverification_verified_emails
      ADD FOREIGN KEY (app_id)
        REFERENCES apps (app_id) ON DELETE CASCADE;

    --

    CALL st_add_column_if_not_exists('emailverification_tokens', 'app_id', 'VARCHAR(64)', 'NOT NULL DEFAULT \'public\'', @status_message);
    CALL st_add_column_if_not_exists('emailverification_tokens', 'tenant_id', 'VARCHAR(64)', 'NOT NULL DEFAULT \'public\'', @status_message);

    ALTER TABLE emailverification_tokens
      ADD PRIMARY KEY (app_id, tenant_id, user_id, email, token);

    ALTER TABLE emailverification_tokens
      ADD FOREIGN KEY (app_id, tenant_id)
        REFERENCES tenants (app_id, tenant_id) ON DELETE CASCADE;

    ALTER TABLE emailverification_tokens
      ADD CONSTRAINT token UNIQUE (token);

    CREATE INDEX emailverification_tokens_index ON emailverification_tokens(token_expiry);

    -- EmailPassword

    CALL st_add_column_if_not_exists('emailpassword_users', 'app_id', 'VARCHAR(64)', 'NOT NULL DEFAULT \'public\'', @status_message);

    ALTER TABLE emailpassword_users
      ADD PRIMARY KEY (app_id, user_id);

    ALTER TABLE emailpassword_users
      ADD FOREIGN KEY (app_id, user_id)
        REFERENCES app_id_to_user_id (app_id, user_id) ON DELETE CASCADE;

    -- --

    CREATE TABLE IF NOT EXISTS emailpassword_user_to_tenant (
      app_id VARCHAR(64) DEFAULT 'public',
      tenant_id VARCHAR(64) DEFAULT 'public',
      user_id CHAR(36) NOT NULL,
      email VARCHAR(256) NOT NULL
    );

    ALTER TABLE emailpassword_user_to_tenant
      ADD PRIMARY KEY (app_id, tenant_id, user_id);

    ALTER TABLE emailpassword_user_to_tenant
      ADD CONSTRAINT email UNIQUE (app_id, tenant_id, email);

    ALTER TABLE emailpassword_user_to_tenant
      ADD CONSTRAINT FOREIGN KEY (app_id, tenant_id, user_id)
        REFERENCES all_auth_recipe_users (app_id, tenant_id, user_id) ON DELETE CASCADE;

    INSERT IGNORE INTO emailpassword_user_to_tenant (user_id, email)
      SELECT user_id, email FROM emailpassword_users;

    --

    CALL st_add_column_if_not_exists('emailpassword_pswd_reset_tokens', 'app_id', 'VARCHAR(64)', 'NOT NULL DEFAULT \'public\'', @status_message);

    ALTER TABLE emailpassword_pswd_reset_tokens
      ADD PRIMARY KEY (app_id, user_id, token);

    ALTER TABLE emailpassword_pswd_reset_tokens
      ADD FOREIGN KEY (app_id, user_id)
        REFERENCES emailpassword_users (app_id, user_id) ON DELETE CASCADE;

    ALTER TABLE emailpassword_pswd_reset_tokens
      ADD CONSTRAINT token UNIQUE (token);

    CREATE INDEX emailpassword_password_reset_token_expiry_index ON emailpassword_pswd_reset_tokens (token_expiry);

    -- Passwordless

    CALL st_add_column_if_not_exists('passwordless_users', 'app_id', 'VARCHAR(64)', 'NOT NULL DEFAULT \'public\'', @status_message);

    ALTER TABLE passwordless_users
      ADD PRIMARY KEY (app_id, user_id);

    ALTER TABLE passwordless_users
      ADD FOREIGN KEY (app_id, user_id)
        REFERENCES app_id_to_user_id (app_id, user_id) ON DELETE CASCADE;

    --

    CREATE TABLE IF NOT EXISTS passwordless_user_to_tenant (
      app_id VARCHAR(64) DEFAULT 'public',
      tenant_id VARCHAR(64) DEFAULT 'public',
      user_id CHAR(36) NOT NULL,
      email VARCHAR(256),
      phone_number VARCHAR(256)
    );

    ALTER TABLE passwordless_user_to_tenant
      ADD PRIMARY KEY (app_id, tenant_id, user_id);

    ALTER TABLE passwordless_user_to_tenant
      ADD CONSTRAINT email UNIQUE (app_id, tenant_id, email);

    ALTER TABLE passwordless_user_to_tenant
      ADD CONSTRAINT phone_number UNIQUE (app_id, tenant_id, phone_number);

    ALTER TABLE passwordless_user_to_tenant
      ADD FOREIGN KEY (app_id, tenant_id, user_id)
        REFERENCES all_auth_recipe_users (app_id, tenant_id, user_id) ON DELETE CASCADE;

    INSERT IGNORE INTO passwordless_user_to_tenant (user_id, email, phone_number)
      SELECT user_id, email, phone_number FROM passwordless_users;

    --

    CALL st_add_column_if_not_exists('passwordless_devices', 'app_id', 'VARCHAR(64)', 'NOT NULL DEFAULT \'public\'', @status_message);
    CALL st_add_column_if_not_exists('passwordless_devices', 'tenant_id', 'VARCHAR(64)', 'NOT NULL DEFAULT \'public\'', @status_message);

    ALTER TABLE passwordless_devices
      ADD PRIMARY KEY (app_id, tenant_id, device_id_hash);

    ALTER TABLE passwordless_devices
      ADD FOREIGN KEY (app_id, tenant_id)
        REFERENCES tenants (app_id, tenant_id) ON DELETE CASCADE;

    CREATE INDEX passwordless_devices_email_index ON passwordless_devices (app_id, tenant_id, email);

    CREATE INDEX passwordless_devices_phone_number_index ON passwordless_devices (app_id, tenant_id, phone_number);

    --

    CALL st_add_column_if_not_exists('passwordless_codes', 'app_id', 'VARCHAR(64)', 'NOT NULL DEFAULT \'public\'', @status_message);
    CALL st_add_column_if_not_exists('passwordless_codes', 'tenant_id', 'VARCHAR(64)', 'NOT NULL DEFAULT \'public\'', @status_message);

    ALTER TABLE passwordless_codes
      ADD PRIMARY KEY (app_id, tenant_id, code_id);

    ALTER TABLE passwordless_codes
      ADD FOREIGN KEY (app_id, tenant_id, device_id_hash)
        REFERENCES passwordless_devices (app_id, tenant_id, device_id_hash) ON DELETE CASCADE;

    ALTER TABLE passwordless_codes
      ADD CONSTRAINT link_code_hash
        UNIQUE (app_id, tenant_id, link_code_hash);

    CREATE INDEX passwordless_codes_created_at_index ON passwordless_codes (app_id, tenant_id, created_at);

    -- ThirdParty

    CALL st_add_column_if_not_exists('thirdparty_users', 'app_id', 'VARCHAR(64)', 'NOT NULL DEFAULT \'public\'', @status_message);

    ALTER TABLE thirdparty_users
      ADD PRIMARY KEY (app_id, user_id);

    ALTER TABLE thirdparty_users
      ADD FOREIGN KEY (app_id, user_id)
        REFERENCES app_id_to_user_id (app_id, user_id) ON DELETE CASCADE;

    CREATE INDEX thirdparty_users_thirdparty_user_id_index ON thirdparty_users (app_id, third_party_id, third_party_user_id);

    CREATE INDEX thirdparty_users_email_index ON thirdparty_users (app_id, email);

    --

    CREATE TABLE IF NOT EXISTS thirdparty_user_to_tenant (
      app_id VARCHAR(64) DEFAULT 'public',
      tenant_id VARCHAR(64) DEFAULT 'public',
      user_id CHAR(36) NOT NULL,
      third_party_id VARCHAR(28) NOT NULL,
      third_party_user_id VARCHAR(256) NOT NULL
    );

    ALTER TABLE thirdparty_user_to_tenant
      ADD PRIMARY KEY (app_id, tenant_id, user_id);

    ALTER TABLE thirdparty_user_to_tenant
      ADD CONSTRAINT third_party_user_id
        UNIQUE (app_id, tenant_id, third_party_id, third_party_user_id);

    ALTER TABLE thirdparty_user_to_tenant
      ADD FOREIGN KEY (app_id, tenant_id, user_id)
        REFERENCES all_auth_recipe_users (app_id, tenant_id, user_id) ON DELETE CASCADE;

    INSERT IGNORE INTO thirdparty_user_to_tenant (user_id, third_party_id, third_party_user_id)
      SELECT user_id, third_party_id, third_party_user_id FROM thirdparty_users;

    -- UserIdMapping

    CALL st_add_column_if_not_exists('userid_mapping', 'app_id', 'VARCHAR(64)', 'NOT NULL DEFAULT \'public\'', @status_message);

    ALTER TABLE userid_mapping
      ADD PRIMARY KEY (app_id, supertokens_user_id, external_user_id);

    ALTER TABLE userid_mapping
      ADD CONSTRAINT supertokens_user_id
        UNIQUE (app_id, supertokens_user_id);

    ALTER TABLE userid_mapping
      ADD CONSTRAINT external_user_id
        UNIQUE (app_id, external_user_id);

    ALTER TABLE userid_mapping
      ADD FOREIGN KEY (app_id, supertokens_user_id)
        REFERENCES app_id_to_user_id (app_id, user_id) ON DELETE CASCADE;

    -- UserRoles

    CALL st_add_column_if_not_exists('roles', 'app_id', 'VARCHAR(64)', 'NOT NULL DEFAULT \'public\'', @status_message);

    ALTER TABLE roles
      ADD PRIMARY KEY (app_id, role);

    ALTER TABLE roles
      ADD FOREIGN KEY (app_id)
        REFERENCES apps (app_id) ON DELETE CASCADE;

    --

    CALL st_add_column_if_not_exists('role_permissions', 'app_id', 'VARCHAR(64)', 'NOT NULL DEFAULT \'public\'', @status_message);

    ALTER TABLE role_permissions
      ADD PRIMARY KEY (app_id, role, permission);

    ALTER TABLE role_permissions
      ADD FOREIGN KEY (app_id, role)
        REFERENCES roles (app_id, role) ON DELETE CASCADE;

    CREATE INDEX role_permissions_permission_index ON role_permissions (app_id, permission);

    --

    CALL st_add_column_if_not_exists('user_roles', 'app_id', 'VARCHAR(64)', 'NOT NULL DEFAULT \'public\'', @status_message);
    CALL st_add_column_if_not_exists('user_roles', 'tenant_id', 'VARCHAR(64)', 'NOT NULL DEFAULT \'public\'', @status_message);

    ALTER TABLE user_roles
      ADD PRIMARY KEY (app_id, tenant_id, user_id, role);

    ALTER TABLE user_roles
      ADD FOREIGN KEY (app_id, role)
        REFERENCES roles (app_id, role) ON DELETE CASCADE;

    ALTER TABLE user_roles
      ADD FOREIGN KEY (app_id, tenant_id)
        REFERENCES tenants (app_id, tenant_id) ON DELETE CASCADE;

    CREATE INDEX user_roles_role_index ON user_roles (app_id, tenant_id, role);

    -- UserMetadata

    CALL st_add_column_if_not_exists('user_metadata', 'app_id', 'VARCHAR(64)', 'NOT NULL DEFAULT \'public\'', @status_message);

    ALTER TABLE user_metadata
      ADD PRIMARY KEY (app_id, user_id);

    ALTER TABLE user_metadata
      ADD FOREIGN KEY (app_id)
        REFERENCES apps (app_id) ON DELETE CASCADE;

    -- Dashboard

    CALL st_add_column_if_not_exists('dashboard_users', 'app_id', 'VARCHAR(64)', 'NOT NULL DEFAULT \'public\'', @status_message);

    ALTER TABLE dashboard_users
      ADD PRIMARY KEY (app_id, user_id);

    ALTER TABLE dashboard_users
      ADD CONSTRAINT email
        UNIQUE (app_id, email);

    ALTER TABLE dashboard_users
      ADD FOREIGN KEY (app_id)
        REFERENCES apps (app_id) ON DELETE CASCADE;

    --

    CALL st_add_column_if_not_exists('dashboard_user_sessions', 'app_id', 'VARCHAR(64)', 'NOT NULL DEFAULT \'public\'', @status_message);

    ALTER TABLE dashboard_user_sessions
      ADD PRIMARY KEY (app_id, session_id);

    ALTER TABLE dashboard_user_sessions
      ADD FOREIGN KEY (app_id, user_id)
        REFERENCES dashboard_users (app_id, user_id) ON DELETE CASCADE;

    CREATE INDEX dashboard_user_sessions_expiry_index ON dashboard_user_sessions (expiry);

    -- TOTP

    CALL st_add_column_if_not_exists('totp_users', 'app_id', 'VARCHAR(64)', 'NOT NULL DEFAULT \'public\'', @status_message);

    ALTER TABLE totp_users
      ADD PRIMARY KEY (app_id, user_id);

    ALTER TABLE totp_users
      ADD FOREIGN KEY (app_id)
        REFERENCES apps (app_id) ON DELETE CASCADE;

    --

    CALL st_add_column_if_not_exists('totp_user_devices', 'app_id', 'VARCHAR(64)', 'NOT NULL DEFAULT \'public\'', @status_message);

    ALTER TABLE totp_user_devices
      ADD PRIMARY KEY (app_id, user_id, device_name);

    ALTER TABLE totp_user_devices
      ADD FOREIGN KEY (app_id, user_id)
        REFERENCES totp_users (app_id, user_id) ON DELETE CASCADE;

    --

    CALL st_add_column_if_not_exists('totp_used_codes', 'app_id', 'VARCHAR(64)', 'NOT NULL DEFAULT \'public\'', @status_message);
    CALL st_add_column_if_not_exists('totp_used_codes', 'tenant_id', 'VARCHAR(64)', 'NOT NULL DEFAULT \'public\'', @status_message);

    ALTER TABLE totp_used_codes
      ADD PRIMARY KEY (app_id, tenant_id, user_id, created_time_ms);

    ALTER TABLE totp_used_codes
      ADD FOREIGN KEY (app_id, user_id)
        REFERENCES totp_users (app_id, user_id) ON DELETE CASCADE;

    ALTER TABLE totp_used_codes
      ADD FOREIGN KEY (app_id, tenant_id)
        REFERENCES tenants (app_id, tenant_id) ON DELETE CASCADE;

    CREATE INDEX totp_used_codes_expiry_time_ms_index ON totp_used_codes (app_id, tenant_id, expiry_time_ms);

    -- ActiveUsers

    CALL st_add_column_if_not_exists('user_last_active', 'app_id', 'VARCHAR(64)', 'NOT NULL DEFAULT \'public\'', @status_message);

    ALTER TABLE user_last_active
      ADD PRIMARY KEY (app_id, user_id);

    ALTER TABLE user_last_active
      ADD FOREIGN KEY (app_id)
        REFERENCES apps (app_id) ON DELETE CASCADE;

    -- Drop procedures

    DROP PROCEDURE st_drop_all_fkeys;

    DROP PROCEDURE st_drop_all_keys;

    DROP PROCEDURE st_drop_all_pkeys;

    DROP PROCEDURE st_drop_all_indexes;

    DROP PROCEDURE st_add_column_if_not_exists;
    ```

    </details>

4. Start the new instance(s) of the core (version 6.0.0)

## [5.0.0] - 2023-04-05

### Changes

- Updated the `java-jwt` dependency version
- Increases free Dashboard user count to 3

### Fixes

- Fixed creating JWTs using MongoDB if a key already exists

### Breaking changes

- Using an internal `SemVer` class to handle version numbers. This will make handling CDI version ranges easier.
- Support for CDI version `2.21`
    - Removed POST `/recipe/handshake`
    - Added `useDynamicSigningKey` into `createNewSession` (POST `/recipe/session`), replacing
      `access_token_signing_key_dynamic` used in CDI<=2.18
    - Added `useStaticSigningKey` into `createSignedJWT` (POST `/recipe/jwt`)
    - Added `checkDatabase` into `verifySession` (POST `/recipe/session/verify`), replacing
      `access_token_blacklisting` used in CDI<=2.18
    - Removed `idRefreshToken`, `jwtSigningPublicKey`, `jwtSigningPublicKeyExpiryTime` and `jwtSigningPublicKeyList`
      from responses
    - Deprecated GET `/recipe/jwt/jwks`
    - Added GET `/.well-known/jwks.json`: a standard jwks
- Added new access token version
    - Uses standard prop names (i.e.: `sub` instead of `userId`)
    - Contains the id of the signing key in the header (as `kid`)
    - Stores the user payload merged into the root level, instead of the `userData` prop
- Session handling function now throw if the user payload contains protected props (`sub`, `iat`, `exp`,
  `sessionHandle`, `refreshTokenHash1`, `parentRefreshTokenHash1`, `antiCsrfToken`)
    - A related exception type was added as `AccessTokenPayloadError`
- Refactored the handling of signing keys
- `createNewSession` now takes a `useStaticKey` parameter instead of depending on the
  `access_token_signing_key_dynamic` config value
- `createJWTToken` now supports signing by a dynamic key
- `getSession` now takes a `checkDatabase` parameter instead of using the `access_token_blacklisting` config value
- Updated plugin interface version to 2.21

### Configuration Changes

- `access_token_signing_key_dynamic` is now deprecated, only used for requests with CDI<=2.18
- `access_token_blacklisting` is now deprecated, only used for requests with CDI<=2.18
- Renamed `access_token_signing_key_update_interval` to `access_token_dynamic_signing_key_update_interval`

### Database Changes

- Added new `useStaticKey` field into session info
- Manual migration is also required if `access_token_signing_key_dynamic` was set to false

#### Migration steps for SQL

- If using `access_token_signing_key_dynamic` false:
    ```sql
    ALTER TABLE session_info ADD COLUMN use_static_key BOOLEAN NOT NULL DEFAULT(true);
    ALTER TABLE session_info ALTER COLUMN use_static_key DROP DEFAULT;
    ```
    ```sql
    INSERT INTO jwt_signing_keys(key_id, key_string, algorithm, created_at)
      select CONCAT('s-', created_at_time) as key_id, value as key_string, 'RS256' as algorithm, created_at_time as created_at
      from session_access_token_signing_keys;
    ```
- If using `access_token_signing_key_dynamic` true or not set:
    - ```sql
  ALTER TABLE session_info ADD COLUMN use_static_key BOOLEAN NOT NULL DEFAULT(false);
  ALTER TABLE session_info ALTER COLUMN use_static_key DROP DEFAULT;
    ```

#### Migration steps for MongoDB

- If using `access_token_signing_key_dynamic` false:
    ```
    db.session_info.update({},
      {
        "$set": {
          "use_static_key": true
        }
      });
    ```
    ```
    db.key_value.aggregate([
      {
        "$match": {
          _id: "access_token_signing_key_list"
        }
      },
      {
        $unwind: "$keys"
      },
      {
        $addFields: {
          _id: {
            "$concat": [
              "s-",
              {
                $convert: {
                  input: "$keys.created_at_time",
                  to: "string"
                }
              }
            ]
          },
          "key_string": "$keys.value",
          "algorithm": "RS256",
          "created_at": "$keys.created_at_time",
        }
      },
      {
        "$project": {
          "keys": 0,
          
        }
      },
      {
        "$merge": {
          "into": "jwt_signing_keys",
          
        }
      }
  ]);
    ```

- If using `access_token_signing_key_dynamic` true or not set:
    ```
    db.session_info.update({},
      {
        "$set": {
          "use_static_key": false
        }
      });
    ```

## [4.6.0] - 2023-03-30

- Add Optional Search Tags to Pagination API to enable dashboard search

### New APIs:

- `GET /user/search/tags` retrieves the available search tags

## [4.5.0] - 2023-03-27

- Add TOTP recipe

### Database changes:

- Add new tables for TOTP recipe:
    - `totp_users` that stores the users that have enabled TOTP
    - `totp_user_devices` that stores devices (each device has its own secret) for each user
    - `totp_used_codes` that stores used codes for each user. This is to implement rate limiting and prevent replay
      attacks.
    - `user_last_active` that stores the last active time for each user.

### New APIs:

- `GET /users/count/active` to fetch the number of active users after the given timestamp.
- `POST /recipe/totp/device` to create a new device as well as the user if it doesn't exist.
- `POST /recipe/totp/device/verify` to verify a device. This is to ensure that the user has access to the device.
- `POST /recipe/totp/verify` to verify a code and continue the login flow.
- `PUT /recipe/totp/device` to update the name of a device. Name is just a string that the user can set to identify the
  device.
- `GET /recipe/totp/device/list` to get all devices for a user.
- `POST /recipe/totp/device/remove` to remove a device. If the user has no more devices, the user is also removed.

## [4.4.2] - 2023-03-16

- Adds null check in email normalisation to fix: https://github.com/supertokens/supertokens-node/issues/514

## [4.4.1] - 2023-03-09

- Normalises email in all APIs in which email was not being
  normalised: https://github.com/supertokens/supertokens-core/issues/577

## [4.4.0] - 2023-02-21

### Added

- Dashboard Recipe
- Support with CDI version `2.18`

### Database Changes

- Adds `dashboard_users` table
- Adds `dashboard_user_sessions` table

## [4.3.0] - 2023-01-05

- Adds feature flag, ee folder and APIs to add / remove license keys for enterprise features.

## [4.2.1] - 2022-11-24

- Updates the type of `access_token_validity` in the CoreConfig from `int` to `long`

## [4.2.0] - 2022-11-07

- Update dependencies for security updates: https://github.com/supertokens/supertokens-core/issues/525

## [4.1.1] - 2022-10-13

- Updates core routes to now allow for trailing slashes

## [4.1.0] - 2022-09-22

- Adds request IP allow & deny list: https://github.com/supertokens/supertokens-core/issues/511

## [4.0.1] - 2022-09-19

- Fixes bug related to implementationDependencies.json

## [4.0.0] - 2022-09-19

### Added

- EmailPassword User migration API which allows you to import users with their email and password hashes.
- Support to import users with password hashes from Firebase
- Support with CDI version `2.16`
- Hello API on `/` route.

### Database Changes

- Updates the `password_hash` column in the `emailpassword_users` table from `VARCHAR(128)` to `VARCHAR(256)` to support
  more password hash lengths.
- Updates the `third_party_user_id` column in the `thirdparty_users` table from `VARCHAR(128)` to `VARCHAR(256)` to
  resolve https://github.com/supertokens/supertokens-core/issues/306

- For legacy users who are self hosting the SuperTokens core run the following command to update your database with the
  changes:
    - With MySql:
      `ALTER TABLE thirdparty_users MODIFY third_party_user_id VARCHAR(256); ALTER TABLE emailpassword_users MODIFY password_hash VARCHAR(256);`
    - With PostgreSQL:
      `ALTER TABLE thirdparty_users ALTER COLUMN third_party_user_id TYPE VARCHAR(256); ALTER TABLE emailpassword_users ALTER COLUMN password_hash TYPE VARCHAR(256);`

## [3.16.2] - 2022-09-02

### Bug fixes

- Updated java-jwt to handle `null` claims in JWTs

## [3.16.1] - 2022-09-02

### Bug fixes

- Fixed handling of `null` in access token payloads: https://github.com/supertokens/supertokens-core/issues/499

## [3.16.0] - 2022-08-18

- Changes logging level of API start / finished & Cronjob start / finished to be `INFO` level instead of `DEBUG` level.
- Added new config `log_level` to set logging level. Possible values are `DEBUG` | `INFO` | `WARN` | `ERROR` |
  `NONE`. As an example, setting the log level to `WARN` would make the core print out `WARN` and `ERROR` level logs.

## [3.15.1] - 2022-08-10

- Updates UserIdMapping recipe to resolve UserId Mappings for Auth recipes in the core itself

## [3.15.0] - 2022-07-25

- Adds UserIdMapping recipe
- Support for collecting and displaying failing tests

### Database changes

- Adds `userid_mapping` table

## [3.14.0] - 2022-06-07

- Fixes `/recipe/session/user GET` to return only session handles that have not expired.
- Support for new plugin interface version (v2.15)
- Checks for if the session has expired in `updateSession` before calling the update function.

## [3.13.0] - 2022-05-05

- Adds UserRoles recipe
- Fixes base_path config option not being observed when running `supertokens list`
- Adds base_path normalization logic

### Database changes

- Adds `roles`, `role_permissions` and `user_roles` table

## [3.12.1] - 2022-04-02

### Changes

- Changed default `--with_argon2_hashing_pool_size` in `hashingCalibrate` CLI command to 1.

## [3.12.0] - 2022-04-01

- Adds github action for running tests against in memory db.
- Adds github action for checking if "Run tests" action was completed (to run in PRs)
- Fixes how config values are changed during tests.
- Adds 60 mins timeout to github action jobs
- Moves deleting user metadata to happen before deleting the actual user.
- Adds support for argon2 hashing.
- Adds colours to CLI output (in case of errors).

### New config:

- `password_hashing_alg`
- `argon2_iterations`
- `argon2_memory_kb`
- `argon2_parallelism`
- `argon2_hashing_pool_size`
- `bcrypt_log_rounds`

### New CLI command:

- `supertokens hashingCalibrate`: Used to calibrate argon2 and bcrypt passing hashing params.

## [3.11.0] - 2022-03-19

### Changes

- Fixes memory leak during testing.
- Updated plugin interface version
- Adds usermetadata recipe
- Update CONTRIBUTING.md with instructions for gitpod setup

### Database changes

- Added `user_metadata` table

## [3.10.0] - 2022-02-23

- Updated plugin interface version
- Fixed ResultSet instances to avoid Memory Leaks

## [3.9.1] - 2022-02-16

- Fixed https://github.com/supertokens/supertokens-core/issues/373: Catching `StorageTransactionLogicException` in
  transaction helper function for retries

## [3.9.0] - 2022-01-31

### Changes

- Supporting CDI v2.12
- Adding the `userId` to the reponse of `recipe/user/password/reset`
- Adds support for providing base path for all APIs: https://github.com/supertokens/supertokens-node/issues/252
- Add workflow to verify if pr title follows conventional commits

### New config param:

- `base_path` - default is `""` (No base path)

## [3.8.0] - 2022-01-14

### Added

- Added Passwordless recipe ( with unit test coverage )

### Database changes

- Adds new tables for passwordless:
    - `passwordless_users` that stores the users of the passwordless recipe
    - `passwordless_devices` that stores devices/information about passwordless login attempts
    - `passwordless_codes` that stores the codes each device can consume to finish the login process

### Changes

- New recipeId in `/users` response with a corresponding new user type

## [3.7.0] - 2021-12-16

### Added

- Delete user endpoint

## [3.6.1] - 2021-11-15

### Fixes

- Issue with JWT expiry always being lower than expected
- Modulus and exponent for JsonWebKeys are now sent as unsigned when fetching public keys from the /jwt/jwks.json
  endpoint. Both values are url encoded without any padding.

### Changes

- JWT creation logic to add a `iss` claim only if none is provided

## [3.6.0] - 2021-08-26

### Added

- New config values `password_reset_token_lifetime`
  and `email_verification_token_lifetime`: https://github.com/supertokens/supertokens-core/issues/297
- Added support for multiple access token signing keys: https://github.com/supertokens/supertokens-core/issues/305
- Updated CDI version
- Added a table to store access token signing keys into SQL schema, called `session_access_token_signing_keys`
- New JWT recipe to create JWT tokens using SuperTokens
- New table `jwt_signing_keys` added to store keys used by the JWT recipe

## [3.5.3] - 2021-09-20

### Changes

- Explicitly adds UTF-8 compatible conversion when encoding / decoding base64 strings.

## [3.5.2] - 2021-09-01

### Fixes

- Issue with verifying refresh token throwing an unauthorised exception due to a db connection error.
- Sends far ahead jwt signing key expiry time in case updating them is
  disabled: https://github.com/supertokens/supertokens-core/issues/304

### Changes

- Changes JWT signing key update interval to not be limited to 720 hours

## [3.5.1] - 2021-08-25

### Added

- Logs non "OK" status code from APIs for debugging purposes.

### Fixed:

- Always throws unauthorised response if refresh token is not valid - previously it was throwing a 500 error in case it
  was not properly base 64 encoded.

## [3.5.0] - 2021-06-20

### Changed

- Make emailverificaiton tables take a generic userId: https://github.com/supertokens/supertokens-core/issues/258
- Adds new count and pagination APIs: https://github.com/supertokens/supertokens-core/issues/259
- Adds new API to get session data, and deprecates older one to get session and JWT payload separately:
  https://github.com/supertokens/supertokens-core/issues/255
- Removed `isVerified` boolean from thirdparty sign in up API as per CDI spec 2.8, and hence does not do email
  verification in this API either. Also related to https://github.com/supertokens/supertokens-core/issues/295

### Added

- Add `GET /recipe/users/by-email?email=john@example.com` endpoint for ThirdParty recipe to fetch all users with given
  email
- Add new emailverification APIs for remove tokens and unverify email.
- Add `PUT /recipe/user` for emailpassword recipe to change user's password or email.

## [3.4.2] - 2021-06-27

### Fixes

- `NullPointerException` that is thrown in `AccessTokenSigningKey.java` class when the `keyInfo` object is accessed in
  parallel after the signing key has expired: https://github.com/supertokens/supertokens-core/issues/282

## [3.4.1] - 2021-06-18

### Added

- `test_mode` to the options for running the core so that it can be run in test mode whilst being tested by the backend
  SDK.
- Adds `jwtSigningPublicKey` and `jwtSigningPublicKeyExpiryTime` to API response when returning `TRY_REFRESH_TOKEN
  ` from session verify.

## [3.4.0] - 2021-04-22

### Changed

- Uses Open JDK 15.0.1

## [3.3.0] - 2021-02-16

### Changed

- Extracted email verification into its own recipe
- ThirdParty recipe API

## [3.2.0] - 2021-01-26

### Changed

- Normalises email by making it all lower case
- Changes in handshake API
- Changes in config
- Changes in session create, verify and refresh APis

## [3.1.0] - 2021-01-14

### Changed

- Used rowmapper for in memory db
- Adds email verification APIs
- Adds user pagination APIs
- Adds timeJoined to whenever a user object is returned from an API

## [3.0.1] - 2020-10-27

### Changed

- Makes Hello API do a db query as well for better status checking

## [3.0.0] - 2020-10-25

### Changed

- Changes as per CDI 2.4: https://github.com/supertokens/core-driver-interface/issues/1
- In memory db uses the SQL interface
- Emailpassword recipe functions and APIs
- Deprecates the need for a separate SQLite repo (since the in mem one already exists within the core)

## [2.5.2] - 2020-10-25

### Fixed

- Issue #84 - Correct access token signing key expiry not being sent by APIs

## [2.5.1] - 2020-10-08

### Changed

- Fixed issue of docker image hanging when run in foreground

## [2.5.0] - 2020-10-08

### Added

- Updates the access token if blacklisting is switched on and the JWT payload has been changed somehow
- API key support
- JWT Api Key Rotation

### Removed

- Compatibility with the inefficient method for handling refresh tokens.

## [2.4.0] - 2020-09-09

### Added

- CSRF check in refresh API
- set csrf config to `false` by default
- compatibility with CDI 2.3

### Fixed

- When regenerating session, uses old access tokens' parentRefreshTokenHash1 instead of null

### Changed

- Optimises refresh token to not store old tokens in the database
- removes the need for a license key
- removes API Pings

## [2.3.0] - 2020-08-11

### Changed

- Makes default session expiry status code 401
- Makes default refresh API path "/session/refresh"
- Compatibility with CDI 2.2. Makes `cookie_domain` default value to not set, so that it will work with any API
- Makes sameSite = lax by default
- If licenseKey is missing, then dependency jars are downloaded in DEV mode

## [2.2.3] - 2020-08-10

### Changes

- Makes license Apache 2.0

## [2.2.2] - 2020-07-02

### Fixed

- Changes how versioning works to make it per API call.
- Supports CDI 2.1

## [2.2.1] - 2020-05-14

### Fixed

- Forcing of no in memory database flag to start command on Linux fixed

## [2.2.0] - 2020-05-20

### Added

- Uses in memory database in dev mode if database is not configured
- Removes the need to specify dev / production when running the start command

## [2.1.0] - 2020-04-30

### Added

- Compatibility with CDI 2.0
- API versions
- SameSite cookie option
- Updating of JWT payload
- Session expired status code configuration
- Partial lmrt support

## [2.0.0] - 2020-04-07

### Added

- Compatibility with NoSQL databases like MongoDB
- Setting sameSite cookie option. However, this is not usable in this release.

## [1.1.1] - 2020-03-23

### Changed

- Adds #!/bin/bash in scripts

## [1.1.0] - 2020-03-23

### Changed

- Allow for an unlimited number of SuperTokens instances in production mode
- License changes to reflect the above<|MERGE_RESOLUTION|>--- conflicted
+++ resolved
@@ -7,13 +7,13 @@
 
 ## Unreleased
 
-<<<<<<< HEAD
 ### Changes
 
 - Added new feature in license key: `OAUTH`
 - Adds new core config:
     - `oauth_provider_public_service_url`
-=======
+
+
 ## [9.1.1] -2024-07-24
 
 ### Fixes
@@ -21,7 +21,6 @@
 - Account linking now properly checks if the login methods of the primary user can be shared with the tenants of the 
   recipe user we are trying to link
 - Simplifying email verification token creation
->>>>>>> 54ff0e39
 
 ## [9.1.0] - 2024-05-24
 
