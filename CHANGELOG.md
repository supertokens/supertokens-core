# Changelog

All notable changes to this project will be documented in this file.

The format is based on [Keep a Changelog](https://keepachangelog.com/en/1.0.0/), and this project adheres
to [Semantic Versioning](https://semver.org/spec/v2.0.0.html).

## [unreleased]

- Adds github action for running tests against in memory db.
- Adds github action for checking if "Run tests" action was completed (to run in PRs)
- Fixes how config values are changed during tests.
- Adds 60 mins timeout to github action jobs
<<<<<<< HEAD
- Adds support for argon2 hashing.
- Adds colours to CLI output (in case of errors).

### New config:

- `password_hashing_alg`
- `argon2_iterations`
- `argon2_memory_kb`
- `argon2_parallelism`
- `argon2_hashing_pool_size`
- `bcrypt_log_rounds`

### New CLI command:

- `supertokens hashingCalibrate`: Used to calibrate argon2 and bcrypt passing hashing params.
=======
- Moves deleting user metadata to happen before deleting the actual user.
>>>>>>> d231a06f

## [3.11.0] - 2022-03-19

### Changes

- Fixes memory leak during testing.
- Updated plugin interface version
- Adds usermetadata recipe
- Update CONTRIBUTING.md with instructions for gitpod setup

### Database changes

- Added `user_metadata` table

## [3.10.0] - 2022-02-23

- Updated plugin interface version
- Fixed ResultSet instances to avoid Memory Leaks

## [3.9.1] - 2022-02-16

- Fixed https://github.com/supertokens/supertokens-core/issues/373: Catching `StorageTransactionLogicException` in
  transaction helper function for retries

## [3.9.0] - 2022-01-31

### Changes

- Supporting CDI v2.12
- Adding the `userId` to the reponse of `recipe/user/password/reset`
- Adds support for providing base path for all APIs: https://github.com/supertokens/supertokens-node/issues/252
- Add workflow to verify if pr title follows conventional commits

### New config param:

- `base_path` - default is `""` (No base path)

## [3.8.0] - 2022-01-14

### Added

- Added Passwordless recipe ( with unit test coverage )

### Database changes

- Adds new tables for passwordless:
    - `passwordless_users` that stores the users of the passwordless recipe
    - `passwordless_devices` that stores devices/information about passwordless login attempts
    - `passwordless_codes` that stores the codes each device can consume to finish the login process

### Changes

- New recipeId in `/users` response with a corresponding new user type

## [3.7.0] - 2021-12-16

### Added

- Delete user endpoint

## [3.6.1] - 2021-11-15

### Fixes

- Issue with JWT expiry always being lower than expected
- Modulus and exponent for JsonWebKeys are now sent as unsigned when fetching public keys from the /jwt/jwks.json
  endpoint. Both values are url encoded without any padding.

### Changes

- JWT creation logic to add a `iss` claim only if none is provided

## [3.6.0] - 2021-08-26

### Added

- New config values `password_reset_token_lifetime`
  and `email_verification_token_lifetime`: https://github.com/supertokens/supertokens-core/issues/297
- Added support for multiple access token signing keys: https://github.com/supertokens/supertokens-core/issues/305
- Updated CDI version
- Added a table to store access token signing keys into SQL schema, called `session_access_token_signing_keys`
- New JWT recipe to create JWT tokens using SuperTokens
- New table `jwt_signing_keys` added to store keys used by the JWT recipe

## [3.5.3] - 2021-09-20

### Changes

- Explicitly adds UTF-8 compatible conversion when encoding / decoding base64 strings.

## [3.5.2] - 2021-09-01

### Fixes

- Issue with verifying refresh token throwing an unauthorised exception due to a db connection error.
- Sends far ahead jwt signing key expiry time in case updating them is
  disabled: https://github.com/supertokens/supertokens-core/issues/304

### Changes

- Changes JWT signing key update interval to not be limited to 720 hours

## [3.5.1] - 2021-08-25

### Added

- Logs non "OK" status code from APIs for debugging purposes.

### Fixed:

- Always throws unauthorised response if refresh token is not valid - previously it was throwing a 500 error in case it
  was not properly base 64 encoded.

## [3.5.0] - 2021-06-20

### Changed

- Make emailverificaiton tables take a generic userId: https://github.com/supertokens/supertokens-core/issues/258
- Adds new count and pagination APIs: https://github.com/supertokens/supertokens-core/issues/259
- Adds new API to get session data, and deprecates older one to get session and JWT payload separately:
  https://github.com/supertokens/supertokens-core/issues/255
- Removed `isVerified` boolean from thirdparty sign in up API as per CDI spec 2.8, and hence does not do email
  verification in this API either. Also related to https://github.com/supertokens/supertokens-core/issues/295

### Added

- Add `GET /recipe/users/by-email?email=john@example.com` endpoint for ThirdParty recipe to fetch all users with given
  email
- Add new emailverification APIs for remove tokens and unverify email.
- Add `PUT /recipe/user` for emailpassword recipe to change user's password or email.

## [3.4.2] - 2021-06-27

### Fixes

- `NullPointerException` that is thrown in `AccessTokenSigningKey.java` class when the `keyInfo` object is accessed in
  parallel after the signing key has expired: https://github.com/supertokens/supertokens-core/issues/282

## [3.4.1] - 2021-06-18

### Added

- `test_mode` to the options for running the core so that it can be run in test mode whilst being tested by the backend
  SDK.
- Adds `jwtSigningPublicKey` and `jwtSigningPublicKeyExpiryTime` to API response when returning `TRY_REFRESH_TOKEN
  ` from session verify.

## [3.4.0] - 2021-04-22

### Changed

- Uses Open JDK 15.0.1

## [3.3.0] - 2021-02-16

### Changed

- Extracted email verification into its own recipe
- ThirdParty recipe API

## [3.2.0] - 2021-01-26

### Changed

- Normalises email by making it all lower case
- Changes in handshake API
- Changes in config
- Changes in session create, verify and refresh APis

## [3.1.0] - 2021-01-14

### Changed

- Used rowmapper for in memory db
- Adds email verification APIs
- Adds user pagination APIs
- Adds timeJoined to whenever a user object is returned from an API

## [3.0.1] - 2020-10-27

### Changed

- Makes Hello API do a db query as well for better status checking

## [3.0.0] - 2020-10-25

### Changed

- Changes as per CDI 2.4: https://github.com/supertokens/core-driver-interface/issues/1
- In memory db uses the SQL interface
- Emailpassword recipe functions and APIs
- Deprecates the need for a separate SQLite repo (since the in mem one already exists within the core)

## [2.5.2] - 2020-10-25

### Fixed

- Issue #84 - Correct access token signing key expiry not being sent by APIs

## [2.5.1] - 2020-10-08

### Changed

- Fixed issue of docker image hanging when run in foreground

## [2.5.0] - 2020-10-08

### Added

- Updates the access token if blacklisting is switched on and the JWT payload has been changed somehow
- API key support
- JWT Api Key Rotation

### Removed

- Compatibility with the inefficient method for handling refresh tokens.

## [2.4.0] - 2020-09-09

### Added

- CSRF check in refresh API
- set csrf config to `false` by default
- compatibility with CDI 2.3

### Fixed

- When regenerating session, uses old access tokens' parentRefreshTokenHash1 instead of null

### Changed

- Optimises refresh token to not store old tokens in the database
- removes the need for a license key
- removes API Pings

## [2.3.0] - 2020-08-11

### Changed

- Makes default session expiry status code 401
- Makes default refresh API path "/session/refresh"
- Compatibility with CDI 2.2. Makes `cookie_domain` default value to not set, so that it will work with any API
- Makes sameSite = lax by default
- If licenseKey is missing, then dependency jars are downloaded in DEV mode

## [2.2.3] - 2020-08-10

### Changes

- Makes license Apache 2.0

## [2.2.2] - 2020-07-02

### Fixed

- Changes how versioning works to make it per API call.
- Supports CDI 2.1

## [2.2.1] - 2020-05-14

### Fixed

- Forcing of no in memory database flag to start command on Linux fixed

## [2.2.0] - 2020-05-20

### Added

- Uses in memory database in dev mode if database is not configured
- Removes the need to specify dev / production when running the start command

## [2.1.0] - 2020-04-30

### Added

- Compatibility with CDI 2.0
- API versions
- SameSite cookie option
- Updating of JWT payload
- Session expired status code configuration
- Partial lmrt support

## [2.0.0] - 2020-04-07

### Added

- Compatibility with NoSQL databases like MongoDB
- Setting sameSite cookie option. However, this is not usable in this release.

## [1.1.1] - 2020-03-23

### Changed

- Adds #!/bin/bash in scripts

## [1.1.0] - 2020-03-23

### Changed

- Allow for an unlimited number of SuperTokens instances in production mode
- License changes to reflect the above<|MERGE_RESOLUTION|>--- conflicted
+++ resolved
@@ -11,7 +11,7 @@
 - Adds github action for checking if "Run tests" action was completed (to run in PRs)
 - Fixes how config values are changed during tests.
 - Adds 60 mins timeout to github action jobs
-<<<<<<< HEAD
+- Moves deleting user metadata to happen before deleting the actual user.
 - Adds support for argon2 hashing.
 - Adds colours to CLI output (in case of errors).
 
@@ -27,9 +27,6 @@
 ### New CLI command:
 
 - `supertokens hashingCalibrate`: Used to calibrate argon2 and bcrypt passing hashing params.
-=======
-- Moves deleting user metadata to happen before deleting the actual user.
->>>>>>> d231a06f
 
 ## [3.11.0] - 2022-03-19
 
