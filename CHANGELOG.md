# Changelog

All notable changes to this project will be documented in this file.

The format is based on [Keep a Changelog](https://keepachangelog.com/en/1.0.0/), and this project adheres
to [Semantic Versioning](https://semver.org/spec/v2.0.0.html).

## [unreleased]

- Adds github action for running tests against in memory db.
- Adds github action for checking if "Run tests" action was completed (to run in PRs)
- Fixes how config values are changed during tests.
- Adds 60 mins timeout to github action jobs

## [3.11.0] - 2022-03-19

### Changes

- Fixes memory leak during testing.
- Updated plugin interface version
- Adds usermetadata recipe
- Update CONTRIBUTING.md with instructions for gitpod setup

### Database changes

- Added `user_metadata` table

<<<<<<< HEAD
- Update CONTRIBUTING.md with instructions for gitpod setup

### Changes

- Added support for session grants
  - New access token version
  - `/recipe/session` POST: added grants to both request and response (as part of the session)
  - `/recipe/session` GET: added grants to the response
  - `/recipe/session/verify` POST: added grants to the response (as part of the session)
  - `/recipe/session/refresh` POST: added grants to the response (as part of the session)
  - `/recipe/session/regenerate` POST: added grants to both request and response (as part of the session)

### Database changes

- Added `grant_payload` column to `session_info`

=======
>>>>>>> 03ab8c62
## [3.10.0] - 2022-02-23

- Updated plugin interface version
- Fixed ResultSet instances to avoid Memory Leaks

## [3.9.1] - 2022-02-16

- Fixed https://github.com/supertokens/supertokens-core/issues/373: Catching `StorageTransactionLogicException` in
  transaction helper function for retries

## [3.9.0] - 2022-01-31

### Changes

- Supporting CDI v2.12
- Adding the `userId` to the reponse of `recipe/user/password/reset`
- Adds support for providing base path for all APIs: https://github.com/supertokens/supertokens-node/issues/252
- Add workflow to verify if pr title follows conventional commits

### New config param:

- `base_path` - default is `""` (No base path)

## [3.8.0] - 2022-01-14

### Added

- Added Passwordless recipe ( with unit test coverage )

### Database changes

- Adds new tables for passwordless:
    - `passwordless_users` that stores the users of the passwordless recipe
    - `passwordless_devices` that stores devices/information about passwordless login attempts
    - `passwordless_codes` that stores the codes each device can consume to finish the login process

### Changes

- New recipeId in `/users` response with a corresponding new user type

## [3.7.0] - 2021-12-16

### Added

- Delete user endpoint

## [3.6.1] - 2021-11-15

### Fixes

- Issue with JWT expiry always being lower than expected
- Modulus and exponent for JsonWebKeys are now sent as unsigned when fetching public keys from the /jwt/jwks.json
  endpoint. Both values are url encoded without any padding.

### Changes

- JWT creation logic to add a `iss` claim only if none is provided

## [3.6.0] - 2021-08-26

### Added

- New config values `password_reset_token_lifetime`
  and `email_verification_token_lifetime`: https://github.com/supertokens/supertokens-core/issues/297
- Added support for multiple access token signing keys: https://github.com/supertokens/supertokens-core/issues/305
- Updated CDI version
- Added a table to store access token signing keys into SQL schema, called `session_access_token_signing_keys`
- New JWT recipe to create JWT tokens using SuperTokens
- New table `jwt_signing_keys` added to store keys used by the JWT recipe

## [3.5.3] - 2021-09-20

### Changes

- Explicitly adds UTF-8 compatible conversion when encoding / decoding base64 strings.

## [3.5.2] - 2021-09-01

### Fixes

- Issue with verifying refresh token throwing an unauthorised exception due to a db connection error.
- Sends far ahead jwt signing key expiry time in case updating them is
  disabled: https://github.com/supertokens/supertokens-core/issues/304

### Changes

- Changes JWT signing key update interval to not be limited to 720 hours

## [3.5.1] - 2021-08-25

### Added

- Logs non "OK" status code from APIs for debugging purposes.

### Fixed:

- Always throws unauthorised response if refresh token is not valid - previously it was throwing a 500 error in case it
  was not properly base 64 encoded.

## [3.5.0] - 2021-06-20

### Changed

- Make emailverificaiton tables take a generic userId: https://github.com/supertokens/supertokens-core/issues/258
- Adds new count and pagination APIs: https://github.com/supertokens/supertokens-core/issues/259
- Adds new API to get session data, and deprecates older one to get session and JWT payload separately:
  https://github.com/supertokens/supertokens-core/issues/255
- Removed `isVerified` boolean from thirdparty sign in up API as per CDI spec 2.8, and hence does not do email
  verification in this API either. Also related to https://github.com/supertokens/supertokens-core/issues/295

### Added

- Add `GET /recipe/users/by-email?email=john@example.com` endpoint for ThirdParty recipe to fetch all users with given
  email
- Add new emailverification APIs for remove tokens and unverify email.
- Add `PUT /recipe/user` for emailpassword recipe to change user's password or email.

## [3.4.2] - 2021-06-27

### Fixes

- `NullPointerException` that is thrown in `AccessTokenSigningKey.java` class when the `keyInfo` object is accessed in
  parallel after the signing key has expired: https://github.com/supertokens/supertokens-core/issues/282

## [3.4.1] - 2021-06-18

### Added

- `test_mode` to the options for running the core so that it can be run in test mode whilst being tested by the backend
  SDK.
- Adds `jwtSigningPublicKey` and `jwtSigningPublicKeyExpiryTime` to API response when returning `TRY_REFRESH_TOKEN
  ` from session verify.

## [3.4.0] - 2021-04-22

### Changed

- Uses Open JDK 15.0.1

## [3.3.0] - 2021-02-16

### Changed

- Extracted email verification into its own recipe
- ThirdParty recipe API

## [3.2.0] - 2021-01-26

### Changed

- Normalises email by making it all lower case
- Changes in handshake API
- Changes in config
- Changes in session create, verify and refresh APis

## [3.1.0] - 2021-01-14

### Changed

- Used rowmapper for in memory db
- Adds email verification APIs
- Adds user pagination APIs
- Adds timeJoined to whenever a user object is returned from an API

## [3.0.1] - 2020-10-27

### Changed

- Makes Hello API do a db query as well for better status checking

## [3.0.0] - 2020-10-25

### Changed

- Changes as per CDI 2.4: https://github.com/supertokens/core-driver-interface/issues/1
- In memory db uses the SQL interface
- Emailpassword recipe functions and APIs
- Deprecates the need for a separate SQLite repo (since the in mem one already exists within the core)

## [2.5.2] - 2020-10-25

### Fixed

- Issue #84 - Correct access token signing key expiry not being sent by APIs

## [2.5.1] - 2020-10-08

### Changed

- Fixed issue of docker image hanging when run in foreground

## [2.5.0] - 2020-10-08

### Added

- Updates the access token if blacklisting is switched on and the JWT payload has been changed somehow
- API key support
- JWT Api Key Rotation

### Removed

- Compatibility with the inefficient method for handling refresh tokens.

## [2.4.0] - 2020-09-09

### Added

- CSRF check in refresh API
- set csrf config to `false` by default
- compatibility with CDI 2.3

### Fixed

- When regenerating session, uses old access tokens' parentRefreshTokenHash1 instead of null

### Changed

- Optimises refresh token to not store old tokens in the database
- removes the need for a license key
- removes API Pings

## [2.3.0] - 2020-08-11

### Changed

- Makes default session expiry status code 401
- Makes default refresh API path "/session/refresh"
- Compatibility with CDI 2.2. Makes `cookie_domain` default value to not set, so that it will work with any API
- Makes sameSite = lax by default
- If licenseKey is missing, then dependency jars are downloaded in DEV mode

## [2.2.3] - 2020-08-10

### Changes

- Makes license Apache 2.0

## [2.2.2] - 2020-07-02

### Fixed

- Changes how versioning works to make it per API call.
- Supports CDI 2.1

## [2.2.1] - 2020-05-14

### Fixed

- Forcing of no in memory database flag to start command on Linux fixed

## [2.2.0] - 2020-05-20

### Added

- Uses in memory database in dev mode if database is not configured
- Removes the need to specify dev / production when running the start command

## [2.1.0] - 2020-04-30

### Added

- Compatibility with CDI 2.0
- API versions
- SameSite cookie option
- Updating of JWT payload
- Session expired status code configuration
- Partial lmrt support

## [2.0.0] - 2020-04-07

### Added

- Compatibility with NoSQL databases like MongoDB
- Setting sameSite cookie option. However, this is not usable in this release.

## [1.1.1] - 2020-03-23

### Changed

- Adds #!/bin/bash in scripts

## [1.1.0] - 2020-03-23

### Changed

- Allow for an unlimited number of SuperTokens instances in production mode
- License changes to reflect the above<|MERGE_RESOLUTION|>--- conflicted
+++ resolved
@@ -11,23 +11,6 @@
 - Adds github action for checking if "Run tests" action was completed (to run in PRs)
 - Fixes how config values are changed during tests.
 - Adds 60 mins timeout to github action jobs
-
-## [3.11.0] - 2022-03-19
-
-### Changes
-
-- Fixes memory leak during testing.
-- Updated plugin interface version
-- Adds usermetadata recipe
-- Update CONTRIBUTING.md with instructions for gitpod setup
-
-### Database changes
-
-- Added `user_metadata` table
-
-<<<<<<< HEAD
-- Update CONTRIBUTING.md with instructions for gitpod setup
-
 ### Changes
 
 - Added support for session grants
@@ -42,8 +25,19 @@
 
 - Added `grant_payload` column to `session_info`
 
-=======
->>>>>>> 03ab8c62
+## [3.11.0] - 2022-03-19
+
+### Changes
+
+- Fixes memory leak during testing.
+- Updated plugin interface version
+- Adds usermetadata recipe
+- Update CONTRIBUTING.md with instructions for gitpod setup
+
+### Database changes
+
+- Added `user_metadata` table
+
 ## [3.10.0] - 2022-02-23
 
 - Updated plugin interface version
