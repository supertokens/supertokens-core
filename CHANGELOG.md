# Changelog

All notable changes to this project will be documented in this file.

The format is based on [Keep a Changelog](https://keepachangelog.com/en/1.0.0/), and this project adheres
to [Semantic Versioning](https://semver.org/spec/v2.0.0.html).

## [unreleased]

<<<<<<< HEAD
### Db schema changes:

- Added new index `all_auth_recipe_users_primary_user_id_index`.
- Added new index `all_auth_recipe_users_primary_user_id_and_tenant_id_index`.
- Modified `all_auth_recipe_users_pagination_index` index to be on `primary_or_recipe_user_id` instead of `user_id`
- Added a two new columns in `all_auth_recipe_users`:
    - `primary_or_recipe_user_id` (default value is equal to `user_id` column)
    - `is_linked_or_is_a_primary_user` (default value is false)

### DB migration:

```sql
ALTER TABLE all_auth_recipe_users
    ADD COLUMN primary_or_recipe_user_id CHAR(36) NOT NULL DEFAULT ('0');

ALTER TABLE all_auth_recipe_users
    ADD COLUMN is_linked_or_is_a_primary_user BOOLEAN NOT NULL DEFAULT FALSE;

UPDATE all_auth_recipe_users
SET primary_or_recipe_user_id = user_id
WHERE primary_or_recipe_user_id = '0';

ALTER TABLE all_auth_recipe_users
    ALTER primary_or_recipe_user_id DROP DEFAULT;

DROP INDEX all_auth_recipe_users_pagination_index;
CREATE INDEX all_auth_recipe_users_pagination_index ON all_auth_recipe_users (time_joined DESC,
                                                                              primary_or_recipe_user_id DESC, tenant_id
                                                                              DESC, app_id DESC);
CREATE INDEX all_auth_recipe_users_primary_user_id_index ON all_auth_recipe_users (app_id, primary_or_recipe_user_id);
CREATE INDEX all_auth_recipe_users_primary_user_id_and_tenant_id_index ON all_auth_recipe_users (app_id, tenant_id, primary_or_recipe_user_id);
```
=======
## [6.0.5] - 2023-07-20

- Fixes logging issue in API call where it used to print out the root CUD tenant info when querying with a tenant
  that does not exist.
>>>>>>> 3120499f

## [6.0.4] - 2023-07-13

- Fixes tenant prefix in stack trace log
- `supertokens_default_cdi_version` config renamed to `supertokens_max_cdi_version`
- Fixes `/apiversion` GET to return versions until `supertokens_max_cdi_version` if set
- Fixes `/recipe/multitenancy/tenant` GET to return `TENANT_NOT_FOUND_ERROR` with 200 status when tenant was not found

## [6.0.3] - 2023-07-11

- Fixes duplicate users in users search queries when user is associated to multiple tenants
- Fixes wrong tenant id in logging for `APIKeyUnauthorisedException`

## [6.0.2] - 2023-07-04

- Fixes some of the session APIs to return `tenantId`
- argon and bcrypt related configs are now configurable only from config.yaml
- `ip_allow_regex` and `ip_deny_regex` are now protected properties for SaaS
- `hello` is disallowed as a tenantId
- creation of apps enables all recipes by default but not during creation of tenant

## [6.0.1]

- Fixes `Invalid API key` issue on hello API
- Fixes `CreateOrUpdateThirdPartyConfigAPI` as per CDI 3.0
- Fixes `sessionHandle` to include tenant information and the related APIs are now app specific
- Updated GET `/appid-<appId>/<tenantId>/recipe/session/user`
    - Adds `fetchAcrossAllTenants` with default `true` - controls fetching of sessions across all tenants or only a
      particular tenant
- Updated POST `/appid-<appId>/<tenantId>/recipe/session/remove`
    - Adds `revokeAcrossAllTenants` with default `true` - controls revoking of sessions across all tenants or only a
      particular tenant
- Updated telemetry to send `connectionUriDomain`, `appId` and `mau` information
- Updated feature flag stats to report `usersCount` per tenant

## [6.0.0] - 2023-06-02

### Adds

- Support for multitenancy.
- New config `supertokens_saas_secret` added to support multitenancy in SaaS mode.
- New config `supertokens_default_cdi_version` is added to specify the version of CDI core must assume when the version
  is not specified in the request. If this config is not specified, the core will assume the latest version.

### Fixes

- Fixes an issue where session verification would fail for JWTs created using the JWT recipe

### Changes

- Modifies the `/recipe/dashboard/session/verify` API to include the user's email in the response
- Support for multitenancy
    - New APIs to manage apps and tenants
        - `/recipe/multitenancy/connectionuridomain` PUT
        - `/recipe/multitenancy/connectionuridomain/remove` POST
        - `/recipe/multitenancy/connectionuridomain/list` GET
        - `/recipe/multitenancy/app` PUT
        - `/recipe/multitenancy/app/remove` POST
        - `/recipe/multitenancy/app/list` GET
        - `/appid-<appid>/recipe/multitenancy/tenant` PUT
        - `/appid-<appid>/<tenantid>/recipe/multitenancy/tenant` GET
        - `/appid-<appid>/recipe/multitenancy/tenant/remove` POST
        - `/appid-<appid>/recipe/multitenancy/tenant/list` GET
        - `/appid-<appid>/recipe/multitenancy/config/thirdparty` PUT
        - `/appid-<appid>/recipe/multitenancy/config/thirdparty/remove` POST
        - `/appid-<appid>/<tenantid>/recipe/multitenancy/tenant/user` POST
        - `/appid-<appid>/<tenantid>/recipe/multitenancy/tenant/user/remove` POST
    - API paths can be prefixed with `/appid-<appid>/<tenantid>` to perform app or tenant specific operations.

### Migration steps for SQL

1. Ensure that the core is already upgraded to version 5.0.0 (CDI version 2.21)
2. Stop the core instance(s)
3. Run the migration script

    <details>

    <summary>If using PostgreSQL</summary>

   #### Run the following SQL script

    ```sql
    -- General Tables

    CREATE TABLE IF NOT EXISTS apps  (
      app_id VARCHAR(64) NOT NULL DEFAULT 'public',
      created_at_time BIGINT,
      CONSTRAINT apps_pkey PRIMARY KEY(app_id)
    );

    INSERT INTO apps (app_id, created_at_time) 
      VALUES ('public', 0) ON CONFLICT DO NOTHING;

    ------------------------------------------------------------

    CREATE TABLE IF NOT EXISTS tenants (
      app_id VARCHAR(64) NOT NULL DEFAULT 'public',
      tenant_id VARCHAR(64) NOT NULL DEFAULT 'public',
      created_at_time BIGINT ,
      CONSTRAINT tenants_pkey
        PRIMARY KEY (app_id, tenant_id),
      CONSTRAINT tenants_app_id_fkey FOREIGN KEY(app_id)
        REFERENCES apps (app_id) ON DELETE CASCADE
    );

    INSERT INTO tenants (app_id, tenant_id, created_at_time) 
      VALUES ('public', 'public', 0) ON CONFLICT DO NOTHING;

    CREATE INDEX IF NOT EXISTS tenants_app_id_index ON tenants (app_id);

    ------------------------------------------------------------

    ALTER TABLE key_value
      ADD COLUMN IF NOT EXISTS app_id VARCHAR(64) DEFAULT 'public',
      ADD COLUMN IF NOT EXISTS tenant_id VARCHAR(64) DEFAULT 'public';

    ALTER TABLE key_value
      DROP CONSTRAINT key_value_pkey;

    ALTER TABLE key_value
      ADD CONSTRAINT key_value_pkey 
        PRIMARY KEY (app_id, tenant_id, name);

    ALTER TABLE key_value
      DROP CONSTRAINT IF EXISTS key_value_tenant_id_fkey;

    ALTER TABLE key_value
      ADD CONSTRAINT key_value_tenant_id_fkey 
        FOREIGN KEY (app_id, tenant_id)
        REFERENCES tenants (app_id, tenant_id) ON DELETE CASCADE;

    CREATE INDEX IF NOT EXISTS key_value_tenant_id_index ON key_value (app_id, tenant_id);

    ------------------------------------------------------------

    CREATE TABLE IF NOT EXISTS app_id_to_user_id (
      app_id VARCHAR(64) NOT NULL DEFAULT 'public',
      user_id CHAR(36) NOT NULL,
      recipe_id VARCHAR(128) NOT NULL,
      CONSTRAINT app_id_to_user_id_pkey
        PRIMARY KEY (app_id, user_id),
      CONSTRAINT app_id_to_user_id_app_id_fkey
        FOREIGN KEY(app_id) REFERENCES apps (app_id) ON DELETE CASCADE
    );

    INSERT INTO app_id_to_user_id (user_id, recipe_id) 
      SELECT user_id, recipe_id
      FROM all_auth_recipe_users ON CONFLICT DO NOTHING;

    CREATE INDEX IF NOT EXISTS app_id_to_user_id_app_id_index ON app_id_to_user_id (app_id);

    ------------------------------------------------------------

    ALTER TABLE all_auth_recipe_users
      ADD COLUMN IF NOT EXISTS app_id VARCHAR(64) DEFAULT 'public',
      ADD COLUMN IF NOT EXISTS tenant_id VARCHAR(64) DEFAULT 'public';

    ALTER TABLE all_auth_recipe_users
      DROP CONSTRAINT all_auth_recipe_users_pkey CASCADE;

    ALTER TABLE all_auth_recipe_users
      ADD CONSTRAINT all_auth_recipe_users_pkey 
        PRIMARY KEY (app_id, tenant_id, user_id);

    ALTER TABLE all_auth_recipe_users
      DROP CONSTRAINT IF EXISTS all_auth_recipe_users_tenant_id_fkey;

    ALTER TABLE all_auth_recipe_users
      ADD CONSTRAINT all_auth_recipe_users_tenant_id_fkey 
        FOREIGN KEY (app_id, tenant_id)
        REFERENCES tenants (app_id, tenant_id) ON DELETE CASCADE;

    ALTER TABLE all_auth_recipe_users
      DROP CONSTRAINT IF EXISTS all_auth_recipe_users_user_id_fkey;

    ALTER TABLE all_auth_recipe_users
      ADD CONSTRAINT all_auth_recipe_users_user_id_fkey 
        FOREIGN KEY (app_id, user_id)
        REFERENCES app_id_to_user_id (app_id, user_id) ON DELETE CASCADE;

    DROP INDEX all_auth_recipe_users_pagination_index;

    CREATE INDEX all_auth_recipe_users_pagination_index ON all_auth_recipe_users (time_joined DESC, user_id DESC, tenant_id DESC, app_id DESC);

    CREATE INDEX IF NOT EXISTS all_auth_recipe_user_id_index ON all_auth_recipe_users (app_id, user_id);

    CREATE INDEX IF NOT EXISTS all_auth_recipe_tenant_id_index ON all_auth_recipe_users (app_id, tenant_id);

    -- Multitenancy

    CREATE TABLE IF NOT EXISTS tenant_configs (
      connection_uri_domain VARCHAR(256) DEFAULT '',
      app_id VARCHAR(64) DEFAULT 'public',
      tenant_id VARCHAR(64) DEFAULT 'public',
      core_config TEXT,
      email_password_enabled BOOLEAN,
      passwordless_enabled BOOLEAN,
      third_party_enabled BOOLEAN,
      CONSTRAINT tenant_configs_pkey
        PRIMARY KEY (connection_uri_domain, app_id, tenant_id)
    );

    ------------------------------------------------------------

    CREATE TABLE IF NOT EXISTS tenant_thirdparty_providers (
      connection_uri_domain VARCHAR(256) DEFAULT '',
      app_id VARCHAR(64) DEFAULT 'public',
      tenant_id VARCHAR(64) DEFAULT 'public',
      third_party_id VARCHAR(28) NOT NULL,
      name VARCHAR(64),
      authorization_endpoint TEXT,
      authorization_endpoint_query_params TEXT,
      token_endpoint TEXT,
      token_endpoint_body_params TEXT,
      user_info_endpoint TEXT,
      user_info_endpoint_query_params TEXT,
      user_info_endpoint_headers TEXT,
      jwks_uri TEXT,
      oidc_discovery_endpoint TEXT,
      require_email BOOLEAN,
      user_info_map_from_id_token_payload_user_id VARCHAR(64),
      user_info_map_from_id_token_payload_email VARCHAR(64),
      user_info_map_from_id_token_payload_email_verified VARCHAR(64),
      user_info_map_from_user_info_endpoint_user_id VARCHAR(64),
      user_info_map_from_user_info_endpoint_email VARCHAR(64),
      user_info_map_from_user_info_endpoint_email_verified VARCHAR(64),
      CONSTRAINT tenant_thirdparty_providers_pkey
        PRIMARY KEY (connection_uri_domain, app_id, tenant_id, third_party_id),
      CONSTRAINT tenant_thirdparty_providers_tenant_id_fkey
        FOREIGN KEY(connection_uri_domain, app_id, tenant_id)
        REFERENCES tenant_configs (connection_uri_domain, app_id, tenant_id) ON DELETE CASCADE
    );

    CREATE INDEX IF NOT EXISTS tenant_thirdparty_providers_tenant_id_index ON tenant_thirdparty_providers (connection_uri_domain, app_id, tenant_id);

    ------------------------------------------------------------

    CREATE TABLE IF NOT EXISTS tenant_thirdparty_provider_clients (
      connection_uri_domain VARCHAR(256) DEFAULT '',
      app_id VARCHAR(64) DEFAULT 'public',
      tenant_id VARCHAR(64) DEFAULT 'public',
      third_party_id VARCHAR(28) NOT NULL,
      client_type VARCHAR(64) NOT NULL DEFAULT '',
      client_id VARCHAR(256) NOT NULL,
      client_secret TEXT,
      scope VARCHAR(128)[],
      force_pkce BOOLEAN,
      additional_config TEXT,
      CONSTRAINT tenant_thirdparty_provider_clients_pkey
        PRIMARY KEY (connection_uri_domain, app_id, tenant_id, third_party_id, client_type),
      CONSTRAINT tenant_thirdparty_provider_clients_third_party_id_fkey
        FOREIGN KEY (connection_uri_domain, app_id, tenant_id, third_party_id)
        REFERENCES tenant_thirdparty_providers (connection_uri_domain, app_id, tenant_id, third_party_id) ON DELETE CASCADE
    );

    CREATE INDEX IF NOT EXISTS tenant_thirdparty_provider_clients_third_party_id_index ON tenant_thirdparty_provider_clients (connection_uri_domain, app_id, tenant_id, third_party_id);

    -- Session

    ALTER TABLE session_info
      ADD COLUMN IF NOT EXISTS app_id VARCHAR(64) DEFAULT 'public',
      ADD COLUMN IF NOT EXISTS tenant_id VARCHAR(64) DEFAULT 'public';

    ALTER TABLE session_info
      DROP CONSTRAINT session_info_pkey CASCADE;

    ALTER TABLE session_info
      ADD CONSTRAINT session_info_pkey 
        PRIMARY KEY (app_id, tenant_id, session_handle);

    ALTER TABLE session_info
      DROP CONSTRAINT IF EXISTS session_info_tenant_id_fkey;

    ALTER TABLE session_info
      ADD CONSTRAINT session_info_tenant_id_fkey 
        FOREIGN KEY (app_id, tenant_id)
        REFERENCES tenants (app_id, tenant_id) ON DELETE CASCADE;

    CREATE INDEX IF NOT EXISTS session_expiry_index ON session_info (expires_at);

    CREATE INDEX IF NOT EXISTS session_info_tenant_id_index ON session_info (app_id, tenant_id);

    ------------------------------------------------------------

    ALTER TABLE session_access_token_signing_keys
      ADD COLUMN IF NOT EXISTS app_id VARCHAR(64) DEFAULT 'public';

    ALTER TABLE session_access_token_signing_keys
      DROP CONSTRAINT session_access_token_signing_keys_pkey CASCADE;

    ALTER TABLE session_access_token_signing_keys
      ADD CONSTRAINT session_access_token_signing_keys_pkey 
        PRIMARY KEY (app_id, created_at_time);

    ALTER TABLE session_access_token_signing_keys
      DROP CONSTRAINT IF EXISTS session_access_token_signing_keys_app_id_fkey;

    ALTER TABLE session_access_token_signing_keys
      ADD CONSTRAINT session_access_token_signing_keys_app_id_fkey 
        FOREIGN KEY (app_id)
        REFERENCES apps (app_id) ON DELETE CASCADE;

    CREATE INDEX IF NOT EXISTS access_token_signing_keys_app_id_index ON session_access_token_signing_keys (app_id);

    -- JWT

    ALTER TABLE jwt_signing_keys
      ADD COLUMN IF NOT EXISTS app_id VARCHAR(64) DEFAULT 'public';

    ALTER TABLE jwt_signing_keys
      DROP CONSTRAINT jwt_signing_keys_pkey CASCADE;

    ALTER TABLE jwt_signing_keys
      ADD CONSTRAINT jwt_signing_keys_pkey 
        PRIMARY KEY (app_id, key_id);

    ALTER TABLE jwt_signing_keys
      DROP CONSTRAINT IF EXISTS jwt_signing_keys_app_id_fkey;

    ALTER TABLE jwt_signing_keys
      ADD CONSTRAINT jwt_signing_keys_app_id_fkey 
        FOREIGN KEY (app_id)
        REFERENCES apps (app_id) ON DELETE CASCADE;

    CREATE INDEX IF NOT EXISTS jwt_signing_keys_app_id_index ON jwt_signing_keys (app_id);

    -- EmailVerification

    ALTER TABLE emailverification_verified_emails
      ADD COLUMN IF NOT EXISTS app_id VARCHAR(64) DEFAULT 'public';

    ALTER TABLE emailverification_verified_emails
      DROP CONSTRAINT emailverification_verified_emails_pkey CASCADE;

    ALTER TABLE emailverification_verified_emails
      ADD CONSTRAINT emailverification_verified_emails_pkey 
        PRIMARY KEY (app_id, user_id, email);

    ALTER TABLE emailverification_verified_emails
      DROP CONSTRAINT IF EXISTS emailverification_verified_emails_app_id_fkey;

    ALTER TABLE emailverification_verified_emails
      ADD CONSTRAINT emailverification_verified_emails_app_id_fkey 
        FOREIGN KEY (app_id)
        REFERENCES apps (app_id) ON DELETE CASCADE;

    CREATE INDEX IF NOT EXISTS emailverification_verified_emails_app_id_index ON emailverification_verified_emails (app_id);

    ------------------------------------------------------------

    ALTER TABLE emailverification_tokens
      ADD COLUMN IF NOT EXISTS app_id VARCHAR(64) DEFAULT 'public',
      ADD COLUMN IF NOT EXISTS tenant_id VARCHAR(64) DEFAULT 'public';

    ALTER TABLE emailverification_tokens
      DROP CONSTRAINT emailverification_tokens_pkey CASCADE;

    ALTER TABLE emailverification_tokens
      ADD CONSTRAINT emailverification_tokens_pkey 
        PRIMARY KEY (app_id, tenant_id, user_id, email, token);

    ALTER TABLE emailverification_tokens
      DROP CONSTRAINT IF EXISTS emailverification_tokens_tenant_id_fkey;

    ALTER TABLE emailverification_tokens
      ADD CONSTRAINT emailverification_tokens_tenant_id_fkey 
        FOREIGN KEY (app_id, tenant_id)
        REFERENCES tenants (app_id, tenant_id) ON DELETE CASCADE;

    CREATE INDEX IF NOT EXISTS emailverification_tokens_tenant_id_index ON emailverification_tokens (app_id, tenant_id);

    -- EmailPassword

    ALTER TABLE emailpassword_users
      ADD COLUMN IF NOT EXISTS app_id VARCHAR(64) DEFAULT 'public';

    ALTER TABLE emailpassword_users
      DROP CONSTRAINT emailpassword_users_pkey CASCADE;

    ALTER TABLE emailpassword_users
      DROP CONSTRAINT IF EXISTS emailpassword_users_email_key CASCADE;

    ALTER TABLE emailpassword_users
      ADD CONSTRAINT emailpassword_users_pkey 
        PRIMARY KEY (app_id, user_id);

    ALTER TABLE emailpassword_users
      DROP CONSTRAINT IF EXISTS emailpassword_users_user_id_fkey;

    ALTER TABLE emailpassword_users
      ADD CONSTRAINT emailpassword_users_user_id_fkey 
        FOREIGN KEY (app_id, user_id)
        REFERENCES app_id_to_user_id (app_id, user_id) ON DELETE CASCADE;

    ------------------------------------------------------------

    CREATE TABLE IF NOT EXISTS emailpassword_user_to_tenant (
      app_id VARCHAR(64) DEFAULT 'public',
      tenant_id VARCHAR(64) DEFAULT 'public',
      user_id CHAR(36) NOT NULL,
      email VARCHAR(256) NOT NULL,
      CONSTRAINT emailpassword_user_to_tenant_email_key
        UNIQUE (app_id, tenant_id, email),
      CONSTRAINT emailpassword_user_to_tenant_pkey
        PRIMARY KEY (app_id, tenant_id, user_id),
      CONSTRAINT emailpassword_user_to_tenant_user_id_fkey
        FOREIGN KEY (app_id, tenant_id, user_id)
        REFERENCES all_auth_recipe_users (app_id, tenant_id, user_id) ON DELETE CASCADE
    );

    ALTER TABLE emailpassword_user_to_tenant
      DROP CONSTRAINT IF EXISTS emailpassword_user_to_tenant_email_key;

    ALTER TABLE emailpassword_user_to_tenant
      ADD CONSTRAINT emailpassword_user_to_tenant_email_key
        UNIQUE (app_id, tenant_id, email);

    ALTER TABLE emailpassword_user_to_tenant
      DROP CONSTRAINT IF EXISTS emailpassword_user_to_tenant_user_id_fkey;

    ALTER TABLE emailpassword_user_to_tenant
      ADD CONSTRAINT emailpassword_user_to_tenant_user_id_fkey
        FOREIGN KEY (app_id, tenant_id, user_id)
        REFERENCES all_auth_recipe_users (app_id, tenant_id, user_id) ON DELETE CASCADE;

    INSERT INTO emailpassword_user_to_tenant (user_id, email)
      SELECT user_id, email FROM emailpassword_users ON CONFLICT DO NOTHING;

    ------------------------------------------------------------

    ALTER TABLE emailpassword_pswd_reset_tokens
      ADD COLUMN IF NOT EXISTS app_id VARCHAR(64) DEFAULT 'public';

    ALTER TABLE emailpassword_pswd_reset_tokens
      DROP CONSTRAINT emailpassword_pswd_reset_tokens_pkey CASCADE;

    ALTER TABLE emailpassword_pswd_reset_tokens
      ADD CONSTRAINT emailpassword_pswd_reset_tokens_pkey 
        PRIMARY KEY (app_id, user_id, token);

    ALTER TABLE emailpassword_pswd_reset_tokens
      DROP CONSTRAINT IF EXISTS emailpassword_pswd_reset_tokens_user_id_fkey;

    ALTER TABLE emailpassword_pswd_reset_tokens
      ADD CONSTRAINT emailpassword_pswd_reset_tokens_user_id_fkey 
        FOREIGN KEY (app_id, user_id)
        REFERENCES emailpassword_users (app_id, user_id) ON DELETE CASCADE;

    CREATE INDEX IF NOT EXISTS emailpassword_pswd_reset_tokens_user_id_index ON emailpassword_pswd_reset_tokens (app_id, user_id);

    -- Passwordless

    ALTER TABLE passwordless_users
      ADD COLUMN IF NOT EXISTS app_id VARCHAR(64) DEFAULT 'public';

    ALTER TABLE passwordless_users
      DROP CONSTRAINT passwordless_users_pkey CASCADE;

    ALTER TABLE passwordless_users
      ADD CONSTRAINT passwordless_users_pkey 
        PRIMARY KEY (app_id, user_id);

    ALTER TABLE passwordless_users
      DROP CONSTRAINT IF EXISTS passwordless_users_email_key;

    ALTER TABLE passwordless_users
      DROP CONSTRAINT IF EXISTS passwordless_users_phone_number_key;

    ALTER TABLE passwordless_users
      DROP CONSTRAINT IF EXISTS passwordless_users_user_id_fkey;

    ALTER TABLE passwordless_users
      ADD CONSTRAINT passwordless_users_user_id_fkey 
        FOREIGN KEY (app_id, user_id)
        REFERENCES app_id_to_user_id (app_id, user_id) ON DELETE CASCADE;

    ------------------------------------------------------------

    CREATE TABLE IF NOT EXISTS passwordless_user_to_tenant (
      app_id VARCHAR(64) DEFAULT 'public',
      tenant_id VARCHAR(64) DEFAULT 'public',
      user_id CHAR(36) NOT NULL,
      email VARCHAR(256),
      phone_number VARCHAR(256),
      CONSTRAINT passwordless_user_to_tenant_email_key
        UNIQUE (app_id, tenant_id, email),
      CONSTRAINT passwordless_user_to_tenant_phone_number_key
        UNIQUE (app_id, tenant_id, phone_number),
      CONSTRAINT passwordless_user_to_tenant_pkey
        PRIMARY KEY (app_id, tenant_id, user_id),
      CONSTRAINT passwordless_user_to_tenant_user_id_fkey
        FOREIGN KEY (app_id, tenant_id, user_id)
        REFERENCES all_auth_recipe_users (app_id, tenant_id, user_id) ON DELETE CASCADE
    );

    ALTER TABLE passwordless_user_to_tenant
      DROP CONSTRAINT IF EXISTS passwordless_user_to_tenant_user_id_fkey;

    ALTER TABLE passwordless_user_to_tenant
      ADD CONSTRAINT passwordless_user_to_tenant_user_id_fkey
        FOREIGN KEY (app_id, tenant_id, user_id)
        REFERENCES all_auth_recipe_users (app_id, tenant_id, user_id) ON DELETE CASCADE;

    INSERT INTO passwordless_user_to_tenant (user_id, email, phone_number)
      SELECT user_id, email, phone_number FROM passwordless_users ON CONFLICT DO NOTHING;

    ------------------------------------------------------------

    ALTER TABLE passwordless_devices
      ADD COLUMN IF NOT EXISTS app_id VARCHAR(64) DEFAULT 'public',
      ADD COLUMN IF NOT EXISTS tenant_id VARCHAR(64) DEFAULT 'public';

    ALTER TABLE passwordless_devices
      DROP CONSTRAINT passwordless_devices_pkey CASCADE;

    ALTER TABLE passwordless_devices
      ADD CONSTRAINT passwordless_devices_pkey 
        PRIMARY KEY (app_id, tenant_id, device_id_hash);

    ALTER TABLE passwordless_devices
      DROP CONSTRAINT IF EXISTS passwordless_devices_tenant_id_fkey;

    ALTER TABLE passwordless_devices
      ADD CONSTRAINT passwordless_devices_tenant_id_fkey 
        FOREIGN KEY (app_id, tenant_id)
        REFERENCES tenants (app_id, tenant_id) ON DELETE CASCADE;

    DROP INDEX IF EXISTS passwordless_devices_email_index;

    CREATE INDEX IF NOT EXISTS passwordless_devices_email_index ON passwordless_devices (app_id, tenant_id, email);

    DROP INDEX IF EXISTS passwordless_devices_phone_number_index;

    CREATE INDEX IF NOT EXISTS passwordless_devices_phone_number_index ON passwordless_devices (app_id, tenant_id, phone_number);

    CREATE INDEX IF NOT EXISTS passwordless_devices_tenant_id_index ON passwordless_devices (app_id, tenant_id);

    ------------------------------------------------------------

    ALTER TABLE passwordless_codes
      ADD COLUMN IF NOT EXISTS app_id VARCHAR(64) DEFAULT 'public',
      ADD COLUMN IF NOT EXISTS tenant_id VARCHAR(64) DEFAULT 'public';

    ALTER TABLE passwordless_codes
      DROP CONSTRAINT passwordless_codes_pkey CASCADE;

    ALTER TABLE passwordless_codes
      ADD CONSTRAINT passwordless_codes_pkey 
        PRIMARY KEY (app_id, tenant_id, code_id);

    ALTER TABLE passwordless_codes
      DROP CONSTRAINT IF EXISTS passwordless_codes_device_id_hash_fkey;

    ALTER TABLE passwordless_codes
      ADD CONSTRAINT passwordless_codes_device_id_hash_fkey 
        FOREIGN KEY (app_id, tenant_id, device_id_hash)
        REFERENCES passwordless_devices (app_id, tenant_id, device_id_hash) ON DELETE CASCADE;

    ALTER TABLE passwordless_codes
      DROP CONSTRAINT passwordless_codes_link_code_hash_key;

    ALTER TABLE passwordless_codes
      DROP CONSTRAINT IF EXISTS passwordless_codes_link_code_hash_key;

    ALTER TABLE passwordless_codes
      ADD CONSTRAINT passwordless_codes_link_code_hash_key
        UNIQUE (app_id, tenant_id, link_code_hash);

    DROP INDEX IF EXISTS passwordless_codes_created_at_index;

    CREATE INDEX IF NOT EXISTS passwordless_codes_created_at_index ON passwordless_codes (app_id, tenant_id, created_at);

    DROP INDEX IF EXISTS passwordless_codes_device_id_hash_index;
    CREATE INDEX IF NOT EXISTS passwordless_codes_device_id_hash_index ON passwordless_codes (app_id, tenant_id, device_id_hash);

    -- ThirdParty

    ALTER TABLE thirdparty_users
      ADD COLUMN IF NOT EXISTS app_id VARCHAR(64) DEFAULT 'public';

    ALTER TABLE thirdparty_users
      DROP CONSTRAINT thirdparty_users_pkey CASCADE;

    ALTER TABLE thirdparty_users
      DROP CONSTRAINT IF EXISTS thirdparty_users_user_id_key CASCADE;

    ALTER TABLE thirdparty_users
      ADD CONSTRAINT thirdparty_users_pkey 
        PRIMARY KEY (app_id, user_id);

    ALTER TABLE thirdparty_users
      DROP CONSTRAINT IF EXISTS thirdparty_users_user_id_fkey;

    ALTER TABLE thirdparty_users
      ADD CONSTRAINT thirdparty_users_user_id_fkey 
        FOREIGN KEY (app_id, user_id)
        REFERENCES app_id_to_user_id (app_id, user_id) ON DELETE CASCADE;

    DROP INDEX IF EXISTS thirdparty_users_thirdparty_user_id_index;

    CREATE INDEX IF NOT EXISTS thirdparty_users_thirdparty_user_id_index ON thirdparty_users (app_id, third_party_id, third_party_user_id);

    DROP INDEX IF EXISTS thirdparty_users_email_index;

    CREATE INDEX IF NOT EXISTS thirdparty_users_email_index ON thirdparty_users (app_id, email);

    ------------------------------------------------------------

    CREATE TABLE IF NOT EXISTS thirdparty_user_to_tenant (
      app_id VARCHAR(64) DEFAULT 'public',
      tenant_id VARCHAR(64) DEFAULT 'public',
      user_id CHAR(36) NOT NULL,
      third_party_id VARCHAR(28) NOT NULL,
      third_party_user_id VARCHAR(256) NOT NULL,
      CONSTRAINT thirdparty_user_to_tenant_third_party_user_id_key
        UNIQUE (app_id, tenant_id, third_party_id, third_party_user_id),
      CONSTRAINT thirdparty_user_to_tenant_pkey
        PRIMARY KEY (app_id, tenant_id, user_id),
      CONSTRAINT thirdparty_user_to_tenant_user_id_fkey
        FOREIGN KEY (app_id, tenant_id, user_id)
        REFERENCES all_auth_recipe_users (app_id, tenant_id, user_id) ON DELETE CASCADE
    );

    ALTER TABLE thirdparty_user_to_tenant
      DROP CONSTRAINT IF EXISTS thirdparty_user_to_tenant_third_party_user_id_key;

    ALTER TABLE thirdparty_user_to_tenant
      ADD CONSTRAINT thirdparty_user_to_tenant_third_party_user_id_key
        UNIQUE (app_id, tenant_id, third_party_id, third_party_user_id);

    ALTER TABLE thirdparty_user_to_tenant
      DROP CONSTRAINT IF EXISTS thirdparty_user_to_tenant_user_id_fkey;

    ALTER TABLE thirdparty_user_to_tenant
      ADD CONSTRAINT thirdparty_user_to_tenant_user_id_fkey
        FOREIGN KEY (app_id, tenant_id, user_id)
        REFERENCES all_auth_recipe_users (app_id, tenant_id, user_id) ON DELETE CASCADE;

    INSERT INTO thirdparty_user_to_tenant (user_id, third_party_id, third_party_user_id)
      SELECT user_id, third_party_id, third_party_user_id FROM thirdparty_users ON CONFLICT DO NOTHING;

    -- UserIdMapping

    ALTER TABLE userid_mapping
      ADD COLUMN IF NOT EXISTS app_id VARCHAR(64) DEFAULT 'public';

    ALTER TABLE userid_mapping
      DROP CONSTRAINT IF EXISTS userid_mapping_pkey CASCADE;

    ALTER TABLE userid_mapping
      ADD CONSTRAINT userid_mapping_pkey 
        PRIMARY KEY (app_id, supertokens_user_id, external_user_id);

    ALTER TABLE userid_mapping
      DROP CONSTRAINT IF EXISTS userid_mapping_supertokens_user_id_key;

    ALTER TABLE userid_mapping
      ADD CONSTRAINT userid_mapping_supertokens_user_id_key
        UNIQUE (app_id, supertokens_user_id);

    ALTER TABLE userid_mapping
      DROP CONSTRAINT IF EXISTS userid_mapping_external_user_id_key;

    ALTER TABLE userid_mapping
      ADD CONSTRAINT userid_mapping_external_user_id_key
        UNIQUE (app_id, external_user_id);

    ALTER TABLE userid_mapping
      DROP CONSTRAINT IF EXISTS userid_mapping_supertokens_user_id_fkey;

    ALTER TABLE userid_mapping
      ADD CONSTRAINT userid_mapping_supertokens_user_id_fkey 
        FOREIGN KEY (app_id, supertokens_user_id)
        REFERENCES app_id_to_user_id (app_id, user_id) ON DELETE CASCADE;

    CREATE INDEX IF NOT EXISTS userid_mapping_supertokens_user_id_index ON userid_mapping (app_id, supertokens_user_id);

    -- UserRoles

    ALTER TABLE roles
      ADD COLUMN IF NOT EXISTS app_id VARCHAR(64) DEFAULT 'public';

    ALTER TABLE roles
      DROP CONSTRAINT roles_pkey CASCADE;

    ALTER TABLE roles
      ADD CONSTRAINT roles_pkey 
        PRIMARY KEY (app_id, role);

    ALTER TABLE roles
      DROP CONSTRAINT IF EXISTS roles_app_id_fkey;

    ALTER TABLE roles
      ADD CONSTRAINT roles_app_id_fkey 
        FOREIGN KEY (app_id)
        REFERENCES apps (app_id) ON DELETE CASCADE;

    CREATE INDEX IF NOT EXISTS roles_app_id_index ON roles (app_id);

    ------------------------------------------------------------

    ALTER TABLE role_permissions
      ADD COLUMN IF NOT EXISTS app_id VARCHAR(64) DEFAULT 'public';

    ALTER TABLE role_permissions
      DROP CONSTRAINT role_permissions_pkey CASCADE;

    ALTER TABLE role_permissions
      ADD CONSTRAINT role_permissions_pkey 
        PRIMARY KEY (app_id, role, permission);

    ALTER TABLE role_permissions
      DROP CONSTRAINT IF EXISTS role_permissions_role_fkey;

    ALTER TABLE role_permissions
      ADD CONSTRAINT role_permissions_role_fkey 
        FOREIGN KEY (app_id, role)
        REFERENCES roles (app_id, role) ON DELETE CASCADE;

    DROP INDEX IF EXISTS role_permissions_permission_index;

    CREATE INDEX IF NOT EXISTS role_permissions_permission_index ON role_permissions (app_id, permission);

    CREATE INDEX IF NOT EXISTS role_permissions_role_index ON role_permissions (app_id, role);

    ------------------------------------------------------------

    ALTER TABLE user_roles
      ADD COLUMN IF NOT EXISTS app_id VARCHAR(64) DEFAULT 'public',
      ADD COLUMN IF NOT EXISTS tenant_id VARCHAR(64) DEFAULT 'public';

    ALTER TABLE user_roles
      DROP CONSTRAINT user_roles_pkey CASCADE;

    ALTER TABLE user_roles
      ADD CONSTRAINT user_roles_pkey 
        PRIMARY KEY (app_id, tenant_id, user_id, role);

    ALTER TABLE user_roles
      DROP CONSTRAINT IF EXISTS user_roles_tenant_id_fkey;

    ALTER TABLE user_roles
      ADD CONSTRAINT user_roles_tenant_id_fkey 
        FOREIGN KEY (app_id, tenant_id)
        REFERENCES tenants (app_id, tenant_id) ON DELETE CASCADE;

    ALTER TABLE user_roles
      DROP CONSTRAINT IF EXISTS user_roles_role_fkey;

    ALTER TABLE user_roles
      ADD CONSTRAINT user_roles_role_fkey 
        FOREIGN KEY (app_id, role)
        REFERENCES roles (app_id, role) ON DELETE CASCADE;

    DROP INDEX IF EXISTS user_roles_role_index;

    CREATE INDEX IF NOT EXISTS user_roles_role_index ON user_roles (app_id, tenant_id, role);

    CREATE INDEX IF NOT EXISTS user_roles_tenant_id_index ON user_roles (app_id, tenant_id);

    CREATE INDEX IF NOT EXISTS user_roles_app_id_role_index ON user_roles (app_id, role);

    -- UserMetadata

    ALTER TABLE user_metadata
      ADD COLUMN IF NOT EXISTS app_id VARCHAR(64) DEFAULT 'public';

    ALTER TABLE user_metadata
      DROP CONSTRAINT user_metadata_pkey CASCADE;

    ALTER TABLE user_metadata
      ADD CONSTRAINT user_metadata_pkey 
        PRIMARY KEY (app_id, user_id);

    ALTER TABLE user_metadata
      DROP CONSTRAINT IF EXISTS user_metadata_app_id_fkey;

    ALTER TABLE user_metadata
      ADD CONSTRAINT user_metadata_app_id_fkey 
        FOREIGN KEY (app_id)
        REFERENCES apps (app_id) ON DELETE CASCADE;

    CREATE INDEX IF NOT EXISTS user_metadata_app_id_index ON user_metadata (app_id);

    -- Dashboard

    ALTER TABLE dashboard_users
      ADD COLUMN IF NOT EXISTS app_id VARCHAR(64) DEFAULT 'public';

    ALTER TABLE dashboard_users
      DROP CONSTRAINT dashboard_users_pkey CASCADE;

    ALTER TABLE dashboard_users
      ADD CONSTRAINT dashboard_users_pkey 
        PRIMARY KEY (app_id, user_id);

    ALTER TABLE dashboard_users
      DROP CONSTRAINT IF EXISTS dashboard_users_email_key;

    ALTER TABLE dashboard_users
      ADD CONSTRAINT dashboard_users_email_key
        UNIQUE (app_id, email);

    ALTER TABLE dashboard_users
      DROP CONSTRAINT IF EXISTS dashboard_users_app_id_fkey;

    ALTER TABLE dashboard_users
      ADD CONSTRAINT dashboard_users_app_id_fkey 
        FOREIGN KEY (app_id)
        REFERENCES apps (app_id) ON DELETE CASCADE;

    CREATE INDEX IF NOT EXISTS dashboard_users_app_id_index ON dashboard_users (app_id);

    ------------------------------------------------------------

    ALTER TABLE dashboard_user_sessions
      ADD COLUMN IF NOT EXISTS app_id VARCHAR(64) DEFAULT 'public';

    ALTER TABLE dashboard_user_sessions
      DROP CONSTRAINT dashboard_user_sessions_pkey CASCADE;

    ALTER TABLE dashboard_user_sessions
      ADD CONSTRAINT dashboard_user_sessions_pkey 
        PRIMARY KEY (app_id, session_id);

    ALTER TABLE dashboard_user_sessions
      DROP CONSTRAINT IF EXISTS dashboard_user_sessions_user_id_fkey;

    ALTER TABLE dashboard_user_sessions
      ADD CONSTRAINT dashboard_user_sessions_user_id_fkey 
        FOREIGN KEY (app_id, user_id)
        REFERENCES dashboard_users (app_id, user_id) ON DELETE CASCADE;

    CREATE INDEX IF NOT EXISTS dashboard_user_sessions_user_id_index ON dashboard_user_sessions (app_id, user_id);

    -- TOTP

    ALTER TABLE totp_users
      ADD COLUMN IF NOT EXISTS app_id VARCHAR(64) DEFAULT 'public';

    ALTER TABLE totp_users
      DROP CONSTRAINT totp_users_pkey CASCADE;

    ALTER TABLE totp_users
      ADD CONSTRAINT totp_users_pkey 
        PRIMARY KEY (app_id, user_id);

    ALTER TABLE totp_users
      DROP CONSTRAINT IF EXISTS totp_users_app_id_fkey;

    ALTER TABLE totp_users
      ADD CONSTRAINT totp_users_app_id_fkey 
        FOREIGN KEY (app_id)
        REFERENCES apps (app_id) ON DELETE CASCADE;

    CREATE INDEX IF NOT EXISTS totp_users_app_id_index ON totp_users (app_id);

    ------------------------------------------------------------

    ALTER TABLE totp_user_devices
      ADD COLUMN IF NOT EXISTS app_id VARCHAR(64) DEFAULT 'public';

    ALTER TABLE totp_user_devices
      DROP CONSTRAINT totp_user_devices_pkey;

    ALTER TABLE totp_user_devices
      ADD CONSTRAINT totp_user_devices_pkey 
        PRIMARY KEY (app_id, user_id, device_name);

    ALTER TABLE totp_user_devices
      DROP CONSTRAINT IF EXISTS totp_user_devices_user_id_fkey;

    ALTER TABLE totp_user_devices
      ADD CONSTRAINT totp_user_devices_user_id_fkey 
        FOREIGN KEY (app_id, user_id)
        REFERENCES totp_users (app_id, user_id) ON DELETE CASCADE;

    CREATE INDEX IF NOT EXISTS totp_user_devices_user_id_index ON totp_user_devices (app_id, user_id);

    ------------------------------------------------------------

    ALTER TABLE totp_used_codes
      ADD COLUMN IF NOT EXISTS app_id VARCHAR(64) DEFAULT 'public',
      ADD COLUMN IF NOT EXISTS tenant_id VARCHAR(64) DEFAULT 'public';

    ALTER TABLE totp_used_codes
      DROP CONSTRAINT totp_used_codes_pkey CASCADE;

    ALTER TABLE totp_used_codes
      ADD CONSTRAINT totp_used_codes_pkey 
        PRIMARY KEY (app_id, tenant_id, user_id, created_time_ms);

    ALTER TABLE totp_used_codes
      DROP CONSTRAINT IF EXISTS totp_used_codes_user_id_fkey;

    ALTER TABLE totp_used_codes
      ADD CONSTRAINT totp_used_codes_user_id_fkey 
        FOREIGN KEY (app_id, user_id)
        REFERENCES totp_users (app_id, user_id) ON DELETE CASCADE;

    ALTER TABLE totp_used_codes
      DROP CONSTRAINT IF EXISTS totp_used_codes_tenant_id_fkey;

    ALTER TABLE totp_used_codes
      ADD CONSTRAINT totp_used_codes_tenant_id_fkey 
        FOREIGN KEY (app_id, tenant_id)
        REFERENCES tenants (app_id, tenant_id) ON DELETE CASCADE;

    DROP INDEX IF EXISTS totp_used_codes_expiry_time_ms_index;

    CREATE INDEX IF NOT EXISTS totp_used_codes_expiry_time_ms_index ON totp_used_codes (app_id, tenant_id, expiry_time_ms);

    CREATE INDEX IF NOT EXISTS totp_used_codes_user_id_index ON totp_used_codes (app_id, user_id);

    CREATE INDEX IF NOT EXISTS totp_used_codes_tenant_id_index ON totp_used_codes (app_id, tenant_id);

    -- ActiveUsers

    ALTER TABLE user_last_active
      ADD COLUMN IF NOT EXISTS app_id VARCHAR(64) DEFAULT 'public';

    ALTER TABLE user_last_active
      DROP CONSTRAINT user_last_active_pkey CASCADE;

    ALTER TABLE user_last_active
      ADD CONSTRAINT user_last_active_pkey 
        PRIMARY KEY (app_id, user_id);

    ALTER TABLE user_last_active
      DROP CONSTRAINT IF EXISTS user_last_active_app_id_fkey;

    ALTER TABLE user_last_active
      ADD CONSTRAINT user_last_active_app_id_fkey 
        FOREIGN KEY (app_id)
        REFERENCES apps (app_id) ON DELETE CASCADE;

    CREATE INDEX IF NOT EXISTS user_last_active_app_id_index ON user_last_active (app_id);

    ```

    </details>

    <details>

    <summary>If using MySQL</summary>

   #### Run the following SQL script

    ```sql
    -- helper stored procedures

    CREATE PROCEDURE st_drop_all_fkeys()
    BEGIN
      DECLARE done INT DEFAULT FALSE;
      DECLARE dropCommand VARCHAR(255);
      DECLARE dropCur CURSOR for 
              SELECT concat('ALTER TABLE ', table_schema,'.',table_name,' DROP FOREIGN KEY ', constraint_name, ';') 
              FROM information_schema.table_constraints
              WHERE constraint_type='FOREIGN KEY' 
                  AND table_schema = DATABASE();

      DECLARE CONTINUE handler for NOT found SET done = true;
        OPEN dropCur;

        read_loop: LOOP
            FETCH dropCur INTO dropCommand;
            IF done THEN
                leave read_loop;
            END IF;

            SET @sdropCommand = dropCommand;

            PREPARE dropClientUpdateKeyStmt FROM @sdropCommand;

            EXECUTE dropClientUpdateKeyStmt;

            DEALLOCATE prepare dropClientUpdateKeyStmt;
        END LOOP;

        CLOSE dropCur;
    END

    ---

    CREATE PROCEDURE st_drop_all_pkeys()
    BEGIN
      DECLARE done INT DEFAULT FALSE;
      DECLARE dropCommand VARCHAR(255);
      DECLARE dropCur CURSOR for 
              SELECT concat('ALTER TABLE ', table_schema,'.',table_name,' DROP PRIMARY KEY ', ';') 
              FROM information_schema.table_constraints
              WHERE constraint_type='PRIMARY KEY' 
                  AND table_schema = DATABASE();

      DECLARE CONTINUE handler for NOT found SET done = true;
        OPEN dropCur;

        read_loop: LOOP
            FETCH dropCur INTO dropCommand;
            IF done THEN
                leave read_loop;
            END IF;

            SET @sdropCommand = dropCommand;

            PREPARE dropClientUpdateKeyStmt FROM @sdropCommand;

            EXECUTE dropClientUpdateKeyStmt;

            DEALLOCATE prepare dropClientUpdateKeyStmt;
        END LOOP;

        CLOSE dropCur;
    END

    ---

    CREATE PROCEDURE st_drop_all_keys()
    BEGIN
      DECLARE done INT DEFAULT FALSE;
      DECLARE dropCommand VARCHAR(255);
      DECLARE dropCur CURSOR for 
              SELECT concat('ALTER TABLE ', table_schema,'.',table_name,' DROP INDEX ', constraint_name, ';') 
              FROM information_schema.table_constraints
              WHERE constraint_type='UNIQUE' 
                  AND table_schema = DATABASE();

      DECLARE CONTINUE handler for NOT found SET done = true;
        OPEN dropCur;

        read_loop: LOOP
            FETCH dropCur INTO dropCommand;
            IF done THEN
                leave read_loop;
            END IF;

            SET @sdropCommand = dropCommand;

            PREPARE dropClientUpdateKeyStmt FROM @sdropCommand;

            EXECUTE dropClientUpdateKeyStmt;

            DEALLOCATE prepare dropClientUpdateKeyStmt;
        END LOOP;

        CLOSE dropCur;
    END

    ---

    CREATE PROCEDURE st_drop_all_indexes()
    BEGIN
      DECLARE done INT DEFAULT FALSE;
      DECLARE dropCommand VARCHAR(255);
      DECLARE dropCur CURSOR for 
              SELECT DISTINCT concat('ALTER TABLE ', table_schema, '.', table_name, ' DROP INDEX ', index_name, ';')
              FROM information_schema.statistics
              WHERE NON_UNIQUE = 1 AND table_schema = database();

      DECLARE CONTINUE handler for NOT found SET done = true;
        OPEN dropCur;

        read_loop: LOOP
            FETCH dropCur INTO dropCommand;
            IF done THEN
                leave read_loop;
            END IF;

            SET @sdropCommand = dropCommand;

            PREPARE dropClientUpdateKeyStmt FROM @sdropCommand;

            EXECUTE dropClientUpdateKeyStmt;

            DEALLOCATE prepare dropClientUpdateKeyStmt;
        END LOOP;

        CLOSE dropCur;
    END

    ---

    CREATE PROCEDURE st_add_column_if_not_exists(
    IN p_table_name varchar(50), 
    IN p_column_name varchar(50),
    IN p_column_type varchar(50),
    IN p_additional varchar(100),
    OUT p_status_message varchar(100))
        READS SQL DATA
    BEGIN
        DECLARE v_count INT;
        
        # Check wether column exist or not
        SELECT count(*) INTO v_count
        FROM information_schema.columns
        WHERE table_schema = database()
            AND table_name   = p_table_name
            AND column_name  = p_column_name;
            
        IF v_count > 0 THEN
          # Return column already exists message
          SELECT 'Column already Exists' INTO p_status_message;
        ELSE
            # Add Column and return success message
          set @ddl_addcolumn=CONCAT('ALTER TABLE ',database(),'.',p_table_name,
          ' ADD COLUMN ',p_column_name,' ',p_column_type,' ',p_additional);
        prepare add_column_sql from @ddl_addcolumn;
        execute add_column_sql;
          SELECT 'Column Successfully  Created!' INTO p_status_message;
        END IF;
    END

    -- Drop constraints and indexes

    CALL st_drop_all_fkeys();
    CALL st_drop_all_keys();
    CALL st_drop_all_pkeys();
    CALL st_drop_all_indexes(); 

    -- General Tables

    CREATE TABLE IF NOT EXISTS apps  (
      app_id VARCHAR(64) NOT NULL DEFAULT 'public',
      created_at_time BIGINT UNSIGNED
    );

    ALTER TABLE apps
      ADD PRIMARY KEY(app_id);

    INSERT IGNORE INTO apps (app_id, created_at_time) 
      VALUES ('public', 0);

    ------------------------------------------------------------

    CREATE TABLE IF NOT EXISTS tenants (
      app_id VARCHAR(64) NOT NULL DEFAULT 'public',
      tenant_id VARCHAR(64) NOT NULL DEFAULT 'public',
      created_at_time BIGINT UNSIGNED
    );

    ALTER TABLE tenants
      ADD PRIMARY KEY(app_id, tenant_id);

    ALTER TABLE tenants
      ADD FOREIGN KEY (app_id)
        REFERENCES apps (app_id) ON DELETE CASCADE;

    INSERT IGNORE INTO tenants (app_id, tenant_id, created_at_time) 
      VALUES ('public', 'public', 0);

    ------------------------------------------------------------

    CALL st_add_column_if_not_exists('key_value', 'app_id', 'VARCHAR(64)', 'NOT NULL DEFAULT \'public\'', @status_message);
    CALL st_add_column_if_not_exists('key_value', 'tenant_id', 'VARCHAR(64)', 'NOT NULL DEFAULT \'public\'', @status_message);

    ALTER TABLE key_value
      ADD PRIMARY KEY (app_id, tenant_id, name);

    ALTER TABLE key_value
      ADD FOREIGN KEY (app_id, tenant_id)
        REFERENCES tenants (app_id, tenant_id) ON DELETE CASCADE;

    ------------------------------------------------------------

    CREATE TABLE IF NOT EXISTS app_id_to_user_id (
      app_id VARCHAR(64) NOT NULL DEFAULT 'public',
      user_id CHAR(36) NOT NULL,
      recipe_id VARCHAR(128) NOT NULL
    );

    ALTER TABLE app_id_to_user_id
      ADD PRIMARY KEY (app_id, user_id);

    ALTER TABLE app_id_to_user_id
      ADD FOREIGN KEY (app_id)
        REFERENCES apps (app_id) ON DELETE CASCADE;

    INSERT IGNORE INTO app_id_to_user_id (user_id, recipe_id) 
      SELECT user_id, recipe_id
      FROM all_auth_recipe_users;

    ------------------------------------------------------------

    CALL st_add_column_if_not_exists('all_auth_recipe_users', 'app_id', 'VARCHAR(64)', 'NOT NULL DEFAULT \'public\'', @status_message);
    CALL st_add_column_if_not_exists('all_auth_recipe_users', 'tenant_id', 'VARCHAR(64)', 'NOT NULL DEFAULT \'public\'', @status_message);

    ALTER TABLE all_auth_recipe_users
      ADD PRIMARY KEY (app_id, tenant_id, user_id);

    ALTER TABLE all_auth_recipe_users
      ADD FOREIGN KEY (app_id, tenant_id)
        REFERENCES tenants (app_id, tenant_id) ON DELETE CASCADE;

    ALTER TABLE all_auth_recipe_users
      ADD FOREIGN KEY (app_id, user_id)
        REFERENCES app_id_to_user_id (app_id, user_id) ON DELETE CASCADE;

    CREATE INDEX all_auth_recipe_users_pagination_index ON all_auth_recipe_users (time_joined DESC, user_id DESC, tenant_id DESC, app_id DESC);

    -- Multitenancy

    CREATE TABLE IF NOT EXISTS tenant_configs (
      connection_uri_domain VARCHAR(256) DEFAULT '',
      app_id VARCHAR(64) DEFAULT 'public',
      tenant_id VARCHAR(64) DEFAULT 'public',
      core_config TEXT,
      email_password_enabled BOOLEAN,
      passwordless_enabled BOOLEAN,
      third_party_enabled BOOLEAN
    );

    ALTER TABLE tenant_configs
      ADD PRIMARY KEY (connection_uri_domain, app_id, tenant_id);

    ------------------------------------------------------------

    CREATE TABLE IF NOT EXISTS tenant_thirdparty_providers (
      connection_uri_domain VARCHAR(256) DEFAULT '',
      app_id VARCHAR(64) DEFAULT 'public',
      tenant_id VARCHAR(64) DEFAULT 'public',
      third_party_id VARCHAR(28) NOT NULL,
      name VARCHAR(64),
      authorization_endpoint TEXT,
      authorization_endpoint_query_params TEXT,
      token_endpoint TEXT,
      token_endpoint_body_params TEXT,
      user_info_endpoint TEXT,
      user_info_endpoint_query_params TEXT,
      user_info_endpoint_headers TEXT,
      jwks_uri TEXT,
      oidc_discovery_endpoint TEXT,
      require_email BOOLEAN,
      user_info_map_from_id_token_payload_user_id VARCHAR(64),
      user_info_map_from_id_token_payload_email VARCHAR(64),
      user_info_map_from_id_token_payload_email_verified VARCHAR(64),
      user_info_map_from_user_info_endpoint_user_id VARCHAR(64),
      user_info_map_from_user_info_endpoint_email VARCHAR(64),
      user_info_map_from_user_info_endpoint_email_verified VARCHAR(64)
    );

    ALTER TABLE tenant_thirdparty_providers
      ADD PRIMARY KEY (connection_uri_domain, app_id, tenant_id, third_party_id);

    ALTER TABLE tenant_thirdparty_providers
      ADD FOREIGN KEY (connection_uri_domain, app_id, tenant_id)
        REFERENCES tenant_configs (connection_uri_domain, app_id, tenant_id) ON DELETE CASCADE;

    ------------------------------------------------------------

    CREATE TABLE IF NOT EXISTS tenant_thirdparty_provider_clients (
      connection_uri_domain VARCHAR(256) DEFAULT '',
      app_id VARCHAR(64) DEFAULT 'public',
      tenant_id VARCHAR(64) DEFAULT 'public',
      third_party_id VARCHAR(28) NOT NULL,
      client_type VARCHAR(64) NOT NULL DEFAULT '',
      client_id VARCHAR(256) NOT NULL,
      client_secret TEXT,
      scope TEXT,
      force_pkce BOOLEAN,
      additional_config TEXT
    );

    ALTER TABLE tenant_thirdparty_provider_clients
      ADD PRIMARY KEY (connection_uri_domain, app_id, tenant_id, third_party_id, client_type);

    ALTER TABLE tenant_thirdparty_provider_clients
      ADD FOREIGN KEY (connection_uri_domain, app_id, tenant_id, third_party_id)
        REFERENCES tenant_thirdparty_providers (connection_uri_domain, app_id, tenant_id, third_party_id) ON DELETE CASCADE;


    -- Session

    CALL st_add_column_if_not_exists('session_info', 'app_id', 'VARCHAR(64)', 'NOT NULL DEFAULT \'public\'', @status_message);
    CALL st_add_column_if_not_exists('session_info', 'tenant_id', 'VARCHAR(64)', 'NOT NULL DEFAULT \'public\'', @status_message);

    ALTER TABLE session_info
      ADD PRIMARY KEY (app_id, tenant_id, session_handle);

    ALTER TABLE session_info
      ADD FOREIGN KEY (app_id, tenant_id)
        REFERENCES tenants (app_id, tenant_id) ON DELETE CASCADE;

    CREATE INDEX session_expiry_index ON session_info (expires_at);

    ------------------------------------------------------------

    CALL st_add_column_if_not_exists('session_access_token_signing_keys', 'app_id', 'VARCHAR(64)', 'NOT NULL DEFAULT \'public\'', @status_message);

    ALTER TABLE session_access_token_signing_keys
      ADD PRIMARY KEY (app_id, created_at_time);

    ALTER TABLE session_access_token_signing_keys
      ADD FOREIGN KEY (app_id)
        REFERENCES apps (app_id) ON DELETE CASCADE;

    -- JWT

    CALL st_add_column_if_not_exists('jwt_signing_keys', 'app_id', 'VARCHAR(64)', 'NOT NULL DEFAULT \'public\'', @status_message);

    ALTER TABLE jwt_signing_keys
      ADD PRIMARY KEY (app_id, key_id);

    ALTER TABLE jwt_signing_keys
      ADD FOREIGN KEY (app_id)
        REFERENCES apps (app_id) ON DELETE CASCADE;

    -- EmailVerification

    CALL st_add_column_if_not_exists('emailverification_verified_emails', 'app_id', 'VARCHAR(64)', 'NOT NULL DEFAULT \'public\'', @status_message);

    ALTER TABLE emailverification_verified_emails
      ADD PRIMARY KEY (app_id, user_id, email);

    ALTER TABLE emailverification_verified_emails
      ADD FOREIGN KEY (app_id)
        REFERENCES apps (app_id) ON DELETE CASCADE;

    ------------------------------------------------------------

    CALL st_add_column_if_not_exists('emailverification_tokens', 'app_id', 'VARCHAR(64)', 'NOT NULL DEFAULT \'public\'', @status_message);
    CALL st_add_column_if_not_exists('emailverification_tokens', 'tenant_id', 'VARCHAR(64)', 'NOT NULL DEFAULT \'public\'', @status_message);

    ALTER TABLE emailverification_tokens
      ADD PRIMARY KEY (app_id, tenant_id, user_id, email, token);

    ALTER TABLE emailverification_tokens
      ADD FOREIGN KEY (app_id, tenant_id)
        REFERENCES tenants (app_id, tenant_id) ON DELETE CASCADE;

    ALTER TABLE emailverification_tokens
      ADD CONSTRAINT token UNIQUE (token);

    CREATE INDEX emailverification_tokens_index ON emailverification_tokens(token_expiry);

    -- EmailPassword

    CALL st_add_column_if_not_exists('emailpassword_users', 'app_id', 'VARCHAR(64)', 'NOT NULL DEFAULT \'public\'', @status_message);

    ALTER TABLE emailpassword_users
      ADD PRIMARY KEY (app_id, user_id);

    ALTER TABLE emailpassword_users
      ADD FOREIGN KEY (app_id, user_id)
        REFERENCES app_id_to_user_id (app_id, user_id) ON DELETE CASCADE;

    -- ------------------------------------------------------------

    CREATE TABLE IF NOT EXISTS emailpassword_user_to_tenant (
      app_id VARCHAR(64) DEFAULT 'public',
      tenant_id VARCHAR(64) DEFAULT 'public',
      user_id CHAR(36) NOT NULL,
      email VARCHAR(256) NOT NULL
    );

    ALTER TABLE emailpassword_user_to_tenant
      ADD PRIMARY KEY (app_id, tenant_id, user_id);

    ALTER TABLE emailpassword_user_to_tenant
      ADD CONSTRAINT email UNIQUE (app_id, tenant_id, email);

    ALTER TABLE emailpassword_user_to_tenant
      ADD CONSTRAINT FOREIGN KEY (app_id, tenant_id, user_id)
        REFERENCES all_auth_recipe_users (app_id, tenant_id, user_id) ON DELETE CASCADE;

    INSERT IGNORE INTO emailpassword_user_to_tenant (user_id, email)
      SELECT user_id, email FROM emailpassword_users;

    ------------------------------------------------------------

    CALL st_add_column_if_not_exists('emailpassword_pswd_reset_tokens', 'app_id', 'VARCHAR(64)', 'NOT NULL DEFAULT \'public\'', @status_message);

    ALTER TABLE emailpassword_pswd_reset_tokens
      ADD PRIMARY KEY (app_id, user_id, token);

    ALTER TABLE emailpassword_pswd_reset_tokens
      ADD FOREIGN KEY (app_id, user_id)
        REFERENCES emailpassword_users (app_id, user_id) ON DELETE CASCADE;

    ALTER TABLE emailpassword_pswd_reset_tokens
      ADD CONSTRAINT token UNIQUE (token);

    CREATE INDEX emailpassword_password_reset_token_expiry_index ON emailpassword_pswd_reset_tokens (token_expiry);

    -- Passwordless

    CALL st_add_column_if_not_exists('passwordless_users', 'app_id', 'VARCHAR(64)', 'NOT NULL DEFAULT \'public\'', @status_message);

    ALTER TABLE passwordless_users
      ADD PRIMARY KEY (app_id, user_id);

    ALTER TABLE passwordless_users
      ADD FOREIGN KEY (app_id, user_id)
        REFERENCES app_id_to_user_id (app_id, user_id) ON DELETE CASCADE;

    ------------------------------------------------------------

    CREATE TABLE IF NOT EXISTS passwordless_user_to_tenant (
      app_id VARCHAR(64) DEFAULT 'public',
      tenant_id VARCHAR(64) DEFAULT 'public',
      user_id CHAR(36) NOT NULL,
      email VARCHAR(256),
      phone_number VARCHAR(256)
    );

    ALTER TABLE passwordless_user_to_tenant
      ADD PRIMARY KEY (app_id, tenant_id, user_id);

    ALTER TABLE passwordless_user_to_tenant
      ADD CONSTRAINT email UNIQUE (app_id, tenant_id, email);

    ALTER TABLE passwordless_user_to_tenant
      ADD CONSTRAINT phone_number UNIQUE (app_id, tenant_id, phone_number);

    ALTER TABLE passwordless_user_to_tenant
      ADD FOREIGN KEY (app_id, tenant_id, user_id)
        REFERENCES all_auth_recipe_users (app_id, tenant_id, user_id) ON DELETE CASCADE;

    INSERT IGNORE INTO passwordless_user_to_tenant (user_id, email, phone_number)
      SELECT user_id, email, phone_number FROM passwordless_users;

    ------------------------------------------------------------

    CALL st_add_column_if_not_exists('passwordless_devices', 'app_id', 'VARCHAR(64)', 'NOT NULL DEFAULT \'public\'', @status_message);
    CALL st_add_column_if_not_exists('passwordless_devices', 'tenant_id', 'VARCHAR(64)', 'NOT NULL DEFAULT \'public\'', @status_message);

    ALTER TABLE passwordless_devices
      ADD PRIMARY KEY (app_id, tenant_id, device_id_hash);

    ALTER TABLE passwordless_devices
      ADD FOREIGN KEY (app_id, tenant_id)
        REFERENCES tenants (app_id, tenant_id) ON DELETE CASCADE;

    CREATE INDEX passwordless_devices_email_index ON passwordless_devices (app_id, tenant_id, email);

    CREATE INDEX passwordless_devices_phone_number_index ON passwordless_devices (app_id, tenant_id, phone_number);

    ------------------------------------------------------------

    CALL st_add_column_if_not_exists('passwordless_codes', 'app_id', 'VARCHAR(64)', 'NOT NULL DEFAULT \'public\'', @status_message);
    CALL st_add_column_if_not_exists('passwordless_codes', 'tenant_id', 'VARCHAR(64)', 'NOT NULL DEFAULT \'public\'', @status_message);

    ALTER TABLE passwordless_codes
      ADD PRIMARY KEY (app_id, tenant_id, code_id);

    ALTER TABLE passwordless_codes
      ADD FOREIGN KEY (app_id, tenant_id, device_id_hash)
        REFERENCES passwordless_devices (app_id, tenant_id, device_id_hash) ON DELETE CASCADE;

    ALTER TABLE passwordless_codes
      ADD CONSTRAINT link_code_hash
        UNIQUE (app_id, tenant_id, link_code_hash);

    CREATE INDEX passwordless_codes_created_at_index ON passwordless_codes (app_id, tenant_id, created_at);

    -- ThirdParty

    CALL st_add_column_if_not_exists('thirdparty_users', 'app_id', 'VARCHAR(64)', 'NOT NULL DEFAULT \'public\'', @status_message);

    ALTER TABLE thirdparty_users
      ADD PRIMARY KEY (app_id, user_id);

    ALTER TABLE thirdparty_users
      ADD FOREIGN KEY (app_id, user_id)
        REFERENCES app_id_to_user_id (app_id, user_id) ON DELETE CASCADE;

    CREATE INDEX thirdparty_users_thirdparty_user_id_index ON thirdparty_users (app_id, third_party_id, third_party_user_id);

    CREATE INDEX thirdparty_users_email_index ON thirdparty_users (app_id, email);

    ------------------------------------------------------------

    CREATE TABLE IF NOT EXISTS thirdparty_user_to_tenant (
      app_id VARCHAR(64) DEFAULT 'public',
      tenant_id VARCHAR(64) DEFAULT 'public',
      user_id CHAR(36) NOT NULL,
      third_party_id VARCHAR(28) NOT NULL,
      third_party_user_id VARCHAR(256) NOT NULL
    );

    ALTER TABLE thirdparty_user_to_tenant
      ADD PRIMARY KEY (app_id, tenant_id, user_id);

    ALTER TABLE thirdparty_user_to_tenant
      ADD CONSTRAINT third_party_user_id
        UNIQUE (app_id, tenant_id, third_party_id, third_party_user_id);

    ALTER TABLE thirdparty_user_to_tenant
      ADD FOREIGN KEY (app_id, tenant_id, user_id)
        REFERENCES all_auth_recipe_users (app_id, tenant_id, user_id) ON DELETE CASCADE;

    INSERT IGNORE INTO thirdparty_user_to_tenant (user_id, third_party_id, third_party_user_id)
      SELECT user_id, third_party_id, third_party_user_id FROM thirdparty_users;

    -- UserIdMapping

    CALL st_add_column_if_not_exists('userid_mapping', 'app_id', 'VARCHAR(64)', 'NOT NULL DEFAULT \'public\'', @status_message);

    ALTER TABLE userid_mapping
      ADD PRIMARY KEY (app_id, supertokens_user_id, external_user_id);

    ALTER TABLE userid_mapping
      ADD CONSTRAINT supertokens_user_id
        UNIQUE (app_id, supertokens_user_id);

    ALTER TABLE userid_mapping
      ADD CONSTRAINT external_user_id
        UNIQUE (app_id, external_user_id);

    ALTER TABLE userid_mapping
      ADD FOREIGN KEY (app_id, supertokens_user_id)
        REFERENCES app_id_to_user_id (app_id, user_id) ON DELETE CASCADE;

    -- UserRoles

    CALL st_add_column_if_not_exists('roles', 'app_id', 'VARCHAR(64)', 'NOT NULL DEFAULT \'public\'', @status_message);

    ALTER TABLE roles
      ADD PRIMARY KEY (app_id, role);

    ALTER TABLE roles
      ADD FOREIGN KEY (app_id)
        REFERENCES apps (app_id) ON DELETE CASCADE;

    ------------------------------------------------------------

    CALL st_add_column_if_not_exists('role_permissions', 'app_id', 'VARCHAR(64)', 'NOT NULL DEFAULT \'public\'', @status_message);

    ALTER TABLE role_permissions
      ADD PRIMARY KEY (app_id, role, permission);

    ALTER TABLE role_permissions
      ADD FOREIGN KEY (app_id, role)
        REFERENCES roles (app_id, role) ON DELETE CASCADE;

    CREATE INDEX role_permissions_permission_index ON role_permissions (app_id, permission);

    ------------------------------------------------------------

    CALL st_add_column_if_not_exists('user_roles', 'app_id', 'VARCHAR(64)', 'NOT NULL DEFAULT \'public\'', @status_message);
    CALL st_add_column_if_not_exists('user_roles', 'tenant_id', 'VARCHAR(64)', 'NOT NULL DEFAULT \'public\'', @status_message);

    ALTER TABLE user_roles
      ADD PRIMARY KEY (app_id, tenant_id, user_id, role);

    ALTER TABLE user_roles
      ADD FOREIGN KEY (app_id, role)
        REFERENCES roles (app_id, role) ON DELETE CASCADE;

    ALTER TABLE user_roles
      ADD FOREIGN KEY (app_id, tenant_id)
        REFERENCES tenants (app_id, tenant_id) ON DELETE CASCADE;

    CREATE INDEX user_roles_role_index ON user_roles (app_id, tenant_id, role);

    -- UserMetadata

    CALL st_add_column_if_not_exists('user_metadata', 'app_id', 'VARCHAR(64)', 'NOT NULL DEFAULT \'public\'', @status_message);

    ALTER TABLE user_metadata
      ADD PRIMARY KEY (app_id, user_id);

    ALTER TABLE user_metadata
      ADD FOREIGN KEY (app_id)
        REFERENCES apps (app_id) ON DELETE CASCADE;

    -- Dashboard

    CALL st_add_column_if_not_exists('dashboard_users', 'app_id', 'VARCHAR(64)', 'NOT NULL DEFAULT \'public\'', @status_message);

    ALTER TABLE dashboard_users
      ADD PRIMARY KEY (app_id, user_id);

    ALTER TABLE dashboard_users
      ADD CONSTRAINT email
        UNIQUE (app_id, email);

    ALTER TABLE dashboard_users
      ADD FOREIGN KEY (app_id)
        REFERENCES apps (app_id) ON DELETE CASCADE;

    ------------------------------------------------------------

    CALL st_add_column_if_not_exists('dashboard_user_sessions', 'app_id', 'VARCHAR(64)', 'NOT NULL DEFAULT \'public\'', @status_message);

    ALTER TABLE dashboard_user_sessions
      ADD PRIMARY KEY (app_id, session_id);

    ALTER TABLE dashboard_user_sessions
      ADD FOREIGN KEY (app_id, user_id)
        REFERENCES dashboard_users (app_id, user_id) ON DELETE CASCADE;

    CREATE INDEX dashboard_user_sessions_expiry_index ON dashboard_user_sessions (expiry);

    -- TOTP

    CALL st_add_column_if_not_exists('totp_users', 'app_id', 'VARCHAR(64)', 'NOT NULL DEFAULT \'public\'', @status_message);

    ALTER TABLE totp_users
      ADD PRIMARY KEY (app_id, user_id);

    ALTER TABLE totp_users
      ADD FOREIGN KEY (app_id)
        REFERENCES apps (app_id) ON DELETE CASCADE;

    ------------------------------------------------------------

    CALL st_add_column_if_not_exists('totp_user_devices', 'app_id', 'VARCHAR(64)', 'NOT NULL DEFAULT \'public\'', @status_message);

    ALTER TABLE totp_user_devices
      ADD PRIMARY KEY (app_id, user_id, device_name);

    ALTER TABLE totp_user_devices
      ADD FOREIGN KEY (app_id, user_id)
        REFERENCES totp_users (app_id, user_id) ON DELETE CASCADE;

    ------------------------------------------------------------

    CALL st_add_column_if_not_exists('totp_used_codes', 'app_id', 'VARCHAR(64)', 'NOT NULL DEFAULT \'public\'', @status_message);
    CALL st_add_column_if_not_exists('totp_used_codes', 'tenant_id', 'VARCHAR(64)', 'NOT NULL DEFAULT \'public\'', @status_message);

    ALTER TABLE totp_used_codes
      ADD PRIMARY KEY (app_id, tenant_id, user_id, created_time_ms);

    ALTER TABLE totp_used_codes
      ADD FOREIGN KEY (app_id, user_id)
        REFERENCES totp_users (app_id, user_id) ON DELETE CASCADE;

    ALTER TABLE totp_used_codes
      ADD FOREIGN KEY (app_id, tenant_id)
        REFERENCES tenants (app_id, tenant_id) ON DELETE CASCADE;

    CREATE INDEX totp_used_codes_expiry_time_ms_index ON totp_used_codes (app_id, tenant_id, expiry_time_ms);

    -- ActiveUsers

    CALL st_add_column_if_not_exists('user_last_active', 'app_id', 'VARCHAR(64)', 'NOT NULL DEFAULT \'public\'', @status_message);

    ALTER TABLE user_last_active
      ADD PRIMARY KEY (app_id, user_id);

    ALTER TABLE user_last_active
      ADD FOREIGN KEY (app_id)
        REFERENCES apps (app_id) ON DELETE CASCADE;

    -- Drop procedures

    DROP PROCEDURE st_drop_all_fkeys;

    DROP PROCEDURE st_drop_all_keys;

    DROP PROCEDURE st_drop_all_pkeys;

    DROP PROCEDURE st_drop_all_indexes;

    DROP PROCEDURE st_add_column_if_not_exists;
    ```

    </details>

4. Start the new instance(s) of the core (version 6.0.0)

## [5.0.0] - 2023-04-05

### Changes

- Updated the `java-jwt` dependency version
- Increases free Dashboard user count to 3

### Fixes

- Fixed creating JWTs using MongoDB if a key already exists

### Breaking changes

- Using an internal `SemVer` class to handle version numbers. This will make handling CDI version ranges easier.
- Support for CDI version `2.21`
    - Removed POST `/recipe/handshake`
    - Added `useDynamicSigningKey` into `createNewSession` (POST `/recipe/session`), replacing
      `access_token_signing_key_dynamic` used in CDI<=2.18
    - Added `useStaticSigningKey` into `createSignedJWT` (POST `/recipe/jwt`)
    - Added `checkDatabase` into `verifySession` (POST `/recipe/session/verify`), replacing
      `access_token_blacklisting` used in CDI<=2.18
    - Removed `idRefreshToken`, `jwtSigningPublicKey`, `jwtSigningPublicKeyExpiryTime` and `jwtSigningPublicKeyList`
      from responses
    - Deprecated GET `/recipe/jwt/jwks`
    - Added GET `/.well-known/jwks.json`: a standard jwks
- Added new access token version
    - Uses standard prop names (i.e.: `sub` instead of `userId`)
    - Contains the id of the signing key in the header (as `kid`)
    - Stores the user payload merged into the root level, instead of the `userData` prop
- Session handling function now throw if the user payload contains protected props (`sub`, `iat`, `exp`,
  `sessionHandle`, `refreshTokenHash1`, `parentRefreshTokenHash1`, `antiCsrfToken`)
    - A related exception type was added as `AccessTokenPayloadError`
- Refactored the handling of signing keys
- `createNewSession` now takes a `useStaticKey` parameter instead of depending on the
  `access_token_signing_key_dynamic` config value
- `createJWTToken` now supports signing by a dynamic key
- `getSession` now takes a `checkDatabase` parameter instead of using the `access_token_blacklisting` config value
- Updated plugin interface version to 2.21

### Configuration Changes

- `access_token_signing_key_dynamic` is now deprecated, only used for requests with CDI<=2.18
- `access_token_blacklisting` is now deprecated, only used for requests with CDI<=2.18
- Renamed `access_token_signing_key_update_interval` to `access_token_dynamic_signing_key_update_interval`

### Database Changes

- Added new `useStaticKey` field into session info
- Manual migration is also required if `access_token_signing_key_dynamic` was set to false

#### Migration steps for SQL

- If using `access_token_signing_key_dynamic` false:
    - ```sql
<<<<<<< HEAD
  ALTER TABLE session_info ADD COLUMN use_static_key BOOLEAN NOT NULL DEFAULT(true); ALTER TABLE session_info ALTER
  COLUMN use_static_key DROP DEFAULT;
=======
    ALTER TABLE session_info ADD COLUMN use_static_key BOOLEAN NOT NULL DEFAULT(true);
    ALTER TABLE session_info ALTER COLUMN use_static_key DROP DEFAULT;
>>>>>>> 3120499f
    ```
    - ```sql
    INSERT INTO jwt_signing_keys(key_id, key_string, algorithm, created_at)
      select CONCAT('s-', created_at_time) as key_id, value as key_string, 'RS256' as algorithm, created_at_time as created_at
      from session_access_token_signing_keys;
    ```
- If using `access_token_signing_key_dynamic` true or not set:
    - ```sql
<<<<<<< HEAD
  ALTER TABLE session_info ADD COLUMN use_static_key BOOLEAN NOT NULL DEFAULT(false); ALTER TABLE session_info ALTER
  COLUMN use_static_key DROP DEFAULT;
=======
    ALTER TABLE session_info ADD COLUMN use_static_key BOOLEAN NOT NULL DEFAULT(false);
    ALTER TABLE session_info ALTER COLUMN use_static_key DROP DEFAULT;
>>>>>>> 3120499f
    ```

#### Migration steps for MongoDB

- If using `access_token_signing_key_dynamic` false:
    - ```
<<<<<<< HEAD
  db.session_info.update({}, {
  "$set": {
  "use_static_key": true } });
    ```
    - ```
  db.key_value.aggregate([
  {
  "$match": {
  _id: "access_token_signing_key_list"
  } }, { $unwind: "$keys"
  }, { $addFields: {
  _id: {
  "$concat": [
  "s-", { $convert: { input: "$keys.created_at_time", to: "string"
  } }
  ]
  },
  "key_string": "$keys.value",
  "algorithm": "RS256",
  "created_at": "$keys.created_at_time",

=======
    db.session_info.update({},
      {
        "$set": {
          "use_static_key": true
        }
      });
    ```
    - ```
    db.key_value.aggregate([
      {
        "$match": {
          _id: "access_token_signing_key_list"
        }
      },
      {
        $unwind: "$keys"
      },
      {
        $addFields: {
          _id: {
            "$concat": [
              "s-",
              {
                $convert: {
                  input: "$keys.created_at_time",
                  to: "string"
                }
              }
            ]
          },
          "key_string": "$keys.value",
          "algorithm": "RS256",
          "created_at": "$keys.created_at_time",
          
>>>>>>> 3120499f
        }
      },
      {
        "$project": {
          "keys": 0,
          
        }
      },
      {
        "$merge": {
          "into": "jwt_signing_keys",
          
        }
      }
  ]);
    ```

- If using `access_token_signing_key_dynamic` true or not set:
    - ```
<<<<<<< HEAD
  db.session_info.update({}, {
  "$set": {
  "use_static_key": false } });
=======
    db.session_info.update({},
      {
        "$set": {
          "use_static_key": false
        }
      });
>>>>>>> 3120499f
    ```

## [4.6.0] - 2023-03-30

- Add Optional Search Tags to Pagination API to enable dashboard search

### New APIs:

- `GET /user/search/tags` retrieves the available search tags

## [4.5.0] - 2023-03-27

- Add TOTP recipe

### Database changes:

- Add new tables for TOTP recipe:
    - `totp_users` that stores the users that have enabled TOTP
    - `totp_user_devices` that stores devices (each device has its own secret) for each user
    - `totp_used_codes` that stores used codes for each user. This is to implement rate limiting and prevent replay
      attacks.
    - `user_last_active` that stores the last active time for each user.

### New APIs:

- `GET /users/count/active` to fetch the number of active users after the given timestamp.
- `POST /recipe/totp/device` to create a new device as well as the user if it doesn't exist.
- `POST /recipe/totp/device/verify` to verify a device. This is to ensure that the user has access to the device.
- `POST /recipe/totp/verify` to verify a code and continue the login flow.
- `PUT /recipe/totp/device` to update the name of a device. Name is just a string that the user can set to identify the
  device.
- `GET /recipe/totp/device/list` to get all devices for a user.
- `POST /recipe/totp/device/remove` to remove a device. If the user has no more devices, the user is also removed.

## [4.4.2] - 2023-03-16

- Adds null check in email normalisation to fix: https://github.com/supertokens/supertokens-node/issues/514

## [4.4.1] - 2023-03-09

- Normalises email in all APIs in which email was not being
  normalised: https://github.com/supertokens/supertokens-core/issues/577

## [4.4.0] - 2023-02-21

### Added

- Dashboard Recipe
- Support with CDI version `2.18`

### Database Changes

- Adds `dashboard_users` table
- Adds `dashboard_user_sessions` table

## [4.3.0] - 2023-01-05

- Adds feature flag, ee folder and APIs to add / remove license keys for enterprise features.

## [4.2.1] - 2022-11-24

- Updates the type of `access_token_validity` in the CoreConfig from `int` to `long`

## [4.2.0] - 2022-11-07

- Update dependencies for security updates: https://github.com/supertokens/supertokens-core/issues/525

## [4.1.1] - 2022-10-13

- Updates core routes to now allow for trailing slashes

## [4.1.0] - 2022-09-22

- Adds request IP allow & deny list: https://github.com/supertokens/supertokens-core/issues/511

## [4.0.1] - 2022-09-19

- Fixes bug related to implementationDependencies.json

## [4.0.0] - 2022-09-19

### Added

- EmailPassword User migration API which allows you to import users with their email and password hashes.
- Support to import users with password hashes from Firebase
- Support with CDI version `2.16`
- Hello API on `/` route.

### Database Changes

- Updates the `password_hash` column in the `emailpassword_users` table from `VARCHAR(128)` to `VARCHAR(256)` to support
  more password hash lengths.
- Updates the `third_party_user_id` column in the `thirdparty_users` table from `VARCHAR(128)` to `VARCHAR(256)` to
  resolve https://github.com/supertokens/supertokens-core/issues/306

- For legacy users who are self hosting the SuperTokens core run the following command to update your database with the
  changes:
    - With MySql:
      `ALTER TABLE thirdparty_users MODIFY third_party_user_id VARCHAR(256); ALTER TABLE emailpassword_users MODIFY password_hash VARCHAR(256);`
    - With PostgreSQL:
      `ALTER TABLE thirdparty_users ALTER COLUMN third_party_user_id TYPE VARCHAR(256); ALTER TABLE emailpassword_users ALTER COLUMN password_hash TYPE VARCHAR(256);`

## [3.16.2] - 2022-09-02

### Bug fixes

- Updated java-jwt to handle `null` claims in JWTs

## [3.16.1] - 2022-09-02

### Bug fixes

- Fixed handling of `null` in access token payloads: https://github.com/supertokens/supertokens-core/issues/499

## [3.16.0] - 2022-08-18

- Changes logging level of API start / finished & Cronjob start / finished to be `INFO` level instead of `DEBUG` level.
- Added new config `log_level` to set logging level. Possible values are `DEBUG` | `INFO` | `WARN` | `ERROR` |
  `NONE`. As an example, setting the log level to `WARN` would make the core print out `WARN` and `ERROR` level logs.

## [3.15.1] - 2022-08-10

- Updates UserIdMapping recipe to resolve UserId Mappings for Auth recipes in the core itself

## [3.15.0] - 2022-07-25

- Adds UserIdMapping recipe
- Support for collecting and displaying failing tests

### Database changes

- Adds `userid_mapping` table

## [3.14.0] - 2022-06-07

- Fixes `/recipe/session/user GET` to return only session handles that have not expired.
- Support for new plugin interface version (v2.15)
- Checks for if the session has expired in `updateSession` before calling the update function.

## [3.13.0] - 2022-05-05

- Adds UserRoles recipe
- Fixes base_path config option not being observed when running `supertokens list`
- Adds base_path normalization logic

### Database changes

- Adds `roles`, `role_permissions` and `user_roles` table

## [3.12.1] - 2022-04-02

### Changes

- Changed default `--with_argon2_hashing_pool_size` in `hashingCalibrate` CLI command to 1.

## [3.12.0] - 2022-04-01

- Adds github action for running tests against in memory db.
- Adds github action for checking if "Run tests" action was completed (to run in PRs)
- Fixes how config values are changed during tests.
- Adds 60 mins timeout to github action jobs
- Moves deleting user metadata to happen before deleting the actual user.
- Adds support for argon2 hashing.
- Adds colours to CLI output (in case of errors).

### New config:

- `password_hashing_alg`
- `argon2_iterations`
- `argon2_memory_kb`
- `argon2_parallelism`
- `argon2_hashing_pool_size`
- `bcrypt_log_rounds`

### New CLI command:

- `supertokens hashingCalibrate`: Used to calibrate argon2 and bcrypt passing hashing params.

## [3.11.0] - 2022-03-19

### Changes

- Fixes memory leak during testing.
- Updated plugin interface version
- Adds usermetadata recipe
- Update CONTRIBUTING.md with instructions for gitpod setup

### Database changes

- Added `user_metadata` table

## [3.10.0] - 2022-02-23

- Updated plugin interface version
- Fixed ResultSet instances to avoid Memory Leaks

## [3.9.1] - 2022-02-16

- Fixed https://github.com/supertokens/supertokens-core/issues/373: Catching `StorageTransactionLogicException` in
  transaction helper function for retries

## [3.9.0] - 2022-01-31

### Changes

- Supporting CDI v2.12
- Adding the `userId` to the reponse of `recipe/user/password/reset`
- Adds support for providing base path for all APIs: https://github.com/supertokens/supertokens-node/issues/252
- Add workflow to verify if pr title follows conventional commits

### New config param:

- `base_path` - default is `""` (No base path)

## [3.8.0] - 2022-01-14

### Added

- Added Passwordless recipe ( with unit test coverage )

### Database changes

- Adds new tables for passwordless:
    - `passwordless_users` that stores the users of the passwordless recipe
    - `passwordless_devices` that stores devices/information about passwordless login attempts
    - `passwordless_codes` that stores the codes each device can consume to finish the login process

### Changes

- New recipeId in `/users` response with a corresponding new user type

## [3.7.0] - 2021-12-16

### Added

- Delete user endpoint

## [3.6.1] - 2021-11-15

### Fixes

- Issue with JWT expiry always being lower than expected
- Modulus and exponent for JsonWebKeys are now sent as unsigned when fetching public keys from the /jwt/jwks.json
  endpoint. Both values are url encoded without any padding.

### Changes

- JWT creation logic to add a `iss` claim only if none is provided

## [3.6.0] - 2021-08-26

### Added

- New config values `password_reset_token_lifetime`
  and `email_verification_token_lifetime`: https://github.com/supertokens/supertokens-core/issues/297
- Added support for multiple access token signing keys: https://github.com/supertokens/supertokens-core/issues/305
- Updated CDI version
- Added a table to store access token signing keys into SQL schema, called `session_access_token_signing_keys`
- New JWT recipe to create JWT tokens using SuperTokens
- New table `jwt_signing_keys` added to store keys used by the JWT recipe

## [3.5.3] - 2021-09-20

### Changes

- Explicitly adds UTF-8 compatible conversion when encoding / decoding base64 strings.

## [3.5.2] - 2021-09-01

### Fixes

- Issue with verifying refresh token throwing an unauthorised exception due to a db connection error.
- Sends far ahead jwt signing key expiry time in case updating them is
  disabled: https://github.com/supertokens/supertokens-core/issues/304

### Changes

- Changes JWT signing key update interval to not be limited to 720 hours

## [3.5.1] - 2021-08-25

### Added

- Logs non "OK" status code from APIs for debugging purposes.

### Fixed:

- Always throws unauthorised response if refresh token is not valid - previously it was throwing a 500 error in case it
  was not properly base 64 encoded.

## [3.5.0] - 2021-06-20

### Changed

- Make emailverificaiton tables take a generic userId: https://github.com/supertokens/supertokens-core/issues/258
- Adds new count and pagination APIs: https://github.com/supertokens/supertokens-core/issues/259
- Adds new API to get session data, and deprecates older one to get session and JWT payload separately:
  https://github.com/supertokens/supertokens-core/issues/255
- Removed `isVerified` boolean from thirdparty sign in up API as per CDI spec 2.8, and hence does not do email
  verification in this API either. Also related to https://github.com/supertokens/supertokens-core/issues/295

### Added

- Add `GET /recipe/users/by-email?email=john@example.com` endpoint for ThirdParty recipe to fetch all users with given
  email
- Add new emailverification APIs for remove tokens and unverify email.
- Add `PUT /recipe/user` for emailpassword recipe to change user's password or email.

## [3.4.2] - 2021-06-27

### Fixes

- `NullPointerException` that is thrown in `AccessTokenSigningKey.java` class when the `keyInfo` object is accessed in
  parallel after the signing key has expired: https://github.com/supertokens/supertokens-core/issues/282

## [3.4.1] - 2021-06-18

### Added

- `test_mode` to the options for running the core so that it can be run in test mode whilst being tested by the backend
  SDK.
- Adds `jwtSigningPublicKey` and `jwtSigningPublicKeyExpiryTime` to API response when returning `TRY_REFRESH_TOKEN
  ` from session verify.

## [3.4.0] - 2021-04-22

### Changed

- Uses Open JDK 15.0.1

## [3.3.0] - 2021-02-16

### Changed

- Extracted email verification into its own recipe
- ThirdParty recipe API

## [3.2.0] - 2021-01-26

### Changed

- Normalises email by making it all lower case
- Changes in handshake API
- Changes in config
- Changes in session create, verify and refresh APis

## [3.1.0] - 2021-01-14

### Changed

- Used rowmapper for in memory db
- Adds email verification APIs
- Adds user pagination APIs
- Adds timeJoined to whenever a user object is returned from an API

## [3.0.1] - 2020-10-27

### Changed

- Makes Hello API do a db query as well for better status checking

## [3.0.0] - 2020-10-25

### Changed

- Changes as per CDI 2.4: https://github.com/supertokens/core-driver-interface/issues/1
- In memory db uses the SQL interface
- Emailpassword recipe functions and APIs
- Deprecates the need for a separate SQLite repo (since the in mem one already exists within the core)

## [2.5.2] - 2020-10-25

### Fixed

- Issue #84 - Correct access token signing key expiry not being sent by APIs

## [2.5.1] - 2020-10-08

### Changed

- Fixed issue of docker image hanging when run in foreground

## [2.5.0] - 2020-10-08

### Added

- Updates the access token if blacklisting is switched on and the JWT payload has been changed somehow
- API key support
- JWT Api Key Rotation

### Removed

- Compatibility with the inefficient method for handling refresh tokens.

## [2.4.0] - 2020-09-09

### Added

- CSRF check in refresh API
- set csrf config to `false` by default
- compatibility with CDI 2.3

### Fixed

- When regenerating session, uses old access tokens' parentRefreshTokenHash1 instead of null

### Changed

- Optimises refresh token to not store old tokens in the database
- removes the need for a license key
- removes API Pings

## [2.3.0] - 2020-08-11

### Changed

- Makes default session expiry status code 401
- Makes default refresh API path "/session/refresh"
- Compatibility with CDI 2.2. Makes `cookie_domain` default value to not set, so that it will work with any API
- Makes sameSite = lax by default
- If licenseKey is missing, then dependency jars are downloaded in DEV mode

## [2.2.3] - 2020-08-10

### Changes

- Makes license Apache 2.0

## [2.2.2] - 2020-07-02

### Fixed

- Changes how versioning works to make it per API call.
- Supports CDI 2.1

## [2.2.1] - 2020-05-14

### Fixed

- Forcing of no in memory database flag to start command on Linux fixed

## [2.2.0] - 2020-05-20

### Added

- Uses in memory database in dev mode if database is not configured
- Removes the need to specify dev / production when running the start command

## [2.1.0] - 2020-04-30

### Added

- Compatibility with CDI 2.0
- API versions
- SameSite cookie option
- Updating of JWT payload
- Session expired status code configuration
- Partial lmrt support

## [2.0.0] - 2020-04-07

### Added

- Compatibility with NoSQL databases like MongoDB
- Setting sameSite cookie option. However, this is not usable in this release.

## [1.1.1] - 2020-03-23

### Changed

- Adds #!/bin/bash in scripts

## [1.1.0] - 2020-03-23

### Changed

- Allow for an unlimited number of SuperTokens instances in production mode
- License changes to reflect the above<|MERGE_RESOLUTION|>--- conflicted
+++ resolved
@@ -7,7 +7,6 @@
 
 ## [unreleased]
 
-<<<<<<< HEAD
 ### Db schema changes:
 
 - Added new index `all_auth_recipe_users_primary_user_id_index`.
@@ -40,12 +39,12 @@
 CREATE INDEX all_auth_recipe_users_primary_user_id_index ON all_auth_recipe_users (app_id, primary_or_recipe_user_id);
 CREATE INDEX all_auth_recipe_users_primary_user_id_and_tenant_id_index ON all_auth_recipe_users (app_id, tenant_id, primary_or_recipe_user_id);
 ```
-=======
+
+
 ## [6.0.5] - 2023-07-20
 
 - Fixes logging issue in API call where it used to print out the root CUD tenant info when querying with a tenant
   that does not exist.
->>>>>>> 3120499f
 
 ## [6.0.4] - 2023-07-13
 
@@ -1761,13 +1760,8 @@
 
 - If using `access_token_signing_key_dynamic` false:
     - ```sql
-<<<<<<< HEAD
-  ALTER TABLE session_info ADD COLUMN use_static_key BOOLEAN NOT NULL DEFAULT(true); ALTER TABLE session_info ALTER
-  COLUMN use_static_key DROP DEFAULT;
-=======
     ALTER TABLE session_info ADD COLUMN use_static_key BOOLEAN NOT NULL DEFAULT(true);
     ALTER TABLE session_info ALTER COLUMN use_static_key DROP DEFAULT;
->>>>>>> 3120499f
     ```
     - ```sql
     INSERT INTO jwt_signing_keys(key_id, key_string, algorithm, created_at)
@@ -1776,42 +1770,14 @@
     ```
 - If using `access_token_signing_key_dynamic` true or not set:
     - ```sql
-<<<<<<< HEAD
-  ALTER TABLE session_info ADD COLUMN use_static_key BOOLEAN NOT NULL DEFAULT(false); ALTER TABLE session_info ALTER
-  COLUMN use_static_key DROP DEFAULT;
-=======
     ALTER TABLE session_info ADD COLUMN use_static_key BOOLEAN NOT NULL DEFAULT(false);
     ALTER TABLE session_info ALTER COLUMN use_static_key DROP DEFAULT;
->>>>>>> 3120499f
     ```
 
 #### Migration steps for MongoDB
 
 - If using `access_token_signing_key_dynamic` false:
     - ```
-<<<<<<< HEAD
-  db.session_info.update({}, {
-  "$set": {
-  "use_static_key": true } });
-    ```
-    - ```
-  db.key_value.aggregate([
-  {
-  "$match": {
-  _id: "access_token_signing_key_list"
-  } }, { $unwind: "$keys"
-  }, { $addFields: {
-  _id: {
-  "$concat": [
-  "s-", { $convert: { input: "$keys.created_at_time", to: "string"
-  } }
-  ]
-  },
-  "key_string": "$keys.value",
-  "algorithm": "RS256",
-  "created_at": "$keys.created_at_time",
-
-=======
     db.session_info.update({},
       {
         "$set": {
@@ -1845,8 +1811,6 @@
           "key_string": "$keys.value",
           "algorithm": "RS256",
           "created_at": "$keys.created_at_time",
-          
->>>>>>> 3120499f
         }
       },
       {
@@ -1866,18 +1830,12 @@
 
 - If using `access_token_signing_key_dynamic` true or not set:
     - ```
-<<<<<<< HEAD
-  db.session_info.update({}, {
-  "$set": {
-  "use_static_key": false } });
-=======
     db.session_info.update({},
       {
         "$set": {
           "use_static_key": false
         }
       });
->>>>>>> 3120499f
     ```
 
 ## [4.6.0] - 2023-03-30
