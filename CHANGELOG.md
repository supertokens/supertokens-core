# Changelog

All notable changes to this project will be documented in this file.

The format is based on [Keep a Changelog](https://keepachangelog.com/en/1.0.0/), and this project adheres
to [Semantic Versioning](https://semver.org/spec/v2.0.0.html).

<<<<<<< HEAD
## [7.0.3] - 2023-10-10

- normalized input in few methods of InputParser - https://github.com/supertokens/supertokens-core/issues/594
=======
## [7.0.2] = 2023-10-05

- Fixes `500` error for passwordless login in certain cases - https://github.com/supertokens/supertokens-core/issues/828

## [7.0.1] - 2023-10-04

- Remove padding from link codes and pre-auth session ids in passwordless, but keep support for old format that included padding (`=` signs)
>>>>>>> 95024498

## [7.0.0] - 2023-09-19

- Support for CDI version 4.0
- Adds Account Linking feature

### Session recipe changes

- New access token version: v5, which contains a required prop: `rsub`. This contains the recipe user ID that belongs to the login method that the user used to login. The `sub` claim in the access token payload is now the primary user ID.
- APIs that return `SessionInformation` (like GET `/recipe/session`) contains userId, recipeUserId in the response.
- Apis that create / modify / refresh a session return the `recipeUserId` in the `session` object in the response.
- Token theft detected response returns userId and recipeUserId

### Db Schema changes

- Adds columns `primary_or_recipe_user_id`, `is_linked_or_is_a_primary_user` and `primary_or_recipe_user_time_joined` to `all_auth_recipe_users` table
- Adds columns `primary_or_recipe_user_id` and `is_linked_or_is_a_primary_user` to `app_id_to_user_id` table
- Removes index `all_auth_recipe_users_pagination_index` and addes `all_auth_recipe_users_pagination_index1`, 
  `all_auth_recipe_users_pagination_index2`, `all_auth_recipe_users_pagination_index3` and 
  `all_auth_recipe_users_pagination_index4` indexes instead on `all_auth_recipe_users` table
- Adds `all_auth_recipe_users_recipe_id_index` on `all_auth_recipe_users` table
- Adds `all_auth_recipe_users_primary_user_id_index` on `all_auth_recipe_users` table
- Adds `email` column to `emailpassword_pswd_reset_tokens` table
- Changes `user_id` foreign key constraint on `emailpassword_pswd_reset_tokens` to `app_id_to_user_id` table

### Migration steps for SQL

1. Ensure that the core is already upgraded to version 6.0.13 (CDI version 3.0)
2. Stop the core instance(s)
3. Run the migration script

    <details>

    <summary>If using PostgreSQL</summary>

    ```sql
    ALTER TABLE all_auth_recipe_users
      ADD COLUMN primary_or_recipe_user_id CHAR(36) NOT NULL DEFAULT ('0');

    ALTER TABLE all_auth_recipe_users
      ADD COLUMN is_linked_or_is_a_primary_user BOOLEAN NOT NULL DEFAULT FALSE;

    ALTER TABLE all_auth_recipe_users
      ADD COLUMN primary_or_recipe_user_time_joined BIGINT NOT NULL DEFAULT 0;

    UPDATE all_auth_recipe_users
      SET primary_or_recipe_user_id = user_id
      WHERE primary_or_recipe_user_id = '0';

    UPDATE all_auth_recipe_users
      SET primary_or_recipe_user_time_joined = time_joined
      WHERE primary_or_recipe_user_time_joined = 0;

    ALTER TABLE all_auth_recipe_users
      ADD CONSTRAINT all_auth_recipe_users_primary_or_recipe_user_id_fkey
        FOREIGN KEY (app_id, primary_or_recipe_user_id)
        REFERENCES app_id_to_user_id (app_id, user_id) ON DELETE CASCADE;

    ALTER TABLE all_auth_recipe_users
      ALTER primary_or_recipe_user_id DROP DEFAULT;

    ALTER TABLE app_id_to_user_id
      ADD COLUMN primary_or_recipe_user_id CHAR(36) NOT NULL DEFAULT ('0');

    ALTER TABLE app_id_to_user_id
      ADD COLUMN is_linked_or_is_a_primary_user BOOLEAN NOT NULL DEFAULT FALSE;

    UPDATE app_id_to_user_id
      SET primary_or_recipe_user_id = user_id
      WHERE primary_or_recipe_user_id = '0';

    ALTER TABLE app_id_to_user_id
      ADD CONSTRAINT app_id_to_user_id_primary_or_recipe_user_id_fkey
        FOREIGN KEY (app_id, primary_or_recipe_user_id)
        REFERENCES app_id_to_user_id (app_id, user_id) ON DELETE CASCADE;

    ALTER TABLE app_id_to_user_id
        ALTER primary_or_recipe_user_id DROP DEFAULT;

    DROP INDEX all_auth_recipe_users_pagination_index;

    CREATE INDEX all_auth_recipe_users_pagination_index1 ON all_auth_recipe_users (
      app_id, tenant_id, primary_or_recipe_user_time_joined DESC, primary_or_recipe_user_id DESC);

    CREATE INDEX all_auth_recipe_users_pagination_index2 ON all_auth_recipe_users (
      app_id, tenant_id, primary_or_recipe_user_time_joined ASC, primary_or_recipe_user_id DESC);

    CREATE INDEX all_auth_recipe_users_pagination_index3 ON all_auth_recipe_users (
      recipe_id, app_id, tenant_id, primary_or_recipe_user_time_joined DESC, primary_or_recipe_user_id DESC);

    CREATE INDEX all_auth_recipe_users_pagination_index4 ON all_auth_recipe_users (
      recipe_id, app_id, tenant_id, primary_or_recipe_user_time_joined ASC, primary_or_recipe_user_id DESC);

    CREATE INDEX all_auth_recipe_users_primary_user_id_index ON all_auth_recipe_users (primary_or_recipe_user_id, app_id);

    CREATE INDEX all_auth_recipe_users_recipe_id_index ON all_auth_recipe_users (app_id, recipe_id, tenant_id);

    ALTER TABLE emailpassword_pswd_reset_tokens DROP CONSTRAINT IF EXISTS emailpassword_pswd_reset_tokens_user_id_fkey;

    ALTER TABLE emailpassword_pswd_reset_tokens ADD CONSTRAINT emailpassword_pswd_reset_tokens_user_id_fkey FOREIGN KEY (app_id, user_id) REFERENCES app_id_to_user_id (app_id, user_id) ON DELETE CASCADE;

    ALTER TABLE emailpassword_pswd_reset_tokens ADD COLUMN email VARCHAR(256);
    ```
    </details>

    <details>

    <summary>If using MySQL</summary>

    ```sql
    ALTER TABLE all_auth_recipe_users
      ADD primary_or_recipe_user_id CHAR(36) NOT NULL DEFAULT ('0');

    ALTER TABLE all_auth_recipe_users
      ADD is_linked_or_is_a_primary_user BOOLEAN NOT NULL DEFAULT FALSE;

    ALTER TABLE all_auth_recipe_users
      ADD primary_or_recipe_user_time_joined BIGINT UNSIGNED NOT NULL DEFAULT 0;

    UPDATE all_auth_recipe_users
      SET primary_or_recipe_user_id = user_id
      WHERE primary_or_recipe_user_id = '0';

    UPDATE all_auth_recipe_users
      SET primary_or_recipe_user_time_joined = time_joined
      WHERE primary_or_recipe_user_time_joined = 0;

    ALTER TABLE all_auth_recipe_users
      ADD FOREIGN KEY (app_id, primary_or_recipe_user_id)
      REFERENCES app_id_to_user_id (app_id, user_id) ON DELETE CASCADE;

    ALTER TABLE all_auth_recipe_users
      ALTER primary_or_recipe_user_id DROP DEFAULT;

    ALTER TABLE app_id_to_user_id
      ADD primary_or_recipe_user_id CHAR(36) NOT NULL DEFAULT ('0');

    ALTER TABLE app_id_to_user_id
      ADD is_linked_or_is_a_primary_user BOOLEAN NOT NULL DEFAULT FALSE;

    UPDATE app_id_to_user_id
      SET primary_or_recipe_user_id = user_id
      WHERE primary_or_recipe_user_id = '0';

    ALTER TABLE app_id_to_user_id
      ADD FOREIGN KEY (app_id, primary_or_recipe_user_id)
      REFERENCES app_id_to_user_id (app_id, user_id) ON DELETE CASCADE;

    ALTER TABLE app_id_to_user_id
      ALTER primary_or_recipe_user_id DROP DEFAULT;

    DROP INDEX all_auth_recipe_users_pagination_index ON all_auth_recipe_users;

    CREATE INDEX all_auth_recipe_users_pagination_index1 ON all_auth_recipe_users (
      app_id, tenant_id, primary_or_recipe_user_time_joined DESC, primary_or_recipe_user_id DESC);

    CREATE INDEX all_auth_recipe_users_pagination_index2 ON all_auth_recipe_users (
      app_id, tenant_id, primary_or_recipe_user_time_joined ASC, primary_or_recipe_user_id DESC);

    CREATE INDEX all_auth_recipe_users_pagination_index3 ON all_auth_recipe_users (
      recipe_id, app_id, tenant_id, primary_or_recipe_user_time_joined DESC, primary_or_recipe_user_id DESC);

    CREATE INDEX all_auth_recipe_users_pagination_index4 ON all_auth_recipe_users (
      recipe_id, app_id, tenant_id, primary_or_recipe_user_time_joined ASC, primary_or_recipe_user_id DESC);

    CREATE INDEX all_auth_recipe_users_primary_user_id_index ON all_auth_recipe_users (primary_or_recipe_user_id, app_id);

    CREATE INDEX all_auth_recipe_users_recipe_id_index ON all_auth_recipe_users (app_id, recipe_id, tenant_id);

    ALTER TABLE emailpassword_pswd_reset_tokens 
      DROP FOREIGN KEY emailpassword_pswd_reset_tokens_ibfk_1;

    ALTER TABLE emailpassword_pswd_reset_tokens
      ADD FOREIGN KEY (app_id, user_id) REFERENCES app_id_to_user_id (app_id, user_id) ON DELETE CASCADE;

    ALTER TABLE emailpassword_pswd_reset_tokens ADD email VARCHAR(256);
    ```

    </details>

4. Start the new instance(s) of the core (version 7.0.0)

## [6.0.13] - 2023-09-15

- Fixes paid stats reporting for multitenancy

## [6.0.12] - 2023-09-04

- Fixes randomly occurring `serialization error for concurrent update` in `verifySession` API
- Fixes `MISSING_EE_FOLDER_ERROR` error when the core starts up with an empty database

## [6.0.11] - 2023-08-16

- Fixed feature flag cron job

## [6.0.10] - 2023-08-16

- Fixed an encoding/decoding issue for certain access token payloads

## [6.0.9] - 2023-08-14

- Now using decimal notation to add numbers into the access token payload (instead of scientific notation) 

## [6.0.8] - 2023-08-01

- Fixes CUD validation starting with number.

## [6.0.7] - 2023-07-28

- Fixes session removing for user with useridmapping when disassociating from tenant.
- Fixes issue with access token migration from version v1 and v2

## [6.0.6] - 2023-07-24

- Adds all ee features enabled for in memory database.

## [6.0.5] - 2023-07-20

- Fixes logging issue in API call where it used to print out the root CUD tenant info when querying with a tenant
  that does not exist.

## [6.0.4] - 2023-07-13

- Fixes tenant prefix in stack trace log
- `supertokens_default_cdi_version` config renamed to `supertokens_max_cdi_version`
- Fixes `/apiversion` GET to return versions until `supertokens_max_cdi_version` if set
- Fixes `/recipe/multitenancy/tenant` GET to return `TENANT_NOT_FOUND_ERROR` with 200 status when tenant was not found

## [6.0.3] - 2023-07-11

- Fixes duplicate users in users search queries when user is associated to multiple tenants
- Fixes wrong tenant id in logging for `APIKeyUnauthorisedException`

## [6.0.2] - 2023-07-04

- Fixes some of the session APIs to return `tenantId`
- argon and bcrypt related configs are now configurable only from config.yaml
- `ip_allow_regex` and `ip_deny_regex` are now protected properties for SaaS
- `hello` is disallowed as a tenantId
- creation of apps enables all recipes by default but not during creation of tenant

## [6.0.1]

- Fixes `Invalid API key` issue on hello API
- Fixes `CreateOrUpdateThirdPartyConfigAPI` as per CDI 3.0
- Fixes `sessionHandle` to include tenant information and the related APIs are now app specific
- Updated GET `/appid-<appId>/<tenantId>/recipe/session/user`
    - Adds `fetchAcrossAllTenants` with default `true` - controls fetching of sessions across all tenants or only a
      particular tenant
- Updated POST `/appid-<appId>/<tenantId>/recipe/session/remove`
    - Adds `revokeAcrossAllTenants` with default `true` - controls revoking of sessions across all tenants or only a
      particular tenant
- Updated telemetry to send `connectionUriDomain`, `appId` and `mau` information
- Updated feature flag stats to report `usersCount` per tenant

## [6.0.0] - 2023-06-02

### Adds

- Support for multitenancy.
- New config `supertokens_saas_secret` added to support multitenancy in SaaS mode.
- New config `supertokens_default_cdi_version` is added to specify the version of CDI core must assume when the version
  is not specified in the request. If this config is not specified, the core will assume the latest version.

### Fixes

- Fixes an issue where session verification would fail for JWTs created using the JWT recipe

### Changes

- Modifies the `/recipe/dashboard/session/verify` API to include the user's email in the response
- Support for multitenancy
    - New APIs to manage apps and tenants
        - `/recipe/multitenancy/connectionuridomain` PUT
        - `/recipe/multitenancy/connectionuridomain/remove` POST
        - `/recipe/multitenancy/connectionuridomain/list` GET
        - `/recipe/multitenancy/app` PUT
        - `/recipe/multitenancy/app/remove` POST
        - `/recipe/multitenancy/app/list` GET
        - `/appid-<appid>/recipe/multitenancy/tenant` PUT
        - `/appid-<appid>/<tenantid>/recipe/multitenancy/tenant` GET
        - `/appid-<appid>/recipe/multitenancy/tenant/remove` POST
        - `/appid-<appid>/recipe/multitenancy/tenant/list` GET
        - `/appid-<appid>/recipe/multitenancy/config/thirdparty` PUT
        - `/appid-<appid>/recipe/multitenancy/config/thirdparty/remove` POST
        - `/appid-<appid>/<tenantid>/recipe/multitenancy/tenant/user` POST
        - `/appid-<appid>/<tenantid>/recipe/multitenancy/tenant/user/remove` POST
    - API paths can be prefixed with `/appid-<appid>/<tenantid>` to perform app or tenant specific operations.

### Migration steps for SQL

1. Ensure that the core is already upgraded to version 5.0.0 (CDI version 2.21)
2. Stop the core instance(s)
3. Run the migration script

    <details>

    <summary>If using PostgreSQL</summary>

   #### Run the following SQL script

    ```sql
    -- General Tables

    CREATE TABLE IF NOT EXISTS apps  (
      app_id VARCHAR(64) NOT NULL DEFAULT 'public',
      created_at_time BIGINT,
      CONSTRAINT apps_pkey PRIMARY KEY(app_id)
    );

    INSERT INTO apps (app_id, created_at_time) 
      VALUES ('public', 0) ON CONFLICT DO NOTHING;

    ------------------------------------------------------------

    CREATE TABLE IF NOT EXISTS tenants (
      app_id VARCHAR(64) NOT NULL DEFAULT 'public',
      tenant_id VARCHAR(64) NOT NULL DEFAULT 'public',
      created_at_time BIGINT ,
      CONSTRAINT tenants_pkey
        PRIMARY KEY (app_id, tenant_id),
      CONSTRAINT tenants_app_id_fkey FOREIGN KEY(app_id)
        REFERENCES apps (app_id) ON DELETE CASCADE
    );

    INSERT INTO tenants (app_id, tenant_id, created_at_time) 
      VALUES ('public', 'public', 0) ON CONFLICT DO NOTHING;

    CREATE INDEX IF NOT EXISTS tenants_app_id_index ON tenants (app_id);

    ------------------------------------------------------------

    ALTER TABLE key_value
      ADD COLUMN IF NOT EXISTS app_id VARCHAR(64) DEFAULT 'public',
      ADD COLUMN IF NOT EXISTS tenant_id VARCHAR(64) DEFAULT 'public';

    ALTER TABLE key_value
      DROP CONSTRAINT key_value_pkey;

    ALTER TABLE key_value
      ADD CONSTRAINT key_value_pkey 
        PRIMARY KEY (app_id, tenant_id, name);

    ALTER TABLE key_value
      DROP CONSTRAINT IF EXISTS key_value_tenant_id_fkey;

    ALTER TABLE key_value
      ADD CONSTRAINT key_value_tenant_id_fkey 
        FOREIGN KEY (app_id, tenant_id)
        REFERENCES tenants (app_id, tenant_id) ON DELETE CASCADE;

    CREATE INDEX IF NOT EXISTS key_value_tenant_id_index ON key_value (app_id, tenant_id);

    ------------------------------------------------------------

    CREATE TABLE IF NOT EXISTS app_id_to_user_id (
      app_id VARCHAR(64) NOT NULL DEFAULT 'public',
      user_id CHAR(36) NOT NULL,
      recipe_id VARCHAR(128) NOT NULL,
      CONSTRAINT app_id_to_user_id_pkey
        PRIMARY KEY (app_id, user_id),
      CONSTRAINT app_id_to_user_id_app_id_fkey
        FOREIGN KEY(app_id) REFERENCES apps (app_id) ON DELETE CASCADE
    );

    INSERT INTO app_id_to_user_id (user_id, recipe_id) 
      SELECT user_id, recipe_id
      FROM all_auth_recipe_users ON CONFLICT DO NOTHING;

    CREATE INDEX IF NOT EXISTS app_id_to_user_id_app_id_index ON app_id_to_user_id (app_id);

    ------------------------------------------------------------

    ALTER TABLE all_auth_recipe_users
      ADD COLUMN IF NOT EXISTS app_id VARCHAR(64) DEFAULT 'public',
      ADD COLUMN IF NOT EXISTS tenant_id VARCHAR(64) DEFAULT 'public';

    ALTER TABLE all_auth_recipe_users
      DROP CONSTRAINT all_auth_recipe_users_pkey CASCADE;

    ALTER TABLE all_auth_recipe_users
      ADD CONSTRAINT all_auth_recipe_users_pkey 
        PRIMARY KEY (app_id, tenant_id, user_id);

    ALTER TABLE all_auth_recipe_users
      DROP CONSTRAINT IF EXISTS all_auth_recipe_users_tenant_id_fkey;

    ALTER TABLE all_auth_recipe_users
      ADD CONSTRAINT all_auth_recipe_users_tenant_id_fkey 
        FOREIGN KEY (app_id, tenant_id)
        REFERENCES tenants (app_id, tenant_id) ON DELETE CASCADE;

    ALTER TABLE all_auth_recipe_users
      DROP CONSTRAINT IF EXISTS all_auth_recipe_users_user_id_fkey;

    ALTER TABLE all_auth_recipe_users
      ADD CONSTRAINT all_auth_recipe_users_user_id_fkey 
        FOREIGN KEY (app_id, user_id)
        REFERENCES app_id_to_user_id (app_id, user_id) ON DELETE CASCADE;

    DROP INDEX all_auth_recipe_users_pagination_index;

    CREATE INDEX all_auth_recipe_users_pagination_index ON all_auth_recipe_users (time_joined DESC, user_id DESC, tenant_id DESC, app_id DESC);

    CREATE INDEX IF NOT EXISTS all_auth_recipe_user_id_index ON all_auth_recipe_users (app_id, user_id);

    CREATE INDEX IF NOT EXISTS all_auth_recipe_tenant_id_index ON all_auth_recipe_users (app_id, tenant_id);

    -- Multitenancy

    CREATE TABLE IF NOT EXISTS tenant_configs (
      connection_uri_domain VARCHAR(256) DEFAULT '',
      app_id VARCHAR(64) DEFAULT 'public',
      tenant_id VARCHAR(64) DEFAULT 'public',
      core_config TEXT,
      email_password_enabled BOOLEAN,
      passwordless_enabled BOOLEAN,
      third_party_enabled BOOLEAN,
      CONSTRAINT tenant_configs_pkey
        PRIMARY KEY (connection_uri_domain, app_id, tenant_id)
    );

    ------------------------------------------------------------

    CREATE TABLE IF NOT EXISTS tenant_thirdparty_providers (
      connection_uri_domain VARCHAR(256) DEFAULT '',
      app_id VARCHAR(64) DEFAULT 'public',
      tenant_id VARCHAR(64) DEFAULT 'public',
      third_party_id VARCHAR(28) NOT NULL,
      name VARCHAR(64),
      authorization_endpoint TEXT,
      authorization_endpoint_query_params TEXT,
      token_endpoint TEXT,
      token_endpoint_body_params TEXT,
      user_info_endpoint TEXT,
      user_info_endpoint_query_params TEXT,
      user_info_endpoint_headers TEXT,
      jwks_uri TEXT,
      oidc_discovery_endpoint TEXT,
      require_email BOOLEAN,
      user_info_map_from_id_token_payload_user_id VARCHAR(64),
      user_info_map_from_id_token_payload_email VARCHAR(64),
      user_info_map_from_id_token_payload_email_verified VARCHAR(64),
      user_info_map_from_user_info_endpoint_user_id VARCHAR(64),
      user_info_map_from_user_info_endpoint_email VARCHAR(64),
      user_info_map_from_user_info_endpoint_email_verified VARCHAR(64),
      CONSTRAINT tenant_thirdparty_providers_pkey
        PRIMARY KEY (connection_uri_domain, app_id, tenant_id, third_party_id),
      CONSTRAINT tenant_thirdparty_providers_tenant_id_fkey
        FOREIGN KEY(connection_uri_domain, app_id, tenant_id)
        REFERENCES tenant_configs (connection_uri_domain, app_id, tenant_id) ON DELETE CASCADE
    );

    CREATE INDEX IF NOT EXISTS tenant_thirdparty_providers_tenant_id_index ON tenant_thirdparty_providers (connection_uri_domain, app_id, tenant_id);

    ------------------------------------------------------------

    CREATE TABLE IF NOT EXISTS tenant_thirdparty_provider_clients (
      connection_uri_domain VARCHAR(256) DEFAULT '',
      app_id VARCHAR(64) DEFAULT 'public',
      tenant_id VARCHAR(64) DEFAULT 'public',
      third_party_id VARCHAR(28) NOT NULL,
      client_type VARCHAR(64) NOT NULL DEFAULT '',
      client_id VARCHAR(256) NOT NULL,
      client_secret TEXT,
      scope VARCHAR(128)[],
      force_pkce BOOLEAN,
      additional_config TEXT,
      CONSTRAINT tenant_thirdparty_provider_clients_pkey
        PRIMARY KEY (connection_uri_domain, app_id, tenant_id, third_party_id, client_type),
      CONSTRAINT tenant_thirdparty_provider_clients_third_party_id_fkey
        FOREIGN KEY (connection_uri_domain, app_id, tenant_id, third_party_id)
        REFERENCES tenant_thirdparty_providers (connection_uri_domain, app_id, tenant_id, third_party_id) ON DELETE CASCADE
    );

    CREATE INDEX IF NOT EXISTS tenant_thirdparty_provider_clients_third_party_id_index ON tenant_thirdparty_provider_clients (connection_uri_domain, app_id, tenant_id, third_party_id);

    -- Session

    ALTER TABLE session_info
      ADD COLUMN IF NOT EXISTS app_id VARCHAR(64) DEFAULT 'public',
      ADD COLUMN IF NOT EXISTS tenant_id VARCHAR(64) DEFAULT 'public';

    ALTER TABLE session_info
      DROP CONSTRAINT session_info_pkey CASCADE;

    ALTER TABLE session_info
      ADD CONSTRAINT session_info_pkey 
        PRIMARY KEY (app_id, tenant_id, session_handle);

    ALTER TABLE session_info
      DROP CONSTRAINT IF EXISTS session_info_tenant_id_fkey;

    ALTER TABLE session_info
      ADD CONSTRAINT session_info_tenant_id_fkey 
        FOREIGN KEY (app_id, tenant_id)
        REFERENCES tenants (app_id, tenant_id) ON DELETE CASCADE;

    CREATE INDEX IF NOT EXISTS session_expiry_index ON session_info (expires_at);

    CREATE INDEX IF NOT EXISTS session_info_tenant_id_index ON session_info (app_id, tenant_id);

    ------------------------------------------------------------

    ALTER TABLE session_access_token_signing_keys
      ADD COLUMN IF NOT EXISTS app_id VARCHAR(64) DEFAULT 'public';

    ALTER TABLE session_access_token_signing_keys
      DROP CONSTRAINT session_access_token_signing_keys_pkey CASCADE;

    ALTER TABLE session_access_token_signing_keys
      ADD CONSTRAINT session_access_token_signing_keys_pkey 
        PRIMARY KEY (app_id, created_at_time);

    ALTER TABLE session_access_token_signing_keys
      DROP CONSTRAINT IF EXISTS session_access_token_signing_keys_app_id_fkey;

    ALTER TABLE session_access_token_signing_keys
      ADD CONSTRAINT session_access_token_signing_keys_app_id_fkey 
        FOREIGN KEY (app_id)
        REFERENCES apps (app_id) ON DELETE CASCADE;

    CREATE INDEX IF NOT EXISTS access_token_signing_keys_app_id_index ON session_access_token_signing_keys (app_id);

    -- JWT

    ALTER TABLE jwt_signing_keys
      ADD COLUMN IF NOT EXISTS app_id VARCHAR(64) DEFAULT 'public';

    ALTER TABLE jwt_signing_keys
      DROP CONSTRAINT jwt_signing_keys_pkey CASCADE;

    ALTER TABLE jwt_signing_keys
      ADD CONSTRAINT jwt_signing_keys_pkey 
        PRIMARY KEY (app_id, key_id);

    ALTER TABLE jwt_signing_keys
      DROP CONSTRAINT IF EXISTS jwt_signing_keys_app_id_fkey;

    ALTER TABLE jwt_signing_keys
      ADD CONSTRAINT jwt_signing_keys_app_id_fkey 
        FOREIGN KEY (app_id)
        REFERENCES apps (app_id) ON DELETE CASCADE;

    CREATE INDEX IF NOT EXISTS jwt_signing_keys_app_id_index ON jwt_signing_keys (app_id);

    -- EmailVerification

    ALTER TABLE emailverification_verified_emails
      ADD COLUMN IF NOT EXISTS app_id VARCHAR(64) DEFAULT 'public';

    ALTER TABLE emailverification_verified_emails
      DROP CONSTRAINT emailverification_verified_emails_pkey CASCADE;

    ALTER TABLE emailverification_verified_emails
      ADD CONSTRAINT emailverification_verified_emails_pkey 
        PRIMARY KEY (app_id, user_id, email);

    ALTER TABLE emailverification_verified_emails
      DROP CONSTRAINT IF EXISTS emailverification_verified_emails_app_id_fkey;

    ALTER TABLE emailverification_verified_emails
      ADD CONSTRAINT emailverification_verified_emails_app_id_fkey 
        FOREIGN KEY (app_id)
        REFERENCES apps (app_id) ON DELETE CASCADE;

    CREATE INDEX IF NOT EXISTS emailverification_verified_emails_app_id_index ON emailverification_verified_emails (app_id);

    ------------------------------------------------------------

    ALTER TABLE emailverification_tokens
      ADD COLUMN IF NOT EXISTS app_id VARCHAR(64) DEFAULT 'public',
      ADD COLUMN IF NOT EXISTS tenant_id VARCHAR(64) DEFAULT 'public';

    ALTER TABLE emailverification_tokens
      DROP CONSTRAINT emailverification_tokens_pkey CASCADE;

    ALTER TABLE emailverification_tokens
      ADD CONSTRAINT emailverification_tokens_pkey 
        PRIMARY KEY (app_id, tenant_id, user_id, email, token);

    ALTER TABLE emailverification_tokens
      DROP CONSTRAINT IF EXISTS emailverification_tokens_tenant_id_fkey;

    ALTER TABLE emailverification_tokens
      ADD CONSTRAINT emailverification_tokens_tenant_id_fkey 
        FOREIGN KEY (app_id, tenant_id)
        REFERENCES tenants (app_id, tenant_id) ON DELETE CASCADE;

    CREATE INDEX IF NOT EXISTS emailverification_tokens_tenant_id_index ON emailverification_tokens (app_id, tenant_id);

    -- EmailPassword

    ALTER TABLE emailpassword_users
      ADD COLUMN IF NOT EXISTS app_id VARCHAR(64) DEFAULT 'public';

    ALTER TABLE emailpassword_users
      DROP CONSTRAINT emailpassword_users_pkey CASCADE;

    ALTER TABLE emailpassword_users
      DROP CONSTRAINT IF EXISTS emailpassword_users_email_key CASCADE;

    ALTER TABLE emailpassword_users
      ADD CONSTRAINT emailpassword_users_pkey 
        PRIMARY KEY (app_id, user_id);

    ALTER TABLE emailpassword_users
      DROP CONSTRAINT IF EXISTS emailpassword_users_user_id_fkey;

    ALTER TABLE emailpassword_users
      ADD CONSTRAINT emailpassword_users_user_id_fkey 
        FOREIGN KEY (app_id, user_id)
        REFERENCES app_id_to_user_id (app_id, user_id) ON DELETE CASCADE;

    ------------------------------------------------------------

    CREATE TABLE IF NOT EXISTS emailpassword_user_to_tenant (
      app_id VARCHAR(64) DEFAULT 'public',
      tenant_id VARCHAR(64) DEFAULT 'public',
      user_id CHAR(36) NOT NULL,
      email VARCHAR(256) NOT NULL,
      CONSTRAINT emailpassword_user_to_tenant_email_key
        UNIQUE (app_id, tenant_id, email),
      CONSTRAINT emailpassword_user_to_tenant_pkey
        PRIMARY KEY (app_id, tenant_id, user_id),
      CONSTRAINT emailpassword_user_to_tenant_user_id_fkey
        FOREIGN KEY (app_id, tenant_id, user_id)
        REFERENCES all_auth_recipe_users (app_id, tenant_id, user_id) ON DELETE CASCADE
    );

    ALTER TABLE emailpassword_user_to_tenant
      DROP CONSTRAINT IF EXISTS emailpassword_user_to_tenant_email_key;

    ALTER TABLE emailpassword_user_to_tenant
      ADD CONSTRAINT emailpassword_user_to_tenant_email_key
        UNIQUE (app_id, tenant_id, email);

    ALTER TABLE emailpassword_user_to_tenant
      DROP CONSTRAINT IF EXISTS emailpassword_user_to_tenant_user_id_fkey;

    ALTER TABLE emailpassword_user_to_tenant
      ADD CONSTRAINT emailpassword_user_to_tenant_user_id_fkey
        FOREIGN KEY (app_id, tenant_id, user_id)
        REFERENCES all_auth_recipe_users (app_id, tenant_id, user_id) ON DELETE CASCADE;

    INSERT INTO emailpassword_user_to_tenant (user_id, email)
      SELECT user_id, email FROM emailpassword_users ON CONFLICT DO NOTHING;

    ------------------------------------------------------------

    ALTER TABLE emailpassword_pswd_reset_tokens
      ADD COLUMN IF NOT EXISTS app_id VARCHAR(64) DEFAULT 'public';

    ALTER TABLE emailpassword_pswd_reset_tokens
      DROP CONSTRAINT emailpassword_pswd_reset_tokens_pkey CASCADE;

    ALTER TABLE emailpassword_pswd_reset_tokens
      ADD CONSTRAINT emailpassword_pswd_reset_tokens_pkey 
        PRIMARY KEY (app_id, user_id, token);

    ALTER TABLE emailpassword_pswd_reset_tokens
      DROP CONSTRAINT IF EXISTS emailpassword_pswd_reset_tokens_user_id_fkey;

    ALTER TABLE emailpassword_pswd_reset_tokens
      ADD CONSTRAINT emailpassword_pswd_reset_tokens_user_id_fkey 
        FOREIGN KEY (app_id, user_id)
        REFERENCES emailpassword_users (app_id, user_id) ON DELETE CASCADE;

    CREATE INDEX IF NOT EXISTS emailpassword_pswd_reset_tokens_user_id_index ON emailpassword_pswd_reset_tokens (app_id, user_id);

    -- Passwordless

    ALTER TABLE passwordless_users
      ADD COLUMN IF NOT EXISTS app_id VARCHAR(64) DEFAULT 'public';

    ALTER TABLE passwordless_users
      DROP CONSTRAINT passwordless_users_pkey CASCADE;

    ALTER TABLE passwordless_users
      ADD CONSTRAINT passwordless_users_pkey 
        PRIMARY KEY (app_id, user_id);

    ALTER TABLE passwordless_users
      DROP CONSTRAINT IF EXISTS passwordless_users_email_key;

    ALTER TABLE passwordless_users
      DROP CONSTRAINT IF EXISTS passwordless_users_phone_number_key;

    ALTER TABLE passwordless_users
      DROP CONSTRAINT IF EXISTS passwordless_users_user_id_fkey;

    ALTER TABLE passwordless_users
      ADD CONSTRAINT passwordless_users_user_id_fkey 
        FOREIGN KEY (app_id, user_id)
        REFERENCES app_id_to_user_id (app_id, user_id) ON DELETE CASCADE;

    ------------------------------------------------------------

    CREATE TABLE IF NOT EXISTS passwordless_user_to_tenant (
      app_id VARCHAR(64) DEFAULT 'public',
      tenant_id VARCHAR(64) DEFAULT 'public',
      user_id CHAR(36) NOT NULL,
      email VARCHAR(256),
      phone_number VARCHAR(256),
      CONSTRAINT passwordless_user_to_tenant_email_key
        UNIQUE (app_id, tenant_id, email),
      CONSTRAINT passwordless_user_to_tenant_phone_number_key
        UNIQUE (app_id, tenant_id, phone_number),
      CONSTRAINT passwordless_user_to_tenant_pkey
        PRIMARY KEY (app_id, tenant_id, user_id),
      CONSTRAINT passwordless_user_to_tenant_user_id_fkey
        FOREIGN KEY (app_id, tenant_id, user_id)
        REFERENCES all_auth_recipe_users (app_id, tenant_id, user_id) ON DELETE CASCADE
    );

    ALTER TABLE passwordless_user_to_tenant
      DROP CONSTRAINT IF EXISTS passwordless_user_to_tenant_user_id_fkey;

    ALTER TABLE passwordless_user_to_tenant
      ADD CONSTRAINT passwordless_user_to_tenant_user_id_fkey
        FOREIGN KEY (app_id, tenant_id, user_id)
        REFERENCES all_auth_recipe_users (app_id, tenant_id, user_id) ON DELETE CASCADE;

    INSERT INTO passwordless_user_to_tenant (user_id, email, phone_number)
      SELECT user_id, email, phone_number FROM passwordless_users ON CONFLICT DO NOTHING;

    ------------------------------------------------------------

    ALTER TABLE passwordless_devices
      ADD COLUMN IF NOT EXISTS app_id VARCHAR(64) DEFAULT 'public',
      ADD COLUMN IF NOT EXISTS tenant_id VARCHAR(64) DEFAULT 'public';

    ALTER TABLE passwordless_devices
      DROP CONSTRAINT passwordless_devices_pkey CASCADE;

    ALTER TABLE passwordless_devices
      ADD CONSTRAINT passwordless_devices_pkey 
        PRIMARY KEY (app_id, tenant_id, device_id_hash);

    ALTER TABLE passwordless_devices
      DROP CONSTRAINT IF EXISTS passwordless_devices_tenant_id_fkey;

    ALTER TABLE passwordless_devices
      ADD CONSTRAINT passwordless_devices_tenant_id_fkey 
        FOREIGN KEY (app_id, tenant_id)
        REFERENCES tenants (app_id, tenant_id) ON DELETE CASCADE;

    DROP INDEX IF EXISTS passwordless_devices_email_index;

    CREATE INDEX IF NOT EXISTS passwordless_devices_email_index ON passwordless_devices (app_id, tenant_id, email);

    DROP INDEX IF EXISTS passwordless_devices_phone_number_index;

    CREATE INDEX IF NOT EXISTS passwordless_devices_phone_number_index ON passwordless_devices (app_id, tenant_id, phone_number);

    CREATE INDEX IF NOT EXISTS passwordless_devices_tenant_id_index ON passwordless_devices (app_id, tenant_id);

    ------------------------------------------------------------

    ALTER TABLE passwordless_codes
      ADD COLUMN IF NOT EXISTS app_id VARCHAR(64) DEFAULT 'public',
      ADD COLUMN IF NOT EXISTS tenant_id VARCHAR(64) DEFAULT 'public';

    ALTER TABLE passwordless_codes
      DROP CONSTRAINT passwordless_codes_pkey CASCADE;

    ALTER TABLE passwordless_codes
      ADD CONSTRAINT passwordless_codes_pkey 
        PRIMARY KEY (app_id, tenant_id, code_id);

    ALTER TABLE passwordless_codes
      DROP CONSTRAINT IF EXISTS passwordless_codes_device_id_hash_fkey;

    ALTER TABLE passwordless_codes
      ADD CONSTRAINT passwordless_codes_device_id_hash_fkey 
        FOREIGN KEY (app_id, tenant_id, device_id_hash)
        REFERENCES passwordless_devices (app_id, tenant_id, device_id_hash) ON DELETE CASCADE;

    ALTER TABLE passwordless_codes
      DROP CONSTRAINT passwordless_codes_link_code_hash_key;

    ALTER TABLE passwordless_codes
      DROP CONSTRAINT IF EXISTS passwordless_codes_link_code_hash_key;

    ALTER TABLE passwordless_codes
      ADD CONSTRAINT passwordless_codes_link_code_hash_key
        UNIQUE (app_id, tenant_id, link_code_hash);

    DROP INDEX IF EXISTS passwordless_codes_created_at_index;

    CREATE INDEX IF NOT EXISTS passwordless_codes_created_at_index ON passwordless_codes (app_id, tenant_id, created_at);

    DROP INDEX IF EXISTS passwordless_codes_device_id_hash_index;
    CREATE INDEX IF NOT EXISTS passwordless_codes_device_id_hash_index ON passwordless_codes (app_id, tenant_id, device_id_hash);

    -- ThirdParty

    ALTER TABLE thirdparty_users
      ADD COLUMN IF NOT EXISTS app_id VARCHAR(64) DEFAULT 'public';

    ALTER TABLE thirdparty_users
      DROP CONSTRAINT thirdparty_users_pkey CASCADE;

    ALTER TABLE thirdparty_users
      DROP CONSTRAINT IF EXISTS thirdparty_users_user_id_key CASCADE;

    ALTER TABLE thirdparty_users
      ADD CONSTRAINT thirdparty_users_pkey 
        PRIMARY KEY (app_id, user_id);

    ALTER TABLE thirdparty_users
      DROP CONSTRAINT IF EXISTS thirdparty_users_user_id_fkey;

    ALTER TABLE thirdparty_users
      ADD CONSTRAINT thirdparty_users_user_id_fkey 
        FOREIGN KEY (app_id, user_id)
        REFERENCES app_id_to_user_id (app_id, user_id) ON DELETE CASCADE;

    DROP INDEX IF EXISTS thirdparty_users_thirdparty_user_id_index;

    CREATE INDEX IF NOT EXISTS thirdparty_users_thirdparty_user_id_index ON thirdparty_users (app_id, third_party_id, third_party_user_id);

    DROP INDEX IF EXISTS thirdparty_users_email_index;

    CREATE INDEX IF NOT EXISTS thirdparty_users_email_index ON thirdparty_users (app_id, email);

    ------------------------------------------------------------

    CREATE TABLE IF NOT EXISTS thirdparty_user_to_tenant (
      app_id VARCHAR(64) DEFAULT 'public',
      tenant_id VARCHAR(64) DEFAULT 'public',
      user_id CHAR(36) NOT NULL,
      third_party_id VARCHAR(28) NOT NULL,
      third_party_user_id VARCHAR(256) NOT NULL,
      CONSTRAINT thirdparty_user_to_tenant_third_party_user_id_key
        UNIQUE (app_id, tenant_id, third_party_id, third_party_user_id),
      CONSTRAINT thirdparty_user_to_tenant_pkey
        PRIMARY KEY (app_id, tenant_id, user_id),
      CONSTRAINT thirdparty_user_to_tenant_user_id_fkey
        FOREIGN KEY (app_id, tenant_id, user_id)
        REFERENCES all_auth_recipe_users (app_id, tenant_id, user_id) ON DELETE CASCADE
    );

    ALTER TABLE thirdparty_user_to_tenant
      DROP CONSTRAINT IF EXISTS thirdparty_user_to_tenant_third_party_user_id_key;

    ALTER TABLE thirdparty_user_to_tenant
      ADD CONSTRAINT thirdparty_user_to_tenant_third_party_user_id_key
        UNIQUE (app_id, tenant_id, third_party_id, third_party_user_id);

    ALTER TABLE thirdparty_user_to_tenant
      DROP CONSTRAINT IF EXISTS thirdparty_user_to_tenant_user_id_fkey;

    ALTER TABLE thirdparty_user_to_tenant
      ADD CONSTRAINT thirdparty_user_to_tenant_user_id_fkey
        FOREIGN KEY (app_id, tenant_id, user_id)
        REFERENCES all_auth_recipe_users (app_id, tenant_id, user_id) ON DELETE CASCADE;

    INSERT INTO thirdparty_user_to_tenant (user_id, third_party_id, third_party_user_id)
      SELECT user_id, third_party_id, third_party_user_id FROM thirdparty_users ON CONFLICT DO NOTHING;

    -- UserIdMapping

    ALTER TABLE userid_mapping
      ADD COLUMN IF NOT EXISTS app_id VARCHAR(64) DEFAULT 'public';

    ALTER TABLE userid_mapping
      DROP CONSTRAINT IF EXISTS userid_mapping_pkey CASCADE;

    ALTER TABLE userid_mapping
      ADD CONSTRAINT userid_mapping_pkey 
        PRIMARY KEY (app_id, supertokens_user_id, external_user_id);

    ALTER TABLE userid_mapping
      DROP CONSTRAINT IF EXISTS userid_mapping_supertokens_user_id_key;

    ALTER TABLE userid_mapping
      ADD CONSTRAINT userid_mapping_supertokens_user_id_key
        UNIQUE (app_id, supertokens_user_id);

    ALTER TABLE userid_mapping
      DROP CONSTRAINT IF EXISTS userid_mapping_external_user_id_key;

    ALTER TABLE userid_mapping
      ADD CONSTRAINT userid_mapping_external_user_id_key
        UNIQUE (app_id, external_user_id);

    ALTER TABLE userid_mapping
      DROP CONSTRAINT IF EXISTS userid_mapping_supertokens_user_id_fkey;

    ALTER TABLE userid_mapping
      ADD CONSTRAINT userid_mapping_supertokens_user_id_fkey 
        FOREIGN KEY (app_id, supertokens_user_id)
        REFERENCES app_id_to_user_id (app_id, user_id) ON DELETE CASCADE;

    CREATE INDEX IF NOT EXISTS userid_mapping_supertokens_user_id_index ON userid_mapping (app_id, supertokens_user_id);

    -- UserRoles

    ALTER TABLE roles
      ADD COLUMN IF NOT EXISTS app_id VARCHAR(64) DEFAULT 'public';

    ALTER TABLE roles
      DROP CONSTRAINT roles_pkey CASCADE;

    ALTER TABLE roles
      ADD CONSTRAINT roles_pkey 
        PRIMARY KEY (app_id, role);

    ALTER TABLE roles
      DROP CONSTRAINT IF EXISTS roles_app_id_fkey;

    ALTER TABLE roles
      ADD CONSTRAINT roles_app_id_fkey 
        FOREIGN KEY (app_id)
        REFERENCES apps (app_id) ON DELETE CASCADE;

    CREATE INDEX IF NOT EXISTS roles_app_id_index ON roles (app_id);

    ------------------------------------------------------------

    ALTER TABLE role_permissions
      ADD COLUMN IF NOT EXISTS app_id VARCHAR(64) DEFAULT 'public';

    ALTER TABLE role_permissions
      DROP CONSTRAINT role_permissions_pkey CASCADE;

    ALTER TABLE role_permissions
      ADD CONSTRAINT role_permissions_pkey 
        PRIMARY KEY (app_id, role, permission);

    ALTER TABLE role_permissions
      DROP CONSTRAINT IF EXISTS role_permissions_role_fkey;

    ALTER TABLE role_permissions
      ADD CONSTRAINT role_permissions_role_fkey 
        FOREIGN KEY (app_id, role)
        REFERENCES roles (app_id, role) ON DELETE CASCADE;

    DROP INDEX IF EXISTS role_permissions_permission_index;

    CREATE INDEX IF NOT EXISTS role_permissions_permission_index ON role_permissions (app_id, permission);

    CREATE INDEX IF NOT EXISTS role_permissions_role_index ON role_permissions (app_id, role);

    ------------------------------------------------------------

    ALTER TABLE user_roles
      ADD COLUMN IF NOT EXISTS app_id VARCHAR(64) DEFAULT 'public',
      ADD COLUMN IF NOT EXISTS tenant_id VARCHAR(64) DEFAULT 'public';

    ALTER TABLE user_roles
      DROP CONSTRAINT user_roles_pkey CASCADE;

    ALTER TABLE user_roles
      ADD CONSTRAINT user_roles_pkey 
        PRIMARY KEY (app_id, tenant_id, user_id, role);

    ALTER TABLE user_roles
      DROP CONSTRAINT IF EXISTS user_roles_tenant_id_fkey;

    ALTER TABLE user_roles
      ADD CONSTRAINT user_roles_tenant_id_fkey 
        FOREIGN KEY (app_id, tenant_id)
        REFERENCES tenants (app_id, tenant_id) ON DELETE CASCADE;

    ALTER TABLE user_roles
      DROP CONSTRAINT IF EXISTS user_roles_role_fkey;

    ALTER TABLE user_roles
      ADD CONSTRAINT user_roles_role_fkey 
        FOREIGN KEY (app_id, role)
        REFERENCES roles (app_id, role) ON DELETE CASCADE;

    DROP INDEX IF EXISTS user_roles_role_index;

    CREATE INDEX IF NOT EXISTS user_roles_role_index ON user_roles (app_id, tenant_id, role);

    CREATE INDEX IF NOT EXISTS user_roles_tenant_id_index ON user_roles (app_id, tenant_id);

    CREATE INDEX IF NOT EXISTS user_roles_app_id_role_index ON user_roles (app_id, role);

    -- UserMetadata

    ALTER TABLE user_metadata
      ADD COLUMN IF NOT EXISTS app_id VARCHAR(64) DEFAULT 'public';

    ALTER TABLE user_metadata
      DROP CONSTRAINT user_metadata_pkey CASCADE;

    ALTER TABLE user_metadata
      ADD CONSTRAINT user_metadata_pkey 
        PRIMARY KEY (app_id, user_id);

    ALTER TABLE user_metadata
      DROP CONSTRAINT IF EXISTS user_metadata_app_id_fkey;

    ALTER TABLE user_metadata
      ADD CONSTRAINT user_metadata_app_id_fkey 
        FOREIGN KEY (app_id)
        REFERENCES apps (app_id) ON DELETE CASCADE;

    CREATE INDEX IF NOT EXISTS user_metadata_app_id_index ON user_metadata (app_id);

    -- Dashboard

    ALTER TABLE dashboard_users
      ADD COLUMN IF NOT EXISTS app_id VARCHAR(64) DEFAULT 'public';

    ALTER TABLE dashboard_users
      DROP CONSTRAINT dashboard_users_pkey CASCADE;

    ALTER TABLE dashboard_users
      ADD CONSTRAINT dashboard_users_pkey 
        PRIMARY KEY (app_id, user_id);

    ALTER TABLE dashboard_users
      DROP CONSTRAINT IF EXISTS dashboard_users_email_key;

    ALTER TABLE dashboard_users
      ADD CONSTRAINT dashboard_users_email_key
        UNIQUE (app_id, email);

    ALTER TABLE dashboard_users
      DROP CONSTRAINT IF EXISTS dashboard_users_app_id_fkey;

    ALTER TABLE dashboard_users
      ADD CONSTRAINT dashboard_users_app_id_fkey 
        FOREIGN KEY (app_id)
        REFERENCES apps (app_id) ON DELETE CASCADE;

    CREATE INDEX IF NOT EXISTS dashboard_users_app_id_index ON dashboard_users (app_id);

    ------------------------------------------------------------

    ALTER TABLE dashboard_user_sessions
      ADD COLUMN IF NOT EXISTS app_id VARCHAR(64) DEFAULT 'public';

    ALTER TABLE dashboard_user_sessions
      DROP CONSTRAINT dashboard_user_sessions_pkey CASCADE;

    ALTER TABLE dashboard_user_sessions
      ADD CONSTRAINT dashboard_user_sessions_pkey 
        PRIMARY KEY (app_id, session_id);

    ALTER TABLE dashboard_user_sessions
      DROP CONSTRAINT IF EXISTS dashboard_user_sessions_user_id_fkey;

    ALTER TABLE dashboard_user_sessions
      ADD CONSTRAINT dashboard_user_sessions_user_id_fkey 
        FOREIGN KEY (app_id, user_id)
        REFERENCES dashboard_users (app_id, user_id) ON DELETE CASCADE;

    CREATE INDEX IF NOT EXISTS dashboard_user_sessions_user_id_index ON dashboard_user_sessions (app_id, user_id);

    -- TOTP

    ALTER TABLE totp_users
      ADD COLUMN IF NOT EXISTS app_id VARCHAR(64) DEFAULT 'public';

    ALTER TABLE totp_users
      DROP CONSTRAINT totp_users_pkey CASCADE;

    ALTER TABLE totp_users
      ADD CONSTRAINT totp_users_pkey 
        PRIMARY KEY (app_id, user_id);

    ALTER TABLE totp_users
      DROP CONSTRAINT IF EXISTS totp_users_app_id_fkey;

    ALTER TABLE totp_users
      ADD CONSTRAINT totp_users_app_id_fkey 
        FOREIGN KEY (app_id)
        REFERENCES apps (app_id) ON DELETE CASCADE;

    CREATE INDEX IF NOT EXISTS totp_users_app_id_index ON totp_users (app_id);

    ------------------------------------------------------------

    ALTER TABLE totp_user_devices
      ADD COLUMN IF NOT EXISTS app_id VARCHAR(64) DEFAULT 'public';

    ALTER TABLE totp_user_devices
      DROP CONSTRAINT totp_user_devices_pkey;

    ALTER TABLE totp_user_devices
      ADD CONSTRAINT totp_user_devices_pkey 
        PRIMARY KEY (app_id, user_id, device_name);

    ALTER TABLE totp_user_devices
      DROP CONSTRAINT IF EXISTS totp_user_devices_user_id_fkey;

    ALTER TABLE totp_user_devices
      ADD CONSTRAINT totp_user_devices_user_id_fkey 
        FOREIGN KEY (app_id, user_id)
        REFERENCES totp_users (app_id, user_id) ON DELETE CASCADE;

    CREATE INDEX IF NOT EXISTS totp_user_devices_user_id_index ON totp_user_devices (app_id, user_id);

    ------------------------------------------------------------

    ALTER TABLE totp_used_codes
      ADD COLUMN IF NOT EXISTS app_id VARCHAR(64) DEFAULT 'public',
      ADD COLUMN IF NOT EXISTS tenant_id VARCHAR(64) DEFAULT 'public';

    ALTER TABLE totp_used_codes
      DROP CONSTRAINT totp_used_codes_pkey CASCADE;

    ALTER TABLE totp_used_codes
      ADD CONSTRAINT totp_used_codes_pkey 
        PRIMARY KEY (app_id, tenant_id, user_id, created_time_ms);

    ALTER TABLE totp_used_codes
      DROP CONSTRAINT IF EXISTS totp_used_codes_user_id_fkey;

    ALTER TABLE totp_used_codes
      ADD CONSTRAINT totp_used_codes_user_id_fkey 
        FOREIGN KEY (app_id, user_id)
        REFERENCES totp_users (app_id, user_id) ON DELETE CASCADE;

    ALTER TABLE totp_used_codes
      DROP CONSTRAINT IF EXISTS totp_used_codes_tenant_id_fkey;

    ALTER TABLE totp_used_codes
      ADD CONSTRAINT totp_used_codes_tenant_id_fkey 
        FOREIGN KEY (app_id, tenant_id)
        REFERENCES tenants (app_id, tenant_id) ON DELETE CASCADE;

    DROP INDEX IF EXISTS totp_used_codes_expiry_time_ms_index;

    CREATE INDEX IF NOT EXISTS totp_used_codes_expiry_time_ms_index ON totp_used_codes (app_id, tenant_id, expiry_time_ms);

    CREATE INDEX IF NOT EXISTS totp_used_codes_user_id_index ON totp_used_codes (app_id, user_id);

    CREATE INDEX IF NOT EXISTS totp_used_codes_tenant_id_index ON totp_used_codes (app_id, tenant_id);

    -- ActiveUsers

    ALTER TABLE user_last_active
      ADD COLUMN IF NOT EXISTS app_id VARCHAR(64) DEFAULT 'public';

    ALTER TABLE user_last_active
      DROP CONSTRAINT user_last_active_pkey CASCADE;

    ALTER TABLE user_last_active
      ADD CONSTRAINT user_last_active_pkey 
        PRIMARY KEY (app_id, user_id);

    ALTER TABLE user_last_active
      DROP CONSTRAINT IF EXISTS user_last_active_app_id_fkey;

    ALTER TABLE user_last_active
      ADD CONSTRAINT user_last_active_app_id_fkey 
        FOREIGN KEY (app_id)
        REFERENCES apps (app_id) ON DELETE CASCADE;

    CREATE INDEX IF NOT EXISTS user_last_active_app_id_index ON user_last_active (app_id);

    ```

    </details>

    <details>

    <summary>If using MySQL</summary>

   #### Run the following SQL script

    ```sql
    -- helper stored procedures

    CREATE PROCEDURE st_drop_all_fkeys()
    BEGIN
      DECLARE done INT DEFAULT FALSE;
      DECLARE dropCommand VARCHAR(255);
      DECLARE dropCur CURSOR for 
              SELECT concat('ALTER TABLE ', table_schema,'.',table_name,' DROP FOREIGN KEY ', constraint_name, ';') 
              FROM information_schema.table_constraints
              WHERE constraint_type='FOREIGN KEY' 
                  AND table_schema = DATABASE();

      DECLARE CONTINUE handler for NOT found SET done = true;
        OPEN dropCur;

        read_loop: LOOP
            FETCH dropCur INTO dropCommand;
            IF done THEN
                leave read_loop;
            END IF;

            SET @sdropCommand = dropCommand;

            PREPARE dropClientUpdateKeyStmt FROM @sdropCommand;

            EXECUTE dropClientUpdateKeyStmt;

            DEALLOCATE prepare dropClientUpdateKeyStmt;
        END LOOP;

        CLOSE dropCur;
    END

    ---

    CREATE PROCEDURE st_drop_all_pkeys()
    BEGIN
      DECLARE done INT DEFAULT FALSE;
      DECLARE dropCommand VARCHAR(255);
      DECLARE dropCur CURSOR for 
              SELECT concat('ALTER TABLE ', table_schema,'.',table_name,' DROP PRIMARY KEY ', ';') 
              FROM information_schema.table_constraints
              WHERE constraint_type='PRIMARY KEY' 
                  AND table_schema = DATABASE();

      DECLARE CONTINUE handler for NOT found SET done = true;
        OPEN dropCur;

        read_loop: LOOP
            FETCH dropCur INTO dropCommand;
            IF done THEN
                leave read_loop;
            END IF;

            SET @sdropCommand = dropCommand;

            PREPARE dropClientUpdateKeyStmt FROM @sdropCommand;

            EXECUTE dropClientUpdateKeyStmt;

            DEALLOCATE prepare dropClientUpdateKeyStmt;
        END LOOP;

        CLOSE dropCur;
    END

    ---

    CREATE PROCEDURE st_drop_all_keys()
    BEGIN
      DECLARE done INT DEFAULT FALSE;
      DECLARE dropCommand VARCHAR(255);
      DECLARE dropCur CURSOR for 
              SELECT concat('ALTER TABLE ', table_schema,'.',table_name,' DROP INDEX ', constraint_name, ';') 
              FROM information_schema.table_constraints
              WHERE constraint_type='UNIQUE' 
                  AND table_schema = DATABASE();

      DECLARE CONTINUE handler for NOT found SET done = true;
        OPEN dropCur;

        read_loop: LOOP
            FETCH dropCur INTO dropCommand;
            IF done THEN
                leave read_loop;
            END IF;

            SET @sdropCommand = dropCommand;

            PREPARE dropClientUpdateKeyStmt FROM @sdropCommand;

            EXECUTE dropClientUpdateKeyStmt;

            DEALLOCATE prepare dropClientUpdateKeyStmt;
        END LOOP;

        CLOSE dropCur;
    END

    ---

    CREATE PROCEDURE st_drop_all_indexes()
    BEGIN
      DECLARE done INT DEFAULT FALSE;
      DECLARE dropCommand VARCHAR(255);
      DECLARE dropCur CURSOR for 
              SELECT DISTINCT concat('ALTER TABLE ', table_schema, '.', table_name, ' DROP INDEX ', index_name, ';')
              FROM information_schema.statistics
              WHERE NON_UNIQUE = 1 AND table_schema = database();

      DECLARE CONTINUE handler for NOT found SET done = true;
        OPEN dropCur;

        read_loop: LOOP
            FETCH dropCur INTO dropCommand;
            IF done THEN
                leave read_loop;
            END IF;

            SET @sdropCommand = dropCommand;

            PREPARE dropClientUpdateKeyStmt FROM @sdropCommand;

            EXECUTE dropClientUpdateKeyStmt;

            DEALLOCATE prepare dropClientUpdateKeyStmt;
        END LOOP;

        CLOSE dropCur;
    END

    ---

    CREATE PROCEDURE st_add_column_if_not_exists(
    IN p_table_name varchar(50), 
    IN p_column_name varchar(50),
    IN p_column_type varchar(50),
    IN p_additional varchar(100),
    OUT p_status_message varchar(100))
        READS SQL DATA
    BEGIN
        DECLARE v_count INT;
        
        # Check wether column exist or not
        SELECT count(*) INTO v_count
        FROM information_schema.columns
        WHERE table_schema = database()
            AND table_name   = p_table_name
            AND column_name  = p_column_name;
            
        IF v_count > 0 THEN
          # Return column already exists message
          SELECT 'Column already Exists' INTO p_status_message;
        ELSE
            # Add Column and return success message
          set @ddl_addcolumn=CONCAT('ALTER TABLE ',database(),'.',p_table_name,
          ' ADD COLUMN ',p_column_name,' ',p_column_type,' ',p_additional);
        prepare add_column_sql from @ddl_addcolumn;
        execute add_column_sql;
          SELECT 'Column Successfully  Created!' INTO p_status_message;
        END IF;
    END

    -- Drop constraints and indexes

    CALL st_drop_all_fkeys();
    CALL st_drop_all_keys();
    CALL st_drop_all_pkeys();
    CALL st_drop_all_indexes(); 

    -- General Tables

    CREATE TABLE IF NOT EXISTS apps  (
      app_id VARCHAR(64) NOT NULL DEFAULT 'public',
      created_at_time BIGINT UNSIGNED
    );

    ALTER TABLE apps
      ADD PRIMARY KEY(app_id);

    INSERT IGNORE INTO apps (app_id, created_at_time) 
      VALUES ('public', 0);

    ------------------------------------------------------------

    CREATE TABLE IF NOT EXISTS tenants (
      app_id VARCHAR(64) NOT NULL DEFAULT 'public',
      tenant_id VARCHAR(64) NOT NULL DEFAULT 'public',
      created_at_time BIGINT UNSIGNED
    );

    ALTER TABLE tenants
      ADD PRIMARY KEY(app_id, tenant_id);

    ALTER TABLE tenants
      ADD FOREIGN KEY (app_id)
        REFERENCES apps (app_id) ON DELETE CASCADE;

    INSERT IGNORE INTO tenants (app_id, tenant_id, created_at_time) 
      VALUES ('public', 'public', 0);

    ------------------------------------------------------------

    CALL st_add_column_if_not_exists('key_value', 'app_id', 'VARCHAR(64)', 'NOT NULL DEFAULT \'public\'', @status_message);
    CALL st_add_column_if_not_exists('key_value', 'tenant_id', 'VARCHAR(64)', 'NOT NULL DEFAULT \'public\'', @status_message);

    ALTER TABLE key_value
      ADD PRIMARY KEY (app_id, tenant_id, name);

    ALTER TABLE key_value
      ADD FOREIGN KEY (app_id, tenant_id)
        REFERENCES tenants (app_id, tenant_id) ON DELETE CASCADE;

    ------------------------------------------------------------

    CREATE TABLE IF NOT EXISTS app_id_to_user_id (
      app_id VARCHAR(64) NOT NULL DEFAULT 'public',
      user_id CHAR(36) NOT NULL,
      recipe_id VARCHAR(128) NOT NULL
    );

    ALTER TABLE app_id_to_user_id
      ADD PRIMARY KEY (app_id, user_id);

    ALTER TABLE app_id_to_user_id
      ADD FOREIGN KEY (app_id)
        REFERENCES apps (app_id) ON DELETE CASCADE;

    INSERT IGNORE INTO app_id_to_user_id (user_id, recipe_id) 
      SELECT user_id, recipe_id
      FROM all_auth_recipe_users;

    ------------------------------------------------------------

    CALL st_add_column_if_not_exists('all_auth_recipe_users', 'app_id', 'VARCHAR(64)', 'NOT NULL DEFAULT \'public\'', @status_message);
    CALL st_add_column_if_not_exists('all_auth_recipe_users', 'tenant_id', 'VARCHAR(64)', 'NOT NULL DEFAULT \'public\'', @status_message);

    ALTER TABLE all_auth_recipe_users
      ADD PRIMARY KEY (app_id, tenant_id, user_id);

    ALTER TABLE all_auth_recipe_users
      ADD FOREIGN KEY (app_id, tenant_id)
        REFERENCES tenants (app_id, tenant_id) ON DELETE CASCADE;

    ALTER TABLE all_auth_recipe_users
      ADD FOREIGN KEY (app_id, user_id)
        REFERENCES app_id_to_user_id (app_id, user_id) ON DELETE CASCADE;

    CREATE INDEX all_auth_recipe_users_pagination_index ON all_auth_recipe_users (time_joined DESC, user_id DESC, tenant_id DESC, app_id DESC);

    -- Multitenancy

    CREATE TABLE IF NOT EXISTS tenant_configs (
      connection_uri_domain VARCHAR(256) DEFAULT '',
      app_id VARCHAR(64) DEFAULT 'public',
      tenant_id VARCHAR(64) DEFAULT 'public',
      core_config TEXT,
      email_password_enabled BOOLEAN,
      passwordless_enabled BOOLEAN,
      third_party_enabled BOOLEAN
    );

    ALTER TABLE tenant_configs
      ADD PRIMARY KEY (connection_uri_domain, app_id, tenant_id);

    ------------------------------------------------------------

    CREATE TABLE IF NOT EXISTS tenant_thirdparty_providers (
      connection_uri_domain VARCHAR(256) DEFAULT '',
      app_id VARCHAR(64) DEFAULT 'public',
      tenant_id VARCHAR(64) DEFAULT 'public',
      third_party_id VARCHAR(28) NOT NULL,
      name VARCHAR(64),
      authorization_endpoint TEXT,
      authorization_endpoint_query_params TEXT,
      token_endpoint TEXT,
      token_endpoint_body_params TEXT,
      user_info_endpoint TEXT,
      user_info_endpoint_query_params TEXT,
      user_info_endpoint_headers TEXT,
      jwks_uri TEXT,
      oidc_discovery_endpoint TEXT,
      require_email BOOLEAN,
      user_info_map_from_id_token_payload_user_id VARCHAR(64),
      user_info_map_from_id_token_payload_email VARCHAR(64),
      user_info_map_from_id_token_payload_email_verified VARCHAR(64),
      user_info_map_from_user_info_endpoint_user_id VARCHAR(64),
      user_info_map_from_user_info_endpoint_email VARCHAR(64),
      user_info_map_from_user_info_endpoint_email_verified VARCHAR(64)
    );

    ALTER TABLE tenant_thirdparty_providers
      ADD PRIMARY KEY (connection_uri_domain, app_id, tenant_id, third_party_id);

    ALTER TABLE tenant_thirdparty_providers
      ADD FOREIGN KEY (connection_uri_domain, app_id, tenant_id)
        REFERENCES tenant_configs (connection_uri_domain, app_id, tenant_id) ON DELETE CASCADE;

    ------------------------------------------------------------

    CREATE TABLE IF NOT EXISTS tenant_thirdparty_provider_clients (
      connection_uri_domain VARCHAR(256) DEFAULT '',
      app_id VARCHAR(64) DEFAULT 'public',
      tenant_id VARCHAR(64) DEFAULT 'public',
      third_party_id VARCHAR(28) NOT NULL,
      client_type VARCHAR(64) NOT NULL DEFAULT '',
      client_id VARCHAR(256) NOT NULL,
      client_secret TEXT,
      scope TEXT,
      force_pkce BOOLEAN,
      additional_config TEXT
    );

    ALTER TABLE tenant_thirdparty_provider_clients
      ADD PRIMARY KEY (connection_uri_domain, app_id, tenant_id, third_party_id, client_type);

    ALTER TABLE tenant_thirdparty_provider_clients
      ADD FOREIGN KEY (connection_uri_domain, app_id, tenant_id, third_party_id)
        REFERENCES tenant_thirdparty_providers (connection_uri_domain, app_id, tenant_id, third_party_id) ON DELETE CASCADE;


    -- Session

    CALL st_add_column_if_not_exists('session_info', 'app_id', 'VARCHAR(64)', 'NOT NULL DEFAULT \'public\'', @status_message);
    CALL st_add_column_if_not_exists('session_info', 'tenant_id', 'VARCHAR(64)', 'NOT NULL DEFAULT \'public\'', @status_message);

    ALTER TABLE session_info
      ADD PRIMARY KEY (app_id, tenant_id, session_handle);

    ALTER TABLE session_info
      ADD FOREIGN KEY (app_id, tenant_id)
        REFERENCES tenants (app_id, tenant_id) ON DELETE CASCADE;

    CREATE INDEX session_expiry_index ON session_info (expires_at);

    ------------------------------------------------------------

    CALL st_add_column_if_not_exists('session_access_token_signing_keys', 'app_id', 'VARCHAR(64)', 'NOT NULL DEFAULT \'public\'', @status_message);

    ALTER TABLE session_access_token_signing_keys
      ADD PRIMARY KEY (app_id, created_at_time);

    ALTER TABLE session_access_token_signing_keys
      ADD FOREIGN KEY (app_id)
        REFERENCES apps (app_id) ON DELETE CASCADE;

    -- JWT

    CALL st_add_column_if_not_exists('jwt_signing_keys', 'app_id', 'VARCHAR(64)', 'NOT NULL DEFAULT \'public\'', @status_message);

    ALTER TABLE jwt_signing_keys
      ADD PRIMARY KEY (app_id, key_id);

    ALTER TABLE jwt_signing_keys
      ADD FOREIGN KEY (app_id)
        REFERENCES apps (app_id) ON DELETE CASCADE;

    -- EmailVerification

    CALL st_add_column_if_not_exists('emailverification_verified_emails', 'app_id', 'VARCHAR(64)', 'NOT NULL DEFAULT \'public\'', @status_message);

    ALTER TABLE emailverification_verified_emails
      ADD PRIMARY KEY (app_id, user_id, email);

    ALTER TABLE emailverification_verified_emails
      ADD FOREIGN KEY (app_id)
        REFERENCES apps (app_id) ON DELETE CASCADE;

    ------------------------------------------------------------

    CALL st_add_column_if_not_exists('emailverification_tokens', 'app_id', 'VARCHAR(64)', 'NOT NULL DEFAULT \'public\'', @status_message);
    CALL st_add_column_if_not_exists('emailverification_tokens', 'tenant_id', 'VARCHAR(64)', 'NOT NULL DEFAULT \'public\'', @status_message);

    ALTER TABLE emailverification_tokens
      ADD PRIMARY KEY (app_id, tenant_id, user_id, email, token);

    ALTER TABLE emailverification_tokens
      ADD FOREIGN KEY (app_id, tenant_id)
        REFERENCES tenants (app_id, tenant_id) ON DELETE CASCADE;

    ALTER TABLE emailverification_tokens
      ADD CONSTRAINT token UNIQUE (token);

    CREATE INDEX emailverification_tokens_index ON emailverification_tokens(token_expiry);

    -- EmailPassword

    CALL st_add_column_if_not_exists('emailpassword_users', 'app_id', 'VARCHAR(64)', 'NOT NULL DEFAULT \'public\'', @status_message);

    ALTER TABLE emailpassword_users
      ADD PRIMARY KEY (app_id, user_id);

    ALTER TABLE emailpassword_users
      ADD FOREIGN KEY (app_id, user_id)
        REFERENCES app_id_to_user_id (app_id, user_id) ON DELETE CASCADE;

    -- ------------------------------------------------------------

    CREATE TABLE IF NOT EXISTS emailpassword_user_to_tenant (
      app_id VARCHAR(64) DEFAULT 'public',
      tenant_id VARCHAR(64) DEFAULT 'public',
      user_id CHAR(36) NOT NULL,
      email VARCHAR(256) NOT NULL
    );

    ALTER TABLE emailpassword_user_to_tenant
      ADD PRIMARY KEY (app_id, tenant_id, user_id);

    ALTER TABLE emailpassword_user_to_tenant
      ADD CONSTRAINT email UNIQUE (app_id, tenant_id, email);

    ALTER TABLE emailpassword_user_to_tenant
      ADD CONSTRAINT FOREIGN KEY (app_id, tenant_id, user_id)
        REFERENCES all_auth_recipe_users (app_id, tenant_id, user_id) ON DELETE CASCADE;

    INSERT IGNORE INTO emailpassword_user_to_tenant (user_id, email)
      SELECT user_id, email FROM emailpassword_users;

    ------------------------------------------------------------

    CALL st_add_column_if_not_exists('emailpassword_pswd_reset_tokens', 'app_id', 'VARCHAR(64)', 'NOT NULL DEFAULT \'public\'', @status_message);

    ALTER TABLE emailpassword_pswd_reset_tokens
      ADD PRIMARY KEY (app_id, user_id, token);

    ALTER TABLE emailpassword_pswd_reset_tokens
      ADD FOREIGN KEY (app_id, user_id)
        REFERENCES emailpassword_users (app_id, user_id) ON DELETE CASCADE;

    ALTER TABLE emailpassword_pswd_reset_tokens
      ADD CONSTRAINT token UNIQUE (token);

    CREATE INDEX emailpassword_password_reset_token_expiry_index ON emailpassword_pswd_reset_tokens (token_expiry);

    -- Passwordless

    CALL st_add_column_if_not_exists('passwordless_users', 'app_id', 'VARCHAR(64)', 'NOT NULL DEFAULT \'public\'', @status_message);

    ALTER TABLE passwordless_users
      ADD PRIMARY KEY (app_id, user_id);

    ALTER TABLE passwordless_users
      ADD FOREIGN KEY (app_id, user_id)
        REFERENCES app_id_to_user_id (app_id, user_id) ON DELETE CASCADE;

    ------------------------------------------------------------

    CREATE TABLE IF NOT EXISTS passwordless_user_to_tenant (
      app_id VARCHAR(64) DEFAULT 'public',
      tenant_id VARCHAR(64) DEFAULT 'public',
      user_id CHAR(36) NOT NULL,
      email VARCHAR(256),
      phone_number VARCHAR(256)
    );

    ALTER TABLE passwordless_user_to_tenant
      ADD PRIMARY KEY (app_id, tenant_id, user_id);

    ALTER TABLE passwordless_user_to_tenant
      ADD CONSTRAINT email UNIQUE (app_id, tenant_id, email);

    ALTER TABLE passwordless_user_to_tenant
      ADD CONSTRAINT phone_number UNIQUE (app_id, tenant_id, phone_number);

    ALTER TABLE passwordless_user_to_tenant
      ADD FOREIGN KEY (app_id, tenant_id, user_id)
        REFERENCES all_auth_recipe_users (app_id, tenant_id, user_id) ON DELETE CASCADE;

    INSERT IGNORE INTO passwordless_user_to_tenant (user_id, email, phone_number)
      SELECT user_id, email, phone_number FROM passwordless_users;

    ------------------------------------------------------------

    CALL st_add_column_if_not_exists('passwordless_devices', 'app_id', 'VARCHAR(64)', 'NOT NULL DEFAULT \'public\'', @status_message);
    CALL st_add_column_if_not_exists('passwordless_devices', 'tenant_id', 'VARCHAR(64)', 'NOT NULL DEFAULT \'public\'', @status_message);

    ALTER TABLE passwordless_devices
      ADD PRIMARY KEY (app_id, tenant_id, device_id_hash);

    ALTER TABLE passwordless_devices
      ADD FOREIGN KEY (app_id, tenant_id)
        REFERENCES tenants (app_id, tenant_id) ON DELETE CASCADE;

    CREATE INDEX passwordless_devices_email_index ON passwordless_devices (app_id, tenant_id, email);

    CREATE INDEX passwordless_devices_phone_number_index ON passwordless_devices (app_id, tenant_id, phone_number);

    ------------------------------------------------------------

    CALL st_add_column_if_not_exists('passwordless_codes', 'app_id', 'VARCHAR(64)', 'NOT NULL DEFAULT \'public\'', @status_message);
    CALL st_add_column_if_not_exists('passwordless_codes', 'tenant_id', 'VARCHAR(64)', 'NOT NULL DEFAULT \'public\'', @status_message);

    ALTER TABLE passwordless_codes
      ADD PRIMARY KEY (app_id, tenant_id, code_id);

    ALTER TABLE passwordless_codes
      ADD FOREIGN KEY (app_id, tenant_id, device_id_hash)
        REFERENCES passwordless_devices (app_id, tenant_id, device_id_hash) ON DELETE CASCADE;

    ALTER TABLE passwordless_codes
      ADD CONSTRAINT link_code_hash
        UNIQUE (app_id, tenant_id, link_code_hash);

    CREATE INDEX passwordless_codes_created_at_index ON passwordless_codes (app_id, tenant_id, created_at);

    -- ThirdParty

    CALL st_add_column_if_not_exists('thirdparty_users', 'app_id', 'VARCHAR(64)', 'NOT NULL DEFAULT \'public\'', @status_message);

    ALTER TABLE thirdparty_users
      ADD PRIMARY KEY (app_id, user_id);

    ALTER TABLE thirdparty_users
      ADD FOREIGN KEY (app_id, user_id)
        REFERENCES app_id_to_user_id (app_id, user_id) ON DELETE CASCADE;

    CREATE INDEX thirdparty_users_thirdparty_user_id_index ON thirdparty_users (app_id, third_party_id, third_party_user_id);

    CREATE INDEX thirdparty_users_email_index ON thirdparty_users (app_id, email);

    ------------------------------------------------------------

    CREATE TABLE IF NOT EXISTS thirdparty_user_to_tenant (
      app_id VARCHAR(64) DEFAULT 'public',
      tenant_id VARCHAR(64) DEFAULT 'public',
      user_id CHAR(36) NOT NULL,
      third_party_id VARCHAR(28) NOT NULL,
      third_party_user_id VARCHAR(256) NOT NULL
    );

    ALTER TABLE thirdparty_user_to_tenant
      ADD PRIMARY KEY (app_id, tenant_id, user_id);

    ALTER TABLE thirdparty_user_to_tenant
      ADD CONSTRAINT third_party_user_id
        UNIQUE (app_id, tenant_id, third_party_id, third_party_user_id);

    ALTER TABLE thirdparty_user_to_tenant
      ADD FOREIGN KEY (app_id, tenant_id, user_id)
        REFERENCES all_auth_recipe_users (app_id, tenant_id, user_id) ON DELETE CASCADE;

    INSERT IGNORE INTO thirdparty_user_to_tenant (user_id, third_party_id, third_party_user_id)
      SELECT user_id, third_party_id, third_party_user_id FROM thirdparty_users;

    -- UserIdMapping

    CALL st_add_column_if_not_exists('userid_mapping', 'app_id', 'VARCHAR(64)', 'NOT NULL DEFAULT \'public\'', @status_message);

    ALTER TABLE userid_mapping
      ADD PRIMARY KEY (app_id, supertokens_user_id, external_user_id);

    ALTER TABLE userid_mapping
      ADD CONSTRAINT supertokens_user_id
        UNIQUE (app_id, supertokens_user_id);

    ALTER TABLE userid_mapping
      ADD CONSTRAINT external_user_id
        UNIQUE (app_id, external_user_id);

    ALTER TABLE userid_mapping
      ADD FOREIGN KEY (app_id, supertokens_user_id)
        REFERENCES app_id_to_user_id (app_id, user_id) ON DELETE CASCADE;

    -- UserRoles

    CALL st_add_column_if_not_exists('roles', 'app_id', 'VARCHAR(64)', 'NOT NULL DEFAULT \'public\'', @status_message);

    ALTER TABLE roles
      ADD PRIMARY KEY (app_id, role);

    ALTER TABLE roles
      ADD FOREIGN KEY (app_id)
        REFERENCES apps (app_id) ON DELETE CASCADE;

    ------------------------------------------------------------

    CALL st_add_column_if_not_exists('role_permissions', 'app_id', 'VARCHAR(64)', 'NOT NULL DEFAULT \'public\'', @status_message);

    ALTER TABLE role_permissions
      ADD PRIMARY KEY (app_id, role, permission);

    ALTER TABLE role_permissions
      ADD FOREIGN KEY (app_id, role)
        REFERENCES roles (app_id, role) ON DELETE CASCADE;

    CREATE INDEX role_permissions_permission_index ON role_permissions (app_id, permission);

    ------------------------------------------------------------

    CALL st_add_column_if_not_exists('user_roles', 'app_id', 'VARCHAR(64)', 'NOT NULL DEFAULT \'public\'', @status_message);
    CALL st_add_column_if_not_exists('user_roles', 'tenant_id', 'VARCHAR(64)', 'NOT NULL DEFAULT \'public\'', @status_message);

    ALTER TABLE user_roles
      ADD PRIMARY KEY (app_id, tenant_id, user_id, role);

    ALTER TABLE user_roles
      ADD FOREIGN KEY (app_id, role)
        REFERENCES roles (app_id, role) ON DELETE CASCADE;

    ALTER TABLE user_roles
      ADD FOREIGN KEY (app_id, tenant_id)
        REFERENCES tenants (app_id, tenant_id) ON DELETE CASCADE;

    CREATE INDEX user_roles_role_index ON user_roles (app_id, tenant_id, role);

    -- UserMetadata

    CALL st_add_column_if_not_exists('user_metadata', 'app_id', 'VARCHAR(64)', 'NOT NULL DEFAULT \'public\'', @status_message);

    ALTER TABLE user_metadata
      ADD PRIMARY KEY (app_id, user_id);

    ALTER TABLE user_metadata
      ADD FOREIGN KEY (app_id)
        REFERENCES apps (app_id) ON DELETE CASCADE;

    -- Dashboard

    CALL st_add_column_if_not_exists('dashboard_users', 'app_id', 'VARCHAR(64)', 'NOT NULL DEFAULT \'public\'', @status_message);

    ALTER TABLE dashboard_users
      ADD PRIMARY KEY (app_id, user_id);

    ALTER TABLE dashboard_users
      ADD CONSTRAINT email
        UNIQUE (app_id, email);

    ALTER TABLE dashboard_users
      ADD FOREIGN KEY (app_id)
        REFERENCES apps (app_id) ON DELETE CASCADE;

    ------------------------------------------------------------

    CALL st_add_column_if_not_exists('dashboard_user_sessions', 'app_id', 'VARCHAR(64)', 'NOT NULL DEFAULT \'public\'', @status_message);

    ALTER TABLE dashboard_user_sessions
      ADD PRIMARY KEY (app_id, session_id);

    ALTER TABLE dashboard_user_sessions
      ADD FOREIGN KEY (app_id, user_id)
        REFERENCES dashboard_users (app_id, user_id) ON DELETE CASCADE;

    CREATE INDEX dashboard_user_sessions_expiry_index ON dashboard_user_sessions (expiry);

    -- TOTP

    CALL st_add_column_if_not_exists('totp_users', 'app_id', 'VARCHAR(64)', 'NOT NULL DEFAULT \'public\'', @status_message);

    ALTER TABLE totp_users
      ADD PRIMARY KEY (app_id, user_id);

    ALTER TABLE totp_users
      ADD FOREIGN KEY (app_id)
        REFERENCES apps (app_id) ON DELETE CASCADE;

    ------------------------------------------------------------

    CALL st_add_column_if_not_exists('totp_user_devices', 'app_id', 'VARCHAR(64)', 'NOT NULL DEFAULT \'public\'', @status_message);

    ALTER TABLE totp_user_devices
      ADD PRIMARY KEY (app_id, user_id, device_name);

    ALTER TABLE totp_user_devices
      ADD FOREIGN KEY (app_id, user_id)
        REFERENCES totp_users (app_id, user_id) ON DELETE CASCADE;

    ------------------------------------------------------------

    CALL st_add_column_if_not_exists('totp_used_codes', 'app_id', 'VARCHAR(64)', 'NOT NULL DEFAULT \'public\'', @status_message);
    CALL st_add_column_if_not_exists('totp_used_codes', 'tenant_id', 'VARCHAR(64)', 'NOT NULL DEFAULT \'public\'', @status_message);

    ALTER TABLE totp_used_codes
      ADD PRIMARY KEY (app_id, tenant_id, user_id, created_time_ms);

    ALTER TABLE totp_used_codes
      ADD FOREIGN KEY (app_id, user_id)
        REFERENCES totp_users (app_id, user_id) ON DELETE CASCADE;

    ALTER TABLE totp_used_codes
      ADD FOREIGN KEY (app_id, tenant_id)
        REFERENCES tenants (app_id, tenant_id) ON DELETE CASCADE;

    CREATE INDEX totp_used_codes_expiry_time_ms_index ON totp_used_codes (app_id, tenant_id, expiry_time_ms);

    -- ActiveUsers

    CALL st_add_column_if_not_exists('user_last_active', 'app_id', 'VARCHAR(64)', 'NOT NULL DEFAULT \'public\'', @status_message);

    ALTER TABLE user_last_active
      ADD PRIMARY KEY (app_id, user_id);

    ALTER TABLE user_last_active
      ADD FOREIGN KEY (app_id)
        REFERENCES apps (app_id) ON DELETE CASCADE;

    -- Drop procedures

    DROP PROCEDURE st_drop_all_fkeys;

    DROP PROCEDURE st_drop_all_keys;

    DROP PROCEDURE st_drop_all_pkeys;

    DROP PROCEDURE st_drop_all_indexes;

    DROP PROCEDURE st_add_column_if_not_exists;
    ```

    </details>

4. Start the new instance(s) of the core (version 6.0.0)

## [5.0.0] - 2023-04-05

### Changes

- Updated the `java-jwt` dependency version
- Increases free Dashboard user count to 3

### Fixes

- Fixed creating JWTs using MongoDB if a key already exists

### Breaking changes

- Using an internal `SemVer` class to handle version numbers. This will make handling CDI version ranges easier.
- Support for CDI version `2.21`
    - Removed POST `/recipe/handshake`
    - Added `useDynamicSigningKey` into `createNewSession` (POST `/recipe/session`), replacing
      `access_token_signing_key_dynamic` used in CDI<=2.18
    - Added `useStaticSigningKey` into `createSignedJWT` (POST `/recipe/jwt`)
    - Added `checkDatabase` into `verifySession` (POST `/recipe/session/verify`), replacing
      `access_token_blacklisting` used in CDI<=2.18
    - Removed `idRefreshToken`, `jwtSigningPublicKey`, `jwtSigningPublicKeyExpiryTime` and `jwtSigningPublicKeyList`
      from responses
    - Deprecated GET `/recipe/jwt/jwks`
    - Added GET `/.well-known/jwks.json`: a standard jwks
- Added new access token version
    - Uses standard prop names (i.e.: `sub` instead of `userId`)
    - Contains the id of the signing key in the header (as `kid`)
    - Stores the user payload merged into the root level, instead of the `userData` prop
- Session handling function now throw if the user payload contains protected props (`sub`, `iat`, `exp`,
  `sessionHandle`, `refreshTokenHash1`, `parentRefreshTokenHash1`, `antiCsrfToken`)
    - A related exception type was added as `AccessTokenPayloadError`
- Refactored the handling of signing keys
- `createNewSession` now takes a `useStaticKey` parameter instead of depending on the
  `access_token_signing_key_dynamic` config value
- `createJWTToken` now supports signing by a dynamic key
- `getSession` now takes a `checkDatabase` parameter instead of using the `access_token_blacklisting` config value
- Updated plugin interface version to 2.21

### Configuration Changes

- `access_token_signing_key_dynamic` is now deprecated, only used for requests with CDI<=2.18
- `access_token_blacklisting` is now deprecated, only used for requests with CDI<=2.18
- Renamed `access_token_signing_key_update_interval` to `access_token_dynamic_signing_key_update_interval`

### Database Changes

- Added new `useStaticKey` field into session info
- Manual migration is also required if `access_token_signing_key_dynamic` was set to false

#### Migration steps for SQL

- If using `access_token_signing_key_dynamic` false:
    ```sql
    ALTER TABLE session_info ADD COLUMN use_static_key BOOLEAN NOT NULL DEFAULT(true);
    ALTER TABLE session_info ALTER COLUMN use_static_key DROP DEFAULT;
    ```
    ```sql
    INSERT INTO jwt_signing_keys(key_id, key_string, algorithm, created_at)
      select CONCAT('s-', created_at_time) as key_id, value as key_string, 'RS256' as algorithm, created_at_time as created_at
      from session_access_token_signing_keys;
    ```
- If using `access_token_signing_key_dynamic` true or not set:
  - ```sql
    ALTER TABLE session_info ADD COLUMN use_static_key BOOLEAN NOT NULL DEFAULT(false);
    ALTER TABLE session_info ALTER COLUMN use_static_key DROP DEFAULT;
    ```

#### Migration steps for MongoDB

- If using `access_token_signing_key_dynamic` false:
    ```
    db.session_info.update({},
      {
        "$set": {
          "use_static_key": true
        }
      });
    ```
    ```
    db.key_value.aggregate([
      {
        "$match": {
          _id: "access_token_signing_key_list"
        }
      },
      {
        $unwind: "$keys"
      },
      {
        $addFields: {
          _id: {
            "$concat": [
              "s-",
              {
                $convert: {
                  input: "$keys.created_at_time",
                  to: "string"
                }
              }
            ]
          },
          "key_string": "$keys.value",
          "algorithm": "RS256",
          "created_at": "$keys.created_at_time",
        }
      },
      {
        "$project": {
          "keys": 0,
          
        }
      },
      {
        "$merge": {
          "into": "jwt_signing_keys",
          
        }
      }
  ]);
    ```

- If using `access_token_signing_key_dynamic` true or not set:
    ```
    db.session_info.update({},
      {
        "$set": {
          "use_static_key": false
        }
      });
    ```

## [4.6.0] - 2023-03-30

- Add Optional Search Tags to Pagination API to enable dashboard search

### New APIs:

- `GET /user/search/tags` retrieves the available search tags

## [4.5.0] - 2023-03-27

- Add TOTP recipe

### Database changes:

- Add new tables for TOTP recipe:
    - `totp_users` that stores the users that have enabled TOTP
    - `totp_user_devices` that stores devices (each device has its own secret) for each user
    - `totp_used_codes` that stores used codes for each user. This is to implement rate limiting and prevent replay
      attacks.
    - `user_last_active` that stores the last active time for each user.

### New APIs:

- `GET /users/count/active` to fetch the number of active users after the given timestamp.
- `POST /recipe/totp/device` to create a new device as well as the user if it doesn't exist.
- `POST /recipe/totp/device/verify` to verify a device. This is to ensure that the user has access to the device.
- `POST /recipe/totp/verify` to verify a code and continue the login flow.
- `PUT /recipe/totp/device` to update the name of a device. Name is just a string that the user can set to identify the
  device.
- `GET /recipe/totp/device/list` to get all devices for a user.
- `POST /recipe/totp/device/remove` to remove a device. If the user has no more devices, the user is also removed.

## [4.4.2] - 2023-03-16

- Adds null check in email normalisation to fix: https://github.com/supertokens/supertokens-node/issues/514

## [4.4.1] - 2023-03-09

- Normalises email in all APIs in which email was not being
  normalised: https://github.com/supertokens/supertokens-core/issues/577

## [4.4.0] - 2023-02-21

### Added

- Dashboard Recipe
- Support with CDI version `2.18`

### Database Changes

- Adds `dashboard_users` table
- Adds `dashboard_user_sessions` table

## [4.3.0] - 2023-01-05

- Adds feature flag, ee folder and APIs to add / remove license keys for enterprise features.

## [4.2.1] - 2022-11-24

- Updates the type of `access_token_validity` in the CoreConfig from `int` to `long`

## [4.2.0] - 2022-11-07

- Update dependencies for security updates: https://github.com/supertokens/supertokens-core/issues/525

## [4.1.1] - 2022-10-13

- Updates core routes to now allow for trailing slashes

## [4.1.0] - 2022-09-22

- Adds request IP allow & deny list: https://github.com/supertokens/supertokens-core/issues/511

## [4.0.1] - 2022-09-19

- Fixes bug related to implementationDependencies.json

## [4.0.0] - 2022-09-19

### Added

- EmailPassword User migration API which allows you to import users with their email and password hashes.
- Support to import users with password hashes from Firebase
- Support with CDI version `2.16`
- Hello API on `/` route.

### Database Changes

- Updates the `password_hash` column in the `emailpassword_users` table from `VARCHAR(128)` to `VARCHAR(256)` to support
  more password hash lengths.
- Updates the `third_party_user_id` column in the `thirdparty_users` table from `VARCHAR(128)` to `VARCHAR(256)` to
  resolve https://github.com/supertokens/supertokens-core/issues/306

- For legacy users who are self hosting the SuperTokens core run the following command to update your database with the
  changes:
    - With MySql:
      `ALTER TABLE thirdparty_users MODIFY third_party_user_id VARCHAR(256); ALTER TABLE emailpassword_users MODIFY password_hash VARCHAR(256);`
    - With PostgreSQL:
      `ALTER TABLE thirdparty_users ALTER COLUMN third_party_user_id TYPE VARCHAR(256); ALTER TABLE emailpassword_users ALTER COLUMN password_hash TYPE VARCHAR(256);`

## [3.16.2] - 2022-09-02

### Bug fixes

- Updated java-jwt to handle `null` claims in JWTs

## [3.16.1] - 2022-09-02

### Bug fixes

- Fixed handling of `null` in access token payloads: https://github.com/supertokens/supertokens-core/issues/499

## [3.16.0] - 2022-08-18

- Changes logging level of API start / finished & Cronjob start / finished to be `INFO` level instead of `DEBUG` level.
- Added new config `log_level` to set logging level. Possible values are `DEBUG` | `INFO` | `WARN` | `ERROR` |
  `NONE`. As an example, setting the log level to `WARN` would make the core print out `WARN` and `ERROR` level logs.

## [3.15.1] - 2022-08-10

- Updates UserIdMapping recipe to resolve UserId Mappings for Auth recipes in the core itself

## [3.15.0] - 2022-07-25

- Adds UserIdMapping recipe
- Support for collecting and displaying failing tests

### Database changes

- Adds `userid_mapping` table

## [3.14.0] - 2022-06-07

- Fixes `/recipe/session/user GET` to return only session handles that have not expired.
- Support for new plugin interface version (v2.15)
- Checks for if the session has expired in `updateSession` before calling the update function.

## [3.13.0] - 2022-05-05

- Adds UserRoles recipe
- Fixes base_path config option not being observed when running `supertokens list`
- Adds base_path normalization logic

### Database changes

- Adds `roles`, `role_permissions` and `user_roles` table

## [3.12.1] - 2022-04-02

### Changes

- Changed default `--with_argon2_hashing_pool_size` in `hashingCalibrate` CLI command to 1.

## [3.12.0] - 2022-04-01

- Adds github action for running tests against in memory db.
- Adds github action for checking if "Run tests" action was completed (to run in PRs)
- Fixes how config values are changed during tests.
- Adds 60 mins timeout to github action jobs
- Moves deleting user metadata to happen before deleting the actual user.
- Adds support for argon2 hashing.
- Adds colours to CLI output (in case of errors).

### New config:

- `password_hashing_alg`
- `argon2_iterations`
- `argon2_memory_kb`
- `argon2_parallelism`
- `argon2_hashing_pool_size`
- `bcrypt_log_rounds`

### New CLI command:

- `supertokens hashingCalibrate`: Used to calibrate argon2 and bcrypt passing hashing params.

## [3.11.0] - 2022-03-19

### Changes

- Fixes memory leak during testing.
- Updated plugin interface version
- Adds usermetadata recipe
- Update CONTRIBUTING.md with instructions for gitpod setup

### Database changes

- Added `user_metadata` table

## [3.10.0] - 2022-02-23

- Updated plugin interface version
- Fixed ResultSet instances to avoid Memory Leaks

## [3.9.1] - 2022-02-16

- Fixed https://github.com/supertokens/supertokens-core/issues/373: Catching `StorageTransactionLogicException` in
  transaction helper function for retries

## [3.9.0] - 2022-01-31

### Changes

- Supporting CDI v2.12
- Adding the `userId` to the reponse of `recipe/user/password/reset`
- Adds support for providing base path for all APIs: https://github.com/supertokens/supertokens-node/issues/252
- Add workflow to verify if pr title follows conventional commits

### New config param:

- `base_path` - default is `""` (No base path)

## [3.8.0] - 2022-01-14

### Added

- Added Passwordless recipe ( with unit test coverage )

### Database changes

- Adds new tables for passwordless:
    - `passwordless_users` that stores the users of the passwordless recipe
    - `passwordless_devices` that stores devices/information about passwordless login attempts
    - `passwordless_codes` that stores the codes each device can consume to finish the login process

### Changes

- New recipeId in `/users` response with a corresponding new user type

## [3.7.0] - 2021-12-16

### Added

- Delete user endpoint

## [3.6.1] - 2021-11-15

### Fixes

- Issue with JWT expiry always being lower than expected
- Modulus and exponent for JsonWebKeys are now sent as unsigned when fetching public keys from the /jwt/jwks.json
  endpoint. Both values are url encoded without any padding.

### Changes

- JWT creation logic to add a `iss` claim only if none is provided

## [3.6.0] - 2021-08-26

### Added

- New config values `password_reset_token_lifetime`
  and `email_verification_token_lifetime`: https://github.com/supertokens/supertokens-core/issues/297
- Added support for multiple access token signing keys: https://github.com/supertokens/supertokens-core/issues/305
- Updated CDI version
- Added a table to store access token signing keys into SQL schema, called `session_access_token_signing_keys`
- New JWT recipe to create JWT tokens using SuperTokens
- New table `jwt_signing_keys` added to store keys used by the JWT recipe

## [3.5.3] - 2021-09-20

### Changes

- Explicitly adds UTF-8 compatible conversion when encoding / decoding base64 strings.

## [3.5.2] - 2021-09-01

### Fixes

- Issue with verifying refresh token throwing an unauthorised exception due to a db connection error.
- Sends far ahead jwt signing key expiry time in case updating them is
  disabled: https://github.com/supertokens/supertokens-core/issues/304

### Changes

- Changes JWT signing key update interval to not be limited to 720 hours

## [3.5.1] - 2021-08-25

### Added

- Logs non "OK" status code from APIs for debugging purposes.

### Fixed:

- Always throws unauthorised response if refresh token is not valid - previously it was throwing a 500 error in case it
  was not properly base 64 encoded.

## [3.5.0] - 2021-06-20

### Changed

- Make emailverificaiton tables take a generic userId: https://github.com/supertokens/supertokens-core/issues/258
- Adds new count and pagination APIs: https://github.com/supertokens/supertokens-core/issues/259
- Adds new API to get session data, and deprecates older one to get session and JWT payload separately:
  https://github.com/supertokens/supertokens-core/issues/255
- Removed `isVerified` boolean from thirdparty sign in up API as per CDI spec 2.8, and hence does not do email
  verification in this API either. Also related to https://github.com/supertokens/supertokens-core/issues/295

### Added

- Add `GET /recipe/users/by-email?email=john@example.com` endpoint for ThirdParty recipe to fetch all users with given
  email
- Add new emailverification APIs for remove tokens and unverify email.
- Add `PUT /recipe/user` for emailpassword recipe to change user's password or email.

## [3.4.2] - 2021-06-27

### Fixes

- `NullPointerException` that is thrown in `AccessTokenSigningKey.java` class when the `keyInfo` object is accessed in
  parallel after the signing key has expired: https://github.com/supertokens/supertokens-core/issues/282

## [3.4.1] - 2021-06-18

### Added

- `test_mode` to the options for running the core so that it can be run in test mode whilst being tested by the backend
  SDK.
- Adds `jwtSigningPublicKey` and `jwtSigningPublicKeyExpiryTime` to API response when returning `TRY_REFRESH_TOKEN
  ` from session verify.

## [3.4.0] - 2021-04-22

### Changed

- Uses Open JDK 15.0.1

## [3.3.0] - 2021-02-16

### Changed

- Extracted email verification into its own recipe
- ThirdParty recipe API

## [3.2.0] - 2021-01-26

### Changed

- Normalises email by making it all lower case
- Changes in handshake API
- Changes in config
- Changes in session create, verify and refresh APis

## [3.1.0] - 2021-01-14

### Changed

- Used rowmapper for in memory db
- Adds email verification APIs
- Adds user pagination APIs
- Adds timeJoined to whenever a user object is returned from an API

## [3.0.1] - 2020-10-27

### Changed

- Makes Hello API do a db query as well for better status checking

## [3.0.0] - 2020-10-25

### Changed

- Changes as per CDI 2.4: https://github.com/supertokens/core-driver-interface/issues/1
- In memory db uses the SQL interface
- Emailpassword recipe functions and APIs
- Deprecates the need for a separate SQLite repo (since the in mem one already exists within the core)

## [2.5.2] - 2020-10-25

### Fixed

- Issue #84 - Correct access token signing key expiry not being sent by APIs

## [2.5.1] - 2020-10-08

### Changed

- Fixed issue of docker image hanging when run in foreground

## [2.5.0] - 2020-10-08

### Added

- Updates the access token if blacklisting is switched on and the JWT payload has been changed somehow
- API key support
- JWT Api Key Rotation

### Removed

- Compatibility with the inefficient method for handling refresh tokens.

## [2.4.0] - 2020-09-09

### Added

- CSRF check in refresh API
- set csrf config to `false` by default
- compatibility with CDI 2.3

### Fixed

- When regenerating session, uses old access tokens' parentRefreshTokenHash1 instead of null

### Changed

- Optimises refresh token to not store old tokens in the database
- removes the need for a license key
- removes API Pings

## [2.3.0] - 2020-08-11

### Changed

- Makes default session expiry status code 401
- Makes default refresh API path "/session/refresh"
- Compatibility with CDI 2.2. Makes `cookie_domain` default value to not set, so that it will work with any API
- Makes sameSite = lax by default
- If licenseKey is missing, then dependency jars are downloaded in DEV mode

## [2.2.3] - 2020-08-10

### Changes

- Makes license Apache 2.0

## [2.2.2] - 2020-07-02

### Fixed

- Changes how versioning works to make it per API call.
- Supports CDI 2.1

## [2.2.1] - 2020-05-14

### Fixed

- Forcing of no in memory database flag to start command on Linux fixed

## [2.2.0] - 2020-05-20

### Added

- Uses in memory database in dev mode if database is not configured
- Removes the need to specify dev / production when running the start command

## [2.1.0] - 2020-04-30

### Added

- Compatibility with CDI 2.0
- API versions
- SameSite cookie option
- Updating of JWT payload
- Session expired status code configuration
- Partial lmrt support

## [2.0.0] - 2020-04-07

### Added

- Compatibility with NoSQL databases like MongoDB
- Setting sameSite cookie option. However, this is not usable in this release.

## [1.1.1] - 2020-03-23

### Changed

- Adds #!/bin/bash in scripts

## [1.1.0] - 2020-03-23

### Changed

- Allow for an unlimited number of SuperTokens instances in production mode
- License changes to reflect the above<|MERGE_RESOLUTION|>--- conflicted
+++ resolved
@@ -5,11 +5,10 @@
 The format is based on [Keep a Changelog](https://keepachangelog.com/en/1.0.0/), and this project adheres
 to [Semantic Versioning](https://semver.org/spec/v2.0.0.html).
 
-<<<<<<< HEAD
 ## [7.0.3] - 2023-10-10
 
 - normalized input in few methods of InputParser - https://github.com/supertokens/supertokens-core/issues/594
-=======
+
 ## [7.0.2] = 2023-10-05
 
 - Fixes `500` error for passwordless login in certain cases - https://github.com/supertokens/supertokens-core/issues/828
@@ -17,7 +16,6 @@
 ## [7.0.1] - 2023-10-04
 
 - Remove padding from link codes and pre-auth session ids in passwordless, but keep support for old format that included padding (`=` signs)
->>>>>>> 95024498
 
 ## [7.0.0] - 2023-09-19
 
