# Changelog

All notable changes to this project will be documented in this file.

The format is based on [Keep a Changelog](https://keepachangelog.com/en/1.0.0/), and this project adheres
to [Semantic Versioning](https://semver.org/spec/v2.0.0.html).

## [unreleased]

<<<<<<< HEAD
### Db schema changes:

- Added new index `all_auth_recipe_users_primary_user_id_index`.
- Added new index `all_auth_recipe_users_primary_user_id_and_tenant_id_index`.
- Modified `all_auth_recipe_users_pagination_index` index to be on `primary_or_recipe_user_id` instead of `user_id`
- Added a two new columns in `all_auth_recipe_users`:
    - `primary_or_recipe_user_id` (default value is equal to `user_id` column)
    - `is_linked_or_is_a_primary_user` (default value is false)

### DB migration:

```sql
ALTER TABLE all_auth_recipe_users
    ADD COLUMN primary_or_recipe_user_id CHAR(36) NOT NULL DEFAULT ('0');

ALTER TABLE all_auth_recipe_users
    ADD COLUMN is_linked_or_is_a_primary_user BOOLEAN NOT NULL DEFAULT FALSE;

UPDATE all_auth_recipe_users
SET primary_or_recipe_user_id = user_id
WHERE primary_or_recipe_user_id = '0';

ALTER TABLE all_auth_recipe_users
    ALTER primary_or_recipe_user_id DROP DEFAULT;

DROP INDEX all_auth_recipe_users_pagination_index;
CREATE INDEX all_auth_recipe_users_pagination_index ON all_auth_recipe_users (time_joined DESC,
                                                                              primary_or_recipe_user_id DESC, tenant_id
                                                                              DESC, app_id DESC);
CREATE INDEX all_auth_recipe_users_primary_user_id_index ON all_auth_recipe_users (app_id, primary_or_recipe_user_id);
CREATE INDEX all_auth_recipe_users_primary_user_id_and_tenant_id_index ON all_auth_recipe_users (app_id, tenant_id, primary_or_recipe_user_id);
```

=======
## [6.0.6] - 2023-07-24

- Adds all ee features enabled for in memory database.
>>>>>>> f9b0143b

## [6.0.5] - 2023-07-20

- Fixes logging issue in API call where it used to print out the root CUD tenant info when querying with a tenant
  that does not exist.

## [6.0.4] - 2023-07-13

- Fixes tenant prefix in stack trace log
- `supertokens_default_cdi_version` config renamed to `supertokens_max_cdi_version`
- Fixes `/apiversion` GET to return versions until `supertokens_max_cdi_version` if set
- Fixes `/recipe/multitenancy/tenant` GET to return `TENANT_NOT_FOUND_ERROR` with 200 status when tenant was not found

## [6.0.3] - 2023-07-11

- Fixes duplicate users in users search queries when user is associated to multiple tenants
- Fixes wrong tenant id in logging for `APIKeyUnauthorisedException`

## [6.0.2] - 2023-07-04

- Fixes some of the session APIs to return `tenantId`
- argon and bcrypt related configs are now configurable only from config.yaml
- `ip_allow_regex` and `ip_deny_regex` are now protected properties for SaaS
- `hello` is disallowed as a tenantId
- creation of apps enables all recipes by default but not during creation of tenant

## [6.0.1]

- Fixes `Invalid API key` issue on hello API
- Fixes `CreateOrUpdateThirdPartyConfigAPI` as per CDI 3.0
- Fixes `sessionHandle` to include tenant information and the related APIs are now app specific
- Updated GET `/appid-<appId>/<tenantId>/recipe/session/user`
    - Adds `fetchAcrossAllTenants` with default `true` - controls fetching of sessions across all tenants or only a
      particular tenant
- Updated POST `/appid-<appId>/<tenantId>/recipe/session/remove`
    - Adds `revokeAcrossAllTenants` with default `true` - controls revoking of sessions across all tenants or only a
      particular tenant
- Updated telemetry to send `connectionUriDomain`, `appId` and `mau` information
- Updated feature flag stats to report `usersCount` per tenant

## [6.0.0] - 2023-06-02

### Adds

- Support for multitenancy.
- New config `supertokens_saas_secret` added to support multitenancy in SaaS mode.
- New config `supertokens_default_cdi_version` is added to specify the version of CDI core must assume when the version
  is not specified in the request. If this config is not specified, the core will assume the latest version.

### Fixes

- Fixes an issue where session verification would fail for JWTs created using the JWT recipe

### Changes

- Modifies the `/recipe/dashboard/session/verify` API to include the user's email in the response
- Support for multitenancy
    - New APIs to manage apps and tenants
        - `/recipe/multitenancy/connectionuridomain` PUT
        - `/recipe/multitenancy/connectionuridomain/remove` POST
        - `/recipe/multitenancy/connectionuridomain/list` GET
        - `/recipe/multitenancy/app` PUT
        - `/recipe/multitenancy/app/remove` POST
        - `/recipe/multitenancy/app/list` GET
        - `/appid-<appid>/recipe/multitenancy/tenant` PUT
        - `/appid-<appid>/<tenantid>/recipe/multitenancy/tenant` GET
        - `/appid-<appid>/recipe/multitenancy/tenant/remove` POST
        - `/appid-<appid>/recipe/multitenancy/tenant/list` GET
        - `/appid-<appid>/recipe/multitenancy/config/thirdparty` PUT
        - `/appid-<appid>/recipe/multitenancy/config/thirdparty/remove` POST
        - `/appid-<appid>/<tenantid>/recipe/multitenancy/tenant/user` POST
        - `/appid-<appid>/<tenantid>/recipe/multitenancy/tenant/user/remove` POST
    - API paths can be prefixed with `/appid-<appid>/<tenantid>` to perform app or tenant specific operations.

### Migration steps for SQL

1. Ensure that the core is already upgraded to version 5.0.0 (CDI version 2.21)
2. Stop the core instance(s)
3. Run the migration script

    <details>

    <summary>If using PostgreSQL</summary>

   #### Run the following SQL script

    ```sql
    -- General Tables

    CREATE TABLE IF NOT EXISTS apps  (
      app_id VARCHAR(64) NOT NULL DEFAULT 'public',
      created_at_time BIGINT,
      CONSTRAINT apps_pkey PRIMARY KEY(app_id)
    );

    INSERT INTO apps (app_id, created_at_time) 
      VALUES ('public', 0) ON CONFLICT DO NOTHING;

    ------------------------------------------------------------

    CREATE TABLE IF NOT EXISTS tenants (
      app_id VARCHAR(64) NOT NULL DEFAULT 'public',
      tenant_id VARCHAR(64) NOT NULL DEFAULT 'public',
      created_at_time BIGINT ,
      CONSTRAINT tenants_pkey
        PRIMARY KEY (app_id, tenant_id),
      CONSTRAINT tenants_app_id_fkey FOREIGN KEY(app_id)
        REFERENCES apps (app_id) ON DELETE CASCADE
    );

    INSERT INTO tenants (app_id, tenant_id, created_at_time) 
      VALUES ('public', 'public', 0) ON CONFLICT DO NOTHING;

    CREATE INDEX IF NOT EXISTS tenants_app_id_index ON tenants (app_id);

    ------------------------------------------------------------

    ALTER TABLE key_value
      ADD COLUMN IF NOT EXISTS app_id VARCHAR(64) DEFAULT 'public',
      ADD COLUMN IF NOT EXISTS tenant_id VARCHAR(64) DEFAULT 'public';

    ALTER TABLE key_value
      DROP CONSTRAINT key_value_pkey;

    ALTER TABLE key_value
      ADD CONSTRAINT key_value_pkey 
        PRIMARY KEY (app_id, tenant_id, name);

    ALTER TABLE key_value
      DROP CONSTRAINT IF EXISTS key_value_tenant_id_fkey;

    ALTER TABLE key_value
      ADD CONSTRAINT key_value_tenant_id_fkey 
        FOREIGN KEY (app_id, tenant_id)
        REFERENCES tenants (app_id, tenant_id) ON DELETE CASCADE;

    CREATE INDEX IF NOT EXISTS key_value_tenant_id_index ON key_value (app_id, tenant_id);

    ------------------------------------------------------------

    CREATE TABLE IF NOT EXISTS app_id_to_user_id (
      app_id VARCHAR(64) NOT NULL DEFAULT 'public',
      user_id CHAR(36) NOT NULL,
      recipe_id VARCHAR(128) NOT NULL,
      CONSTRAINT app_id_to_user_id_pkey
        PRIMARY KEY (app_id, user_id),
      CONSTRAINT app_id_to_user_id_app_id_fkey
        FOREIGN KEY(app_id) REFERENCES apps (app_id) ON DELETE CASCADE
    );

    INSERT INTO app_id_to_user_id (user_id, recipe_id) 
      SELECT user_id, recipe_id
      FROM all_auth_recipe_users ON CONFLICT DO NOTHING;

    CREATE INDEX IF NOT EXISTS app_id_to_user_id_app_id_index ON app_id_to_user_id (app_id);

    ------------------------------------------------------------

    ALTER TABLE all_auth_recipe_users
      ADD COLUMN IF NOT EXISTS app_id VARCHAR(64) DEFAULT 'public',
      ADD COLUMN IF NOT EXISTS tenant_id VARCHAR(64) DEFAULT 'public';

    ALTER TABLE all_auth_recipe_users
      DROP CONSTRAINT all_auth_recipe_users_pkey CASCADE;

    ALTER TABLE all_auth_recipe_users
      ADD CONSTRAINT all_auth_recipe_users_pkey 
        PRIMARY KEY (app_id, tenant_id, user_id);

    ALTER TABLE all_auth_recipe_users
      DROP CONSTRAINT IF EXISTS all_auth_recipe_users_tenant_id_fkey;

    ALTER TABLE all_auth_recipe_users
      ADD CONSTRAINT all_auth_recipe_users_tenant_id_fkey 
        FOREIGN KEY (app_id, tenant_id)
        REFERENCES tenants (app_id, tenant_id) ON DELETE CASCADE;

    ALTER TABLE all_auth_recipe_users
      DROP CONSTRAINT IF EXISTS all_auth_recipe_users_user_id_fkey;

    ALTER TABLE all_auth_recipe_users
      ADD CONSTRAINT all_auth_recipe_users_user_id_fkey 
        FOREIGN KEY (app_id, user_id)
        REFERENCES app_id_to_user_id (app_id, user_id) ON DELETE CASCADE;

    DROP INDEX all_auth_recipe_users_pagination_index;

    CREATE INDEX all_auth_recipe_users_pagination_index ON all_auth_recipe_users (time_joined DESC, user_id DESC, tenant_id DESC, app_id DESC);

    CREATE INDEX IF NOT EXISTS all_auth_recipe_user_id_index ON all_auth_recipe_users (app_id, user_id);

    CREATE INDEX IF NOT EXISTS all_auth_recipe_tenant_id_index ON all_auth_recipe_users (app_id, tenant_id);

    -- Multitenancy

    CREATE TABLE IF NOT EXISTS tenant_configs (
      connection_uri_domain VARCHAR(256) DEFAULT '',
      app_id VARCHAR(64) DEFAULT 'public',
      tenant_id VARCHAR(64) DEFAULT 'public',
      core_config TEXT,
      email_password_enabled BOOLEAN,
      passwordless_enabled BOOLEAN,
      third_party_enabled BOOLEAN,
      CONSTRAINT tenant_configs_pkey
        PRIMARY KEY (connection_uri_domain, app_id, tenant_id)
    );

    ------------------------------------------------------------

    CREATE TABLE IF NOT EXISTS tenant_thirdparty_providers (
      connection_uri_domain VARCHAR(256) DEFAULT '',
      app_id VARCHAR(64) DEFAULT 'public',
      tenant_id VARCHAR(64) DEFAULT 'public',
      third_party_id VARCHAR(28) NOT NULL,
      name VARCHAR(64),
      authorization_endpoint TEXT,
      authorization_endpoint_query_params TEXT,
      token_endpoint TEXT,
      token_endpoint_body_params TEXT,
      user_info_endpoint TEXT,
      user_info_endpoint_query_params TEXT,
      user_info_endpoint_headers TEXT,
      jwks_uri TEXT,
      oidc_discovery_endpoint TEXT,
      require_email BOOLEAN,
      user_info_map_from_id_token_payload_user_id VARCHAR(64),
      user_info_map_from_id_token_payload_email VARCHAR(64),
      user_info_map_from_id_token_payload_email_verified VARCHAR(64),
      user_info_map_from_user_info_endpoint_user_id VARCHAR(64),
      user_info_map_from_user_info_endpoint_email VARCHAR(64),
      user_info_map_from_user_info_endpoint_email_verified VARCHAR(64),
      CONSTRAINT tenant_thirdparty_providers_pkey
        PRIMARY KEY (connection_uri_domain, app_id, tenant_id, third_party_id),
      CONSTRAINT tenant_thirdparty_providers_tenant_id_fkey
        FOREIGN KEY(connection_uri_domain, app_id, tenant_id)
        REFERENCES tenant_configs (connection_uri_domain, app_id, tenant_id) ON DELETE CASCADE
    );

    CREATE INDEX IF NOT EXISTS tenant_thirdparty_providers_tenant_id_index ON tenant_thirdparty_providers (connection_uri_domain, app_id, tenant_id);

    ------------------------------------------------------------

    CREATE TABLE IF NOT EXISTS tenant_thirdparty_provider_clients (
      connection_uri_domain VARCHAR(256) DEFAULT '',
      app_id VARCHAR(64) DEFAULT 'public',
      tenant_id VARCHAR(64) DEFAULT 'public',
      third_party_id VARCHAR(28) NOT NULL,
      client_type VARCHAR(64) NOT NULL DEFAULT '',
      client_id VARCHAR(256) NOT NULL,
      client_secret TEXT,
      scope VARCHAR(128)[],
      force_pkce BOOLEAN,
      additional_config TEXT,
      CONSTRAINT tenant_thirdparty_provider_clients_pkey
        PRIMARY KEY (connection_uri_domain, app_id, tenant_id, third_party_id, client_type),
      CONSTRAINT tenant_thirdparty_provider_clients_third_party_id_fkey
        FOREIGN KEY (connection_uri_domain, app_id, tenant_id, third_party_id)
        REFERENCES tenant_thirdparty_providers (connection_uri_domain, app_id, tenant_id, third_party_id) ON DELETE CASCADE
    );

    CREATE INDEX IF NOT EXISTS tenant_thirdparty_provider_clients_third_party_id_index ON tenant_thirdparty_provider_clients (connection_uri_domain, app_id, tenant_id, third_party_id);

    -- Session

    ALTER TABLE session_info
      ADD COLUMN IF NOT EXISTS app_id VARCHAR(64) DEFAULT 'public',
      ADD COLUMN IF NOT EXISTS tenant_id VARCHAR(64) DEFAULT 'public';

    ALTER TABLE session_info
      DROP CONSTRAINT session_info_pkey CASCADE;

    ALTER TABLE session_info
      ADD CONSTRAINT session_info_pkey 
        PRIMARY KEY (app_id, tenant_id, session_handle);

    ALTER TABLE session_info
      DROP CONSTRAINT IF EXISTS session_info_tenant_id_fkey;

    ALTER TABLE session_info
      ADD CONSTRAINT session_info_tenant_id_fkey 
        FOREIGN KEY (app_id, tenant_id)
        REFERENCES tenants (app_id, tenant_id) ON DELETE CASCADE;

    CREATE INDEX IF NOT EXISTS session_expiry_index ON session_info (expires_at);

    CREATE INDEX IF NOT EXISTS session_info_tenant_id_index ON session_info (app_id, tenant_id);

    ------------------------------------------------------------

    ALTER TABLE session_access_token_signing_keys
      ADD COLUMN IF NOT EXISTS app_id VARCHAR(64) DEFAULT 'public';

    ALTER TABLE session_access_token_signing_keys
      DROP CONSTRAINT session_access_token_signing_keys_pkey CASCADE;

    ALTER TABLE session_access_token_signing_keys
      ADD CONSTRAINT session_access_token_signing_keys_pkey 
        PRIMARY KEY (app_id, created_at_time);

    ALTER TABLE session_access_token_signing_keys
      DROP CONSTRAINT IF EXISTS session_access_token_signing_keys_app_id_fkey;

    ALTER TABLE session_access_token_signing_keys
      ADD CONSTRAINT session_access_token_signing_keys_app_id_fkey 
        FOREIGN KEY (app_id)
        REFERENCES apps (app_id) ON DELETE CASCADE;

    CREATE INDEX IF NOT EXISTS access_token_signing_keys_app_id_index ON session_access_token_signing_keys (app_id);

    -- JWT

    ALTER TABLE jwt_signing_keys
      ADD COLUMN IF NOT EXISTS app_id VARCHAR(64) DEFAULT 'public';

    ALTER TABLE jwt_signing_keys
      DROP CONSTRAINT jwt_signing_keys_pkey CASCADE;

    ALTER TABLE jwt_signing_keys
      ADD CONSTRAINT jwt_signing_keys_pkey 
        PRIMARY KEY (app_id, key_id);

    ALTER TABLE jwt_signing_keys
      DROP CONSTRAINT IF EXISTS jwt_signing_keys_app_id_fkey;

    ALTER TABLE jwt_signing_keys
      ADD CONSTRAINT jwt_signing_keys_app_id_fkey 
        FOREIGN KEY (app_id)
        REFERENCES apps (app_id) ON DELETE CASCADE;

    CREATE INDEX IF NOT EXISTS jwt_signing_keys_app_id_index ON jwt_signing_keys (app_id);

    -- EmailVerification

    ALTER TABLE emailverification_verified_emails
      ADD COLUMN IF NOT EXISTS app_id VARCHAR(64) DEFAULT 'public';

    ALTER TABLE emailverification_verified_emails
      DROP CONSTRAINT emailverification_verified_emails_pkey CASCADE;

    ALTER TABLE emailverification_verified_emails
      ADD CONSTRAINT emailverification_verified_emails_pkey 
        PRIMARY KEY (app_id, user_id, email);

    ALTER TABLE emailverification_verified_emails
      DROP CONSTRAINT IF EXISTS emailverification_verified_emails_app_id_fkey;

    ALTER TABLE emailverification_verified_emails
      ADD CONSTRAINT emailverification_verified_emails_app_id_fkey 
        FOREIGN KEY (app_id)
        REFERENCES apps (app_id) ON DELETE CASCADE;

    CREATE INDEX IF NOT EXISTS emailverification_verified_emails_app_id_index ON emailverification_verified_emails (app_id);

    ------------------------------------------------------------

    ALTER TABLE emailverification_tokens
      ADD COLUMN IF NOT EXISTS app_id VARCHAR(64) DEFAULT 'public',
      ADD COLUMN IF NOT EXISTS tenant_id VARCHAR(64) DEFAULT 'public';

    ALTER TABLE emailverification_tokens
      DROP CONSTRAINT emailverification_tokens_pkey CASCADE;

    ALTER TABLE emailverification_tokens
      ADD CONSTRAINT emailverification_tokens_pkey 
        PRIMARY KEY (app_id, tenant_id, user_id, email, token);

    ALTER TABLE emailverification_tokens
      DROP CONSTRAINT IF EXISTS emailverification_tokens_tenant_id_fkey;

    ALTER TABLE emailverification_tokens
      ADD CONSTRAINT emailverification_tokens_tenant_id_fkey 
        FOREIGN KEY (app_id, tenant_id)
        REFERENCES tenants (app_id, tenant_id) ON DELETE CASCADE;

    CREATE INDEX IF NOT EXISTS emailverification_tokens_tenant_id_index ON emailverification_tokens (app_id, tenant_id);

    -- EmailPassword

    ALTER TABLE emailpassword_users
      ADD COLUMN IF NOT EXISTS app_id VARCHAR(64) DEFAULT 'public';

    ALTER TABLE emailpassword_users
      DROP CONSTRAINT emailpassword_users_pkey CASCADE;

    ALTER TABLE emailpassword_users
      DROP CONSTRAINT IF EXISTS emailpassword_users_email_key CASCADE;

    ALTER TABLE emailpassword_users
      ADD CONSTRAINT emailpassword_users_pkey 
        PRIMARY KEY (app_id, user_id);

    ALTER TABLE emailpassword_users
      DROP CONSTRAINT IF EXISTS emailpassword_users_user_id_fkey;

    ALTER TABLE emailpassword_users
      ADD CONSTRAINT emailpassword_users_user_id_fkey 
        FOREIGN KEY (app_id, user_id)
        REFERENCES app_id_to_user_id (app_id, user_id) ON DELETE CASCADE;

    ------------------------------------------------------------

    CREATE TABLE IF NOT EXISTS emailpassword_user_to_tenant (
      app_id VARCHAR(64) DEFAULT 'public',
      tenant_id VARCHAR(64) DEFAULT 'public',
      user_id CHAR(36) NOT NULL,
      email VARCHAR(256) NOT NULL,
      CONSTRAINT emailpassword_user_to_tenant_email_key
        UNIQUE (app_id, tenant_id, email),
      CONSTRAINT emailpassword_user_to_tenant_pkey
        PRIMARY KEY (app_id, tenant_id, user_id),
      CONSTRAINT emailpassword_user_to_tenant_user_id_fkey
        FOREIGN KEY (app_id, tenant_id, user_id)
        REFERENCES all_auth_recipe_users (app_id, tenant_id, user_id) ON DELETE CASCADE
    );

    ALTER TABLE emailpassword_user_to_tenant
      DROP CONSTRAINT IF EXISTS emailpassword_user_to_tenant_email_key;

    ALTER TABLE emailpassword_user_to_tenant
      ADD CONSTRAINT emailpassword_user_to_tenant_email_key
        UNIQUE (app_id, tenant_id, email);

    ALTER TABLE emailpassword_user_to_tenant
      DROP CONSTRAINT IF EXISTS emailpassword_user_to_tenant_user_id_fkey;

    ALTER TABLE emailpassword_user_to_tenant
      ADD CONSTRAINT emailpassword_user_to_tenant_user_id_fkey
        FOREIGN KEY (app_id, tenant_id, user_id)
        REFERENCES all_auth_recipe_users (app_id, tenant_id, user_id) ON DELETE CASCADE;

    INSERT INTO emailpassword_user_to_tenant (user_id, email)
      SELECT user_id, email FROM emailpassword_users ON CONFLICT DO NOTHING;

    ------------------------------------------------------------

    ALTER TABLE emailpassword_pswd_reset_tokens
      ADD COLUMN IF NOT EXISTS app_id VARCHAR(64) DEFAULT 'public';

    ALTER TABLE emailpassword_pswd_reset_tokens
      DROP CONSTRAINT emailpassword_pswd_reset_tokens_pkey CASCADE;

    ALTER TABLE emailpassword_pswd_reset_tokens
      ADD CONSTRAINT emailpassword_pswd_reset_tokens_pkey 
        PRIMARY KEY (app_id, user_id, token);

    ALTER TABLE emailpassword_pswd_reset_tokens
      DROP CONSTRAINT IF EXISTS emailpassword_pswd_reset_tokens_user_id_fkey;

    ALTER TABLE emailpassword_pswd_reset_tokens
      ADD CONSTRAINT emailpassword_pswd_reset_tokens_user_id_fkey 
        FOREIGN KEY (app_id, user_id)
        REFERENCES emailpassword_users (app_id, user_id) ON DELETE CASCADE;

    CREATE INDEX IF NOT EXISTS emailpassword_pswd_reset_tokens_user_id_index ON emailpassword_pswd_reset_tokens (app_id, user_id);

    -- Passwordless

    ALTER TABLE passwordless_users
      ADD COLUMN IF NOT EXISTS app_id VARCHAR(64) DEFAULT 'public';

    ALTER TABLE passwordless_users
      DROP CONSTRAINT passwordless_users_pkey CASCADE;

    ALTER TABLE passwordless_users
      ADD CONSTRAINT passwordless_users_pkey 
        PRIMARY KEY (app_id, user_id);

    ALTER TABLE passwordless_users
      DROP CONSTRAINT IF EXISTS passwordless_users_email_key;

    ALTER TABLE passwordless_users
      DROP CONSTRAINT IF EXISTS passwordless_users_phone_number_key;

    ALTER TABLE passwordless_users
      DROP CONSTRAINT IF EXISTS passwordless_users_user_id_fkey;

    ALTER TABLE passwordless_users
      ADD CONSTRAINT passwordless_users_user_id_fkey 
        FOREIGN KEY (app_id, user_id)
        REFERENCES app_id_to_user_id (app_id, user_id) ON DELETE CASCADE;

    ------------------------------------------------------------

    CREATE TABLE IF NOT EXISTS passwordless_user_to_tenant (
      app_id VARCHAR(64) DEFAULT 'public',
      tenant_id VARCHAR(64) DEFAULT 'public',
      user_id CHAR(36) NOT NULL,
      email VARCHAR(256),
      phone_number VARCHAR(256),
      CONSTRAINT passwordless_user_to_tenant_email_key
        UNIQUE (app_id, tenant_id, email),
      CONSTRAINT passwordless_user_to_tenant_phone_number_key
        UNIQUE (app_id, tenant_id, phone_number),
      CONSTRAINT passwordless_user_to_tenant_pkey
        PRIMARY KEY (app_id, tenant_id, user_id),
      CONSTRAINT passwordless_user_to_tenant_user_id_fkey
        FOREIGN KEY (app_id, tenant_id, user_id)
        REFERENCES all_auth_recipe_users (app_id, tenant_id, user_id) ON DELETE CASCADE
    );

    ALTER TABLE passwordless_user_to_tenant
      DROP CONSTRAINT IF EXISTS passwordless_user_to_tenant_user_id_fkey;

    ALTER TABLE passwordless_user_to_tenant
      ADD CONSTRAINT passwordless_user_to_tenant_user_id_fkey
        FOREIGN KEY (app_id, tenant_id, user_id)
        REFERENCES all_auth_recipe_users (app_id, tenant_id, user_id) ON DELETE CASCADE;

    INSERT INTO passwordless_user_to_tenant (user_id, email, phone_number)
      SELECT user_id, email, phone_number FROM passwordless_users ON CONFLICT DO NOTHING;

    ------------------------------------------------------------

    ALTER TABLE passwordless_devices
      ADD COLUMN IF NOT EXISTS app_id VARCHAR(64) DEFAULT 'public',
      ADD COLUMN IF NOT EXISTS tenant_id VARCHAR(64) DEFAULT 'public';

    ALTER TABLE passwordless_devices
      DROP CONSTRAINT passwordless_devices_pkey CASCADE;

    ALTER TABLE passwordless_devices
      ADD CONSTRAINT passwordless_devices_pkey 
        PRIMARY KEY (app_id, tenant_id, device_id_hash);

    ALTER TABLE passwordless_devices
      DROP CONSTRAINT IF EXISTS passwordless_devices_tenant_id_fkey;

    ALTER TABLE passwordless_devices
      ADD CONSTRAINT passwordless_devices_tenant_id_fkey 
        FOREIGN KEY (app_id, tenant_id)
        REFERENCES tenants (app_id, tenant_id) ON DELETE CASCADE;

    DROP INDEX IF EXISTS passwordless_devices_email_index;

    CREATE INDEX IF NOT EXISTS passwordless_devices_email_index ON passwordless_devices (app_id, tenant_id, email);

    DROP INDEX IF EXISTS passwordless_devices_phone_number_index;

    CREATE INDEX IF NOT EXISTS passwordless_devices_phone_number_index ON passwordless_devices (app_id, tenant_id, phone_number);

    CREATE INDEX IF NOT EXISTS passwordless_devices_tenant_id_index ON passwordless_devices (app_id, tenant_id);

    ------------------------------------------------------------

    ALTER TABLE passwordless_codes
      ADD COLUMN IF NOT EXISTS app_id VARCHAR(64) DEFAULT 'public',
      ADD COLUMN IF NOT EXISTS tenant_id VARCHAR(64) DEFAULT 'public';

    ALTER TABLE passwordless_codes
      DROP CONSTRAINT passwordless_codes_pkey CASCADE;

    ALTER TABLE passwordless_codes
      ADD CONSTRAINT passwordless_codes_pkey 
        PRIMARY KEY (app_id, tenant_id, code_id);

    ALTER TABLE passwordless_codes
      DROP CONSTRAINT IF EXISTS passwordless_codes_device_id_hash_fkey;

    ALTER TABLE passwordless_codes
      ADD CONSTRAINT passwordless_codes_device_id_hash_fkey 
        FOREIGN KEY (app_id, tenant_id, device_id_hash)
        REFERENCES passwordless_devices (app_id, tenant_id, device_id_hash) ON DELETE CASCADE;

    ALTER TABLE passwordless_codes
      DROP CONSTRAINT passwordless_codes_link_code_hash_key;

    ALTER TABLE passwordless_codes
      DROP CONSTRAINT IF EXISTS passwordless_codes_link_code_hash_key;

    ALTER TABLE passwordless_codes
      ADD CONSTRAINT passwordless_codes_link_code_hash_key
        UNIQUE (app_id, tenant_id, link_code_hash);

    DROP INDEX IF EXISTS passwordless_codes_created_at_index;

    CREATE INDEX IF NOT EXISTS passwordless_codes_created_at_index ON passwordless_codes (app_id, tenant_id, created_at);

    DROP INDEX IF EXISTS passwordless_codes_device_id_hash_index;
    CREATE INDEX IF NOT EXISTS passwordless_codes_device_id_hash_index ON passwordless_codes (app_id, tenant_id, device_id_hash);

    -- ThirdParty

    ALTER TABLE thirdparty_users
      ADD COLUMN IF NOT EXISTS app_id VARCHAR(64) DEFAULT 'public';

    ALTER TABLE thirdparty_users
      DROP CONSTRAINT thirdparty_users_pkey CASCADE;

    ALTER TABLE thirdparty_users
      DROP CONSTRAINT IF EXISTS thirdparty_users_user_id_key CASCADE;

    ALTER TABLE thirdparty_users
      ADD CONSTRAINT thirdparty_users_pkey 
        PRIMARY KEY (app_id, user_id);

    ALTER TABLE thirdparty_users
      DROP CONSTRAINT IF EXISTS thirdparty_users_user_id_fkey;

    ALTER TABLE thirdparty_users
      ADD CONSTRAINT thirdparty_users_user_id_fkey 
        FOREIGN KEY (app_id, user_id)
        REFERENCES app_id_to_user_id (app_id, user_id) ON DELETE CASCADE;

    DROP INDEX IF EXISTS thirdparty_users_thirdparty_user_id_index;

    CREATE INDEX IF NOT EXISTS thirdparty_users_thirdparty_user_id_index ON thirdparty_users (app_id, third_party_id, third_party_user_id);

    DROP INDEX IF EXISTS thirdparty_users_email_index;

    CREATE INDEX IF NOT EXISTS thirdparty_users_email_index ON thirdparty_users (app_id, email);

    ------------------------------------------------------------

    CREATE TABLE IF NOT EXISTS thirdparty_user_to_tenant (
      app_id VARCHAR(64) DEFAULT 'public',
      tenant_id VARCHAR(64) DEFAULT 'public',
      user_id CHAR(36) NOT NULL,
      third_party_id VARCHAR(28) NOT NULL,
      third_party_user_id VARCHAR(256) NOT NULL,
      CONSTRAINT thirdparty_user_to_tenant_third_party_user_id_key
        UNIQUE (app_id, tenant_id, third_party_id, third_party_user_id),
      CONSTRAINT thirdparty_user_to_tenant_pkey
        PRIMARY KEY (app_id, tenant_id, user_id),
      CONSTRAINT thirdparty_user_to_tenant_user_id_fkey
        FOREIGN KEY (app_id, tenant_id, user_id)
        REFERENCES all_auth_recipe_users (app_id, tenant_id, user_id) ON DELETE CASCADE
    );

    ALTER TABLE thirdparty_user_to_tenant
      DROP CONSTRAINT IF EXISTS thirdparty_user_to_tenant_third_party_user_id_key;

    ALTER TABLE thirdparty_user_to_tenant
      ADD CONSTRAINT thirdparty_user_to_tenant_third_party_user_id_key
        UNIQUE (app_id, tenant_id, third_party_id, third_party_user_id);

    ALTER TABLE thirdparty_user_to_tenant
      DROP CONSTRAINT IF EXISTS thirdparty_user_to_tenant_user_id_fkey;

    ALTER TABLE thirdparty_user_to_tenant
      ADD CONSTRAINT thirdparty_user_to_tenant_user_id_fkey
        FOREIGN KEY (app_id, tenant_id, user_id)
        REFERENCES all_auth_recipe_users (app_id, tenant_id, user_id) ON DELETE CASCADE;

    INSERT INTO thirdparty_user_to_tenant (user_id, third_party_id, third_party_user_id)
      SELECT user_id, third_party_id, third_party_user_id FROM thirdparty_users ON CONFLICT DO NOTHING;

    -- UserIdMapping

    ALTER TABLE userid_mapping
      ADD COLUMN IF NOT EXISTS app_id VARCHAR(64) DEFAULT 'public';

    ALTER TABLE userid_mapping
      DROP CONSTRAINT IF EXISTS userid_mapping_pkey CASCADE;

    ALTER TABLE userid_mapping
      ADD CONSTRAINT userid_mapping_pkey 
        PRIMARY KEY (app_id, supertokens_user_id, external_user_id);

    ALTER TABLE userid_mapping
      DROP CONSTRAINT IF EXISTS userid_mapping_supertokens_user_id_key;

    ALTER TABLE userid_mapping
      ADD CONSTRAINT userid_mapping_supertokens_user_id_key
        UNIQUE (app_id, supertokens_user_id);

    ALTER TABLE userid_mapping
      DROP CONSTRAINT IF EXISTS userid_mapping_external_user_id_key;

    ALTER TABLE userid_mapping
      ADD CONSTRAINT userid_mapping_external_user_id_key
        UNIQUE (app_id, external_user_id);

    ALTER TABLE userid_mapping
      DROP CONSTRAINT IF EXISTS userid_mapping_supertokens_user_id_fkey;

    ALTER TABLE userid_mapping
      ADD CONSTRAINT userid_mapping_supertokens_user_id_fkey 
        FOREIGN KEY (app_id, supertokens_user_id)
        REFERENCES app_id_to_user_id (app_id, user_id) ON DELETE CASCADE;

    CREATE INDEX IF NOT EXISTS userid_mapping_supertokens_user_id_index ON userid_mapping (app_id, supertokens_user_id);

    -- UserRoles

    ALTER TABLE roles
      ADD COLUMN IF NOT EXISTS app_id VARCHAR(64) DEFAULT 'public';

    ALTER TABLE roles
      DROP CONSTRAINT roles_pkey CASCADE;

    ALTER TABLE roles
      ADD CONSTRAINT roles_pkey 
        PRIMARY KEY (app_id, role);

    ALTER TABLE roles
      DROP CONSTRAINT IF EXISTS roles_app_id_fkey;

    ALTER TABLE roles
      ADD CONSTRAINT roles_app_id_fkey 
        FOREIGN KEY (app_id)
        REFERENCES apps (app_id) ON DELETE CASCADE;

    CREATE INDEX IF NOT EXISTS roles_app_id_index ON roles (app_id);

    ------------------------------------------------------------

    ALTER TABLE role_permissions
      ADD COLUMN IF NOT EXISTS app_id VARCHAR(64) DEFAULT 'public';

    ALTER TABLE role_permissions
      DROP CONSTRAINT role_permissions_pkey CASCADE;

    ALTER TABLE role_permissions
      ADD CONSTRAINT role_permissions_pkey 
        PRIMARY KEY (app_id, role, permission);

    ALTER TABLE role_permissions
      DROP CONSTRAINT IF EXISTS role_permissions_role_fkey;

    ALTER TABLE role_permissions
      ADD CONSTRAINT role_permissions_role_fkey 
        FOREIGN KEY (app_id, role)
        REFERENCES roles (app_id, role) ON DELETE CASCADE;

    DROP INDEX IF EXISTS role_permissions_permission_index;

    CREATE INDEX IF NOT EXISTS role_permissions_permission_index ON role_permissions (app_id, permission);

    CREATE INDEX IF NOT EXISTS role_permissions_role_index ON role_permissions (app_id, role);

    ------------------------------------------------------------

    ALTER TABLE user_roles
      ADD COLUMN IF NOT EXISTS app_id VARCHAR(64) DEFAULT 'public',
      ADD COLUMN IF NOT EXISTS tenant_id VARCHAR(64) DEFAULT 'public';

    ALTER TABLE user_roles
      DROP CONSTRAINT user_roles_pkey CASCADE;

    ALTER TABLE user_roles
      ADD CONSTRAINT user_roles_pkey 
        PRIMARY KEY (app_id, tenant_id, user_id, role);

    ALTER TABLE user_roles
      DROP CONSTRAINT IF EXISTS user_roles_tenant_id_fkey;

    ALTER TABLE user_roles
      ADD CONSTRAINT user_roles_tenant_id_fkey 
        FOREIGN KEY (app_id, tenant_id)
        REFERENCES tenants (app_id, tenant_id) ON DELETE CASCADE;

    ALTER TABLE user_roles
      DROP CONSTRAINT IF EXISTS user_roles_role_fkey;

    ALTER TABLE user_roles
      ADD CONSTRAINT user_roles_role_fkey 
        FOREIGN KEY (app_id, role)
        REFERENCES roles (app_id, role) ON DELETE CASCADE;

    DROP INDEX IF EXISTS user_roles_role_index;

    CREATE INDEX IF NOT EXISTS user_roles_role_index ON user_roles (app_id, tenant_id, role);

    CREATE INDEX IF NOT EXISTS user_roles_tenant_id_index ON user_roles (app_id, tenant_id);

    CREATE INDEX IF NOT EXISTS user_roles_app_id_role_index ON user_roles (app_id, role);

    -- UserMetadata

    ALTER TABLE user_metadata
      ADD COLUMN IF NOT EXISTS app_id VARCHAR(64) DEFAULT 'public';

    ALTER TABLE user_metadata
      DROP CONSTRAINT user_metadata_pkey CASCADE;

    ALTER TABLE user_metadata
      ADD CONSTRAINT user_metadata_pkey 
        PRIMARY KEY (app_id, user_id);

    ALTER TABLE user_metadata
      DROP CONSTRAINT IF EXISTS user_metadata_app_id_fkey;

    ALTER TABLE user_metadata
      ADD CONSTRAINT user_metadata_app_id_fkey 
        FOREIGN KEY (app_id)
        REFERENCES apps (app_id) ON DELETE CASCADE;

    CREATE INDEX IF NOT EXISTS user_metadata_app_id_index ON user_metadata (app_id);

    -- Dashboard

    ALTER TABLE dashboard_users
      ADD COLUMN IF NOT EXISTS app_id VARCHAR(64) DEFAULT 'public';

    ALTER TABLE dashboard_users
      DROP CONSTRAINT dashboard_users_pkey CASCADE;

    ALTER TABLE dashboard_users
      ADD CONSTRAINT dashboard_users_pkey 
        PRIMARY KEY (app_id, user_id);

    ALTER TABLE dashboard_users
      DROP CONSTRAINT IF EXISTS dashboard_users_email_key;

    ALTER TABLE dashboard_users
      ADD CONSTRAINT dashboard_users_email_key
        UNIQUE (app_id, email);

    ALTER TABLE dashboard_users
      DROP CONSTRAINT IF EXISTS dashboard_users_app_id_fkey;

    ALTER TABLE dashboard_users
      ADD CONSTRAINT dashboard_users_app_id_fkey 
        FOREIGN KEY (app_id)
        REFERENCES apps (app_id) ON DELETE CASCADE;

    CREATE INDEX IF NOT EXISTS dashboard_users_app_id_index ON dashboard_users (app_id);

    ------------------------------------------------------------

    ALTER TABLE dashboard_user_sessions
      ADD COLUMN IF NOT EXISTS app_id VARCHAR(64) DEFAULT 'public';

    ALTER TABLE dashboard_user_sessions
      DROP CONSTRAINT dashboard_user_sessions_pkey CASCADE;

    ALTER TABLE dashboard_user_sessions
      ADD CONSTRAINT dashboard_user_sessions_pkey 
        PRIMARY KEY (app_id, session_id);

    ALTER TABLE dashboard_user_sessions
      DROP CONSTRAINT IF EXISTS dashboard_user_sessions_user_id_fkey;

    ALTER TABLE dashboard_user_sessions
      ADD CONSTRAINT dashboard_user_sessions_user_id_fkey 
        FOREIGN KEY (app_id, user_id)
        REFERENCES dashboard_users (app_id, user_id) ON DELETE CASCADE;

    CREATE INDEX IF NOT EXISTS dashboard_user_sessions_user_id_index ON dashboard_user_sessions (app_id, user_id);

    -- TOTP

    ALTER TABLE totp_users
      ADD COLUMN IF NOT EXISTS app_id VARCHAR(64) DEFAULT 'public';

    ALTER TABLE totp_users
      DROP CONSTRAINT totp_users_pkey CASCADE;

    ALTER TABLE totp_users
      ADD CONSTRAINT totp_users_pkey 
        PRIMARY KEY (app_id, user_id);

    ALTER TABLE totp_users
      DROP CONSTRAINT IF EXISTS totp_users_app_id_fkey;

    ALTER TABLE totp_users
      ADD CONSTRAINT totp_users_app_id_fkey 
        FOREIGN KEY (app_id)
        REFERENCES apps (app_id) ON DELETE CASCADE;

    CREATE INDEX IF NOT EXISTS totp_users_app_id_index ON totp_users (app_id);

    ------------------------------------------------------------

    ALTER TABLE totp_user_devices
      ADD COLUMN IF NOT EXISTS app_id VARCHAR(64) DEFAULT 'public';

    ALTER TABLE totp_user_devices
      DROP CONSTRAINT totp_user_devices_pkey;

    ALTER TABLE totp_user_devices
      ADD CONSTRAINT totp_user_devices_pkey 
        PRIMARY KEY (app_id, user_id, device_name);

    ALTER TABLE totp_user_devices
      DROP CONSTRAINT IF EXISTS totp_user_devices_user_id_fkey;

    ALTER TABLE totp_user_devices
      ADD CONSTRAINT totp_user_devices_user_id_fkey 
        FOREIGN KEY (app_id, user_id)
        REFERENCES totp_users (app_id, user_id) ON DELETE CASCADE;

    CREATE INDEX IF NOT EXISTS totp_user_devices_user_id_index ON totp_user_devices (app_id, user_id);

    ------------------------------------------------------------

    ALTER TABLE totp_used_codes
      ADD COLUMN IF NOT EXISTS app_id VARCHAR(64) DEFAULT 'public',
      ADD COLUMN IF NOT EXISTS tenant_id VARCHAR(64) DEFAULT 'public';

    ALTER TABLE totp_used_codes
      DROP CONSTRAINT totp_used_codes_pkey CASCADE;

    ALTER TABLE totp_used_codes
      ADD CONSTRAINT totp_used_codes_pkey 
        PRIMARY KEY (app_id, tenant_id, user_id, created_time_ms);

    ALTER TABLE totp_used_codes
      DROP CONSTRAINT IF EXISTS totp_used_codes_user_id_fkey;

    ALTER TABLE totp_used_codes
      ADD CONSTRAINT totp_used_codes_user_id_fkey 
        FOREIGN KEY (app_id, user_id)
        REFERENCES totp_users (app_id, user_id) ON DELETE CASCADE;

    ALTER TABLE totp_used_codes
      DROP CONSTRAINT IF EXISTS totp_used_codes_tenant_id_fkey;

    ALTER TABLE totp_used_codes
      ADD CONSTRAINT totp_used_codes_tenant_id_fkey 
        FOREIGN KEY (app_id, tenant_id)
        REFERENCES tenants (app_id, tenant_id) ON DELETE CASCADE;

    DROP INDEX IF EXISTS totp_used_codes_expiry_time_ms_index;

    CREATE INDEX IF NOT EXISTS totp_used_codes_expiry_time_ms_index ON totp_used_codes (app_id, tenant_id, expiry_time_ms);

    CREATE INDEX IF NOT EXISTS totp_used_codes_user_id_index ON totp_used_codes (app_id, user_id);

    CREATE INDEX IF NOT EXISTS totp_used_codes_tenant_id_index ON totp_used_codes (app_id, tenant_id);

    -- ActiveUsers

    ALTER TABLE user_last_active
      ADD COLUMN IF NOT EXISTS app_id VARCHAR(64) DEFAULT 'public';

    ALTER TABLE user_last_active
      DROP CONSTRAINT user_last_active_pkey CASCADE;

    ALTER TABLE user_last_active
      ADD CONSTRAINT user_last_active_pkey 
        PRIMARY KEY (app_id, user_id);

    ALTER TABLE user_last_active
      DROP CONSTRAINT IF EXISTS user_last_active_app_id_fkey;

    ALTER TABLE user_last_active
      ADD CONSTRAINT user_last_active_app_id_fkey 
        FOREIGN KEY (app_id)
        REFERENCES apps (app_id) ON DELETE CASCADE;

    CREATE INDEX IF NOT EXISTS user_last_active_app_id_index ON user_last_active (app_id);

    ```

    </details>

    <details>

    <summary>If using MySQL</summary>

   #### Run the following SQL script

    ```sql
    -- helper stored procedures

    CREATE PROCEDURE st_drop_all_fkeys()
    BEGIN
      DECLARE done INT DEFAULT FALSE;
      DECLARE dropCommand VARCHAR(255);
      DECLARE dropCur CURSOR for 
              SELECT concat('ALTER TABLE ', table_schema,'.',table_name,' DROP FOREIGN KEY ', constraint_name, ';') 
              FROM information_schema.table_constraints
              WHERE constraint_type='FOREIGN KEY' 
                  AND table_schema = DATABASE();

      DECLARE CONTINUE handler for NOT found SET done = true;
        OPEN dropCur;

        read_loop: LOOP
            FETCH dropCur INTO dropCommand;
            IF done THEN
                leave read_loop;
            END IF;

            SET @sdropCommand = dropCommand;

            PREPARE dropClientUpdateKeyStmt FROM @sdropCommand;

            EXECUTE dropClientUpdateKeyStmt;

            DEALLOCATE prepare dropClientUpdateKeyStmt;
        END LOOP;

        CLOSE dropCur;
    END

    ---

    CREATE PROCEDURE st_drop_all_pkeys()
    BEGIN
      DECLARE done INT DEFAULT FALSE;
      DECLARE dropCommand VARCHAR(255);
      DECLARE dropCur CURSOR for 
              SELECT concat('ALTER TABLE ', table_schema,'.',table_name,' DROP PRIMARY KEY ', ';') 
              FROM information_schema.table_constraints
              WHERE constraint_type='PRIMARY KEY' 
                  AND table_schema = DATABASE();

      DECLARE CONTINUE handler for NOT found SET done = true;
        OPEN dropCur;

        read_loop: LOOP
            FETCH dropCur INTO dropCommand;
            IF done THEN
                leave read_loop;
            END IF;

            SET @sdropCommand = dropCommand;

            PREPARE dropClientUpdateKeyStmt FROM @sdropCommand;

            EXECUTE dropClientUpdateKeyStmt;

            DEALLOCATE prepare dropClientUpdateKeyStmt;
        END LOOP;

        CLOSE dropCur;
    END

    ---

    CREATE PROCEDURE st_drop_all_keys()
    BEGIN
      DECLARE done INT DEFAULT FALSE;
      DECLARE dropCommand VARCHAR(255);
      DECLARE dropCur CURSOR for 
              SELECT concat('ALTER TABLE ', table_schema,'.',table_name,' DROP INDEX ', constraint_name, ';') 
              FROM information_schema.table_constraints
              WHERE constraint_type='UNIQUE' 
                  AND table_schema = DATABASE();

      DECLARE CONTINUE handler for NOT found SET done = true;
        OPEN dropCur;

        read_loop: LOOP
            FETCH dropCur INTO dropCommand;
            IF done THEN
                leave read_loop;
            END IF;

            SET @sdropCommand = dropCommand;

            PREPARE dropClientUpdateKeyStmt FROM @sdropCommand;

            EXECUTE dropClientUpdateKeyStmt;

            DEALLOCATE prepare dropClientUpdateKeyStmt;
        END LOOP;

        CLOSE dropCur;
    END

    ---

    CREATE PROCEDURE st_drop_all_indexes()
    BEGIN
      DECLARE done INT DEFAULT FALSE;
      DECLARE dropCommand VARCHAR(255);
      DECLARE dropCur CURSOR for 
              SELECT DISTINCT concat('ALTER TABLE ', table_schema, '.', table_name, ' DROP INDEX ', index_name, ';')
              FROM information_schema.statistics
              WHERE NON_UNIQUE = 1 AND table_schema = database();

      DECLARE CONTINUE handler for NOT found SET done = true;
        OPEN dropCur;

        read_loop: LOOP
            FETCH dropCur INTO dropCommand;
            IF done THEN
                leave read_loop;
            END IF;

            SET @sdropCommand = dropCommand;

            PREPARE dropClientUpdateKeyStmt FROM @sdropCommand;

            EXECUTE dropClientUpdateKeyStmt;

            DEALLOCATE prepare dropClientUpdateKeyStmt;
        END LOOP;

        CLOSE dropCur;
    END

    ---

    CREATE PROCEDURE st_add_column_if_not_exists(
    IN p_table_name varchar(50), 
    IN p_column_name varchar(50),
    IN p_column_type varchar(50),
    IN p_additional varchar(100),
    OUT p_status_message varchar(100))
        READS SQL DATA
    BEGIN
        DECLARE v_count INT;
        
        # Check wether column exist or not
        SELECT count(*) INTO v_count
        FROM information_schema.columns
        WHERE table_schema = database()
            AND table_name   = p_table_name
            AND column_name  = p_column_name;
            
        IF v_count > 0 THEN
          # Return column already exists message
          SELECT 'Column already Exists' INTO p_status_message;
        ELSE
            # Add Column and return success message
          set @ddl_addcolumn=CONCAT('ALTER TABLE ',database(),'.',p_table_name,
          ' ADD COLUMN ',p_column_name,' ',p_column_type,' ',p_additional);
        prepare add_column_sql from @ddl_addcolumn;
        execute add_column_sql;
          SELECT 'Column Successfully  Created!' INTO p_status_message;
        END IF;
    END

    -- Drop constraints and indexes

    CALL st_drop_all_fkeys();
    CALL st_drop_all_keys();
    CALL st_drop_all_pkeys();
    CALL st_drop_all_indexes(); 

    -- General Tables

    CREATE TABLE IF NOT EXISTS apps  (
      app_id VARCHAR(64) NOT NULL DEFAULT 'public',
      created_at_time BIGINT UNSIGNED
    );

    ALTER TABLE apps
      ADD PRIMARY KEY(app_id);

    INSERT IGNORE INTO apps (app_id, created_at_time) 
      VALUES ('public', 0);

    ------------------------------------------------------------

    CREATE TABLE IF NOT EXISTS tenants (
      app_id VARCHAR(64) NOT NULL DEFAULT 'public',
      tenant_id VARCHAR(64) NOT NULL DEFAULT 'public',
      created_at_time BIGINT UNSIGNED
    );

    ALTER TABLE tenants
      ADD PRIMARY KEY(app_id, tenant_id);

    ALTER TABLE tenants
      ADD FOREIGN KEY (app_id)
        REFERENCES apps (app_id) ON DELETE CASCADE;

    INSERT IGNORE INTO tenants (app_id, tenant_id, created_at_time) 
      VALUES ('public', 'public', 0);

    ------------------------------------------------------------

    CALL st_add_column_if_not_exists('key_value', 'app_id', 'VARCHAR(64)', 'NOT NULL DEFAULT \'public\'', @status_message);
    CALL st_add_column_if_not_exists('key_value', 'tenant_id', 'VARCHAR(64)', 'NOT NULL DEFAULT \'public\'', @status_message);

    ALTER TABLE key_value
      ADD PRIMARY KEY (app_id, tenant_id, name);

    ALTER TABLE key_value
      ADD FOREIGN KEY (app_id, tenant_id)
        REFERENCES tenants (app_id, tenant_id) ON DELETE CASCADE;

    ------------------------------------------------------------

    CREATE TABLE IF NOT EXISTS app_id_to_user_id (
      app_id VARCHAR(64) NOT NULL DEFAULT 'public',
      user_id CHAR(36) NOT NULL,
      recipe_id VARCHAR(128) NOT NULL
    );

    ALTER TABLE app_id_to_user_id
      ADD PRIMARY KEY (app_id, user_id);

    ALTER TABLE app_id_to_user_id
      ADD FOREIGN KEY (app_id)
        REFERENCES apps (app_id) ON DELETE CASCADE;

    INSERT IGNORE INTO app_id_to_user_id (user_id, recipe_id) 
      SELECT user_id, recipe_id
      FROM all_auth_recipe_users;

    ------------------------------------------------------------

    CALL st_add_column_if_not_exists('all_auth_recipe_users', 'app_id', 'VARCHAR(64)', 'NOT NULL DEFAULT \'public\'', @status_message);
    CALL st_add_column_if_not_exists('all_auth_recipe_users', 'tenant_id', 'VARCHAR(64)', 'NOT NULL DEFAULT \'public\'', @status_message);

    ALTER TABLE all_auth_recipe_users
      ADD PRIMARY KEY (app_id, tenant_id, user_id);

    ALTER TABLE all_auth_recipe_users
      ADD FOREIGN KEY (app_id, tenant_id)
        REFERENCES tenants (app_id, tenant_id) ON DELETE CASCADE;

    ALTER TABLE all_auth_recipe_users
      ADD FOREIGN KEY (app_id, user_id)
        REFERENCES app_id_to_user_id (app_id, user_id) ON DELETE CASCADE;

    CREATE INDEX all_auth_recipe_users_pagination_index ON all_auth_recipe_users (time_joined DESC, user_id DESC, tenant_id DESC, app_id DESC);

    -- Multitenancy

    CREATE TABLE IF NOT EXISTS tenant_configs (
      connection_uri_domain VARCHAR(256) DEFAULT '',
      app_id VARCHAR(64) DEFAULT 'public',
      tenant_id VARCHAR(64) DEFAULT 'public',
      core_config TEXT,
      email_password_enabled BOOLEAN,
      passwordless_enabled BOOLEAN,
      third_party_enabled BOOLEAN
    );

    ALTER TABLE tenant_configs
      ADD PRIMARY KEY (connection_uri_domain, app_id, tenant_id);

    ------------------------------------------------------------

    CREATE TABLE IF NOT EXISTS tenant_thirdparty_providers (
      connection_uri_domain VARCHAR(256) DEFAULT '',
      app_id VARCHAR(64) DEFAULT 'public',
      tenant_id VARCHAR(64) DEFAULT 'public',
      third_party_id VARCHAR(28) NOT NULL,
      name VARCHAR(64),
      authorization_endpoint TEXT,
      authorization_endpoint_query_params TEXT,
      token_endpoint TEXT,
      token_endpoint_body_params TEXT,
      user_info_endpoint TEXT,
      user_info_endpoint_query_params TEXT,
      user_info_endpoint_headers TEXT,
      jwks_uri TEXT,
      oidc_discovery_endpoint TEXT,
      require_email BOOLEAN,
      user_info_map_from_id_token_payload_user_id VARCHAR(64),
      user_info_map_from_id_token_payload_email VARCHAR(64),
      user_info_map_from_id_token_payload_email_verified VARCHAR(64),
      user_info_map_from_user_info_endpoint_user_id VARCHAR(64),
      user_info_map_from_user_info_endpoint_email VARCHAR(64),
      user_info_map_from_user_info_endpoint_email_verified VARCHAR(64)
    );

    ALTER TABLE tenant_thirdparty_providers
      ADD PRIMARY KEY (connection_uri_domain, app_id, tenant_id, third_party_id);

    ALTER TABLE tenant_thirdparty_providers
      ADD FOREIGN KEY (connection_uri_domain, app_id, tenant_id)
        REFERENCES tenant_configs (connection_uri_domain, app_id, tenant_id) ON DELETE CASCADE;

    ------------------------------------------------------------

    CREATE TABLE IF NOT EXISTS tenant_thirdparty_provider_clients (
      connection_uri_domain VARCHAR(256) DEFAULT '',
      app_id VARCHAR(64) DEFAULT 'public',
      tenant_id VARCHAR(64) DEFAULT 'public',
      third_party_id VARCHAR(28) NOT NULL,
      client_type VARCHAR(64) NOT NULL DEFAULT '',
      client_id VARCHAR(256) NOT NULL,
      client_secret TEXT,
      scope TEXT,
      force_pkce BOOLEAN,
      additional_config TEXT
    );

    ALTER TABLE tenant_thirdparty_provider_clients
      ADD PRIMARY KEY (connection_uri_domain, app_id, tenant_id, third_party_id, client_type);

    ALTER TABLE tenant_thirdparty_provider_clients
      ADD FOREIGN KEY (connection_uri_domain, app_id, tenant_id, third_party_id)
        REFERENCES tenant_thirdparty_providers (connection_uri_domain, app_id, tenant_id, third_party_id) ON DELETE CASCADE;


    -- Session

    CALL st_add_column_if_not_exists('session_info', 'app_id', 'VARCHAR(64)', 'NOT NULL DEFAULT \'public\'', @status_message);
    CALL st_add_column_if_not_exists('session_info', 'tenant_id', 'VARCHAR(64)', 'NOT NULL DEFAULT \'public\'', @status_message);

    ALTER TABLE session_info
      ADD PRIMARY KEY (app_id, tenant_id, session_handle);

    ALTER TABLE session_info
      ADD FOREIGN KEY (app_id, tenant_id)
        REFERENCES tenants (app_id, tenant_id) ON DELETE CASCADE;

    CREATE INDEX session_expiry_index ON session_info (expires_at);

    ------------------------------------------------------------

    CALL st_add_column_if_not_exists('session_access_token_signing_keys', 'app_id', 'VARCHAR(64)', 'NOT NULL DEFAULT \'public\'', @status_message);

    ALTER TABLE session_access_token_signing_keys
      ADD PRIMARY KEY (app_id, created_at_time);

    ALTER TABLE session_access_token_signing_keys
      ADD FOREIGN KEY (app_id)
        REFERENCES apps (app_id) ON DELETE CASCADE;

    -- JWT

    CALL st_add_column_if_not_exists('jwt_signing_keys', 'app_id', 'VARCHAR(64)', 'NOT NULL DEFAULT \'public\'', @status_message);

    ALTER TABLE jwt_signing_keys
      ADD PRIMARY KEY (app_id, key_id);

    ALTER TABLE jwt_signing_keys
      ADD FOREIGN KEY (app_id)
        REFERENCES apps (app_id) ON DELETE CASCADE;

    -- EmailVerification

    CALL st_add_column_if_not_exists('emailverification_verified_emails', 'app_id', 'VARCHAR(64)', 'NOT NULL DEFAULT \'public\'', @status_message);

    ALTER TABLE emailverification_verified_emails
      ADD PRIMARY KEY (app_id, user_id, email);

    ALTER TABLE emailverification_verified_emails
      ADD FOREIGN KEY (app_id)
        REFERENCES apps (app_id) ON DELETE CASCADE;

    ------------------------------------------------------------

    CALL st_add_column_if_not_exists('emailverification_tokens', 'app_id', 'VARCHAR(64)', 'NOT NULL DEFAULT \'public\'', @status_message);
    CALL st_add_column_if_not_exists('emailverification_tokens', 'tenant_id', 'VARCHAR(64)', 'NOT NULL DEFAULT \'public\'', @status_message);

    ALTER TABLE emailverification_tokens
      ADD PRIMARY KEY (app_id, tenant_id, user_id, email, token);

    ALTER TABLE emailverification_tokens
      ADD FOREIGN KEY (app_id, tenant_id)
        REFERENCES tenants (app_id, tenant_id) ON DELETE CASCADE;

    ALTER TABLE emailverification_tokens
      ADD CONSTRAINT token UNIQUE (token);

    CREATE INDEX emailverification_tokens_index ON emailverification_tokens(token_expiry);

    -- EmailPassword

    CALL st_add_column_if_not_exists('emailpassword_users', 'app_id', 'VARCHAR(64)', 'NOT NULL DEFAULT \'public\'', @status_message);

    ALTER TABLE emailpassword_users
      ADD PRIMARY KEY (app_id, user_id);

    ALTER TABLE emailpassword_users
      ADD FOREIGN KEY (app_id, user_id)
        REFERENCES app_id_to_user_id (app_id, user_id) ON DELETE CASCADE;

    -- ------------------------------------------------------------

    CREATE TABLE IF NOT EXISTS emailpassword_user_to_tenant (
      app_id VARCHAR(64) DEFAULT 'public',
      tenant_id VARCHAR(64) DEFAULT 'public',
      user_id CHAR(36) NOT NULL,
      email VARCHAR(256) NOT NULL
    );

    ALTER TABLE emailpassword_user_to_tenant
      ADD PRIMARY KEY (app_id, tenant_id, user_id);

    ALTER TABLE emailpassword_user_to_tenant
      ADD CONSTRAINT email UNIQUE (app_id, tenant_id, email);

    ALTER TABLE emailpassword_user_to_tenant
      ADD CONSTRAINT FOREIGN KEY (app_id, tenant_id, user_id)
        REFERENCES all_auth_recipe_users (app_id, tenant_id, user_id) ON DELETE CASCADE;

    INSERT IGNORE INTO emailpassword_user_to_tenant (user_id, email)
      SELECT user_id, email FROM emailpassword_users;

    ------------------------------------------------------------

    CALL st_add_column_if_not_exists('emailpassword_pswd_reset_tokens', 'app_id', 'VARCHAR(64)', 'NOT NULL DEFAULT \'public\'', @status_message);

    ALTER TABLE emailpassword_pswd_reset_tokens
      ADD PRIMARY KEY (app_id, user_id, token);

    ALTER TABLE emailpassword_pswd_reset_tokens
      ADD FOREIGN KEY (app_id, user_id)
        REFERENCES emailpassword_users (app_id, user_id) ON DELETE CASCADE;

    ALTER TABLE emailpassword_pswd_reset_tokens
      ADD CONSTRAINT token UNIQUE (token);

    CREATE INDEX emailpassword_password_reset_token_expiry_index ON emailpassword_pswd_reset_tokens (token_expiry);

    -- Passwordless

    CALL st_add_column_if_not_exists('passwordless_users', 'app_id', 'VARCHAR(64)', 'NOT NULL DEFAULT \'public\'', @status_message);

    ALTER TABLE passwordless_users
      ADD PRIMARY KEY (app_id, user_id);

    ALTER TABLE passwordless_users
      ADD FOREIGN KEY (app_id, user_id)
        REFERENCES app_id_to_user_id (app_id, user_id) ON DELETE CASCADE;

    ------------------------------------------------------------

    CREATE TABLE IF NOT EXISTS passwordless_user_to_tenant (
      app_id VARCHAR(64) DEFAULT 'public',
      tenant_id VARCHAR(64) DEFAULT 'public',
      user_id CHAR(36) NOT NULL,
      email VARCHAR(256),
      phone_number VARCHAR(256)
    );

    ALTER TABLE passwordless_user_to_tenant
      ADD PRIMARY KEY (app_id, tenant_id, user_id);

    ALTER TABLE passwordless_user_to_tenant
      ADD CONSTRAINT email UNIQUE (app_id, tenant_id, email);

    ALTER TABLE passwordless_user_to_tenant
      ADD CONSTRAINT phone_number UNIQUE (app_id, tenant_id, phone_number);

    ALTER TABLE passwordless_user_to_tenant
      ADD FOREIGN KEY (app_id, tenant_id, user_id)
        REFERENCES all_auth_recipe_users (app_id, tenant_id, user_id) ON DELETE CASCADE;

    INSERT IGNORE INTO passwordless_user_to_tenant (user_id, email, phone_number)
      SELECT user_id, email, phone_number FROM passwordless_users;

    ------------------------------------------------------------

    CALL st_add_column_if_not_exists('passwordless_devices', 'app_id', 'VARCHAR(64)', 'NOT NULL DEFAULT \'public\'', @status_message);
    CALL st_add_column_if_not_exists('passwordless_devices', 'tenant_id', 'VARCHAR(64)', 'NOT NULL DEFAULT \'public\'', @status_message);

    ALTER TABLE passwordless_devices
      ADD PRIMARY KEY (app_id, tenant_id, device_id_hash);

    ALTER TABLE passwordless_devices
      ADD FOREIGN KEY (app_id, tenant_id)
        REFERENCES tenants (app_id, tenant_id) ON DELETE CASCADE;

    CREATE INDEX passwordless_devices_email_index ON passwordless_devices (app_id, tenant_id, email);

    CREATE INDEX passwordless_devices_phone_number_index ON passwordless_devices (app_id, tenant_id, phone_number);

    ------------------------------------------------------------

    CALL st_add_column_if_not_exists('passwordless_codes', 'app_id', 'VARCHAR(64)', 'NOT NULL DEFAULT \'public\'', @status_message);
    CALL st_add_column_if_not_exists('passwordless_codes', 'tenant_id', 'VARCHAR(64)', 'NOT NULL DEFAULT \'public\'', @status_message);

    ALTER TABLE passwordless_codes
      ADD PRIMARY KEY (app_id, tenant_id, code_id);

    ALTER TABLE passwordless_codes
      ADD FOREIGN KEY (app_id, tenant_id, device_id_hash)
        REFERENCES passwordless_devices (app_id, tenant_id, device_id_hash) ON DELETE CASCADE;

    ALTER TABLE passwordless_codes
      ADD CONSTRAINT link_code_hash
        UNIQUE (app_id, tenant_id, link_code_hash);

    CREATE INDEX passwordless_codes_created_at_index ON passwordless_codes (app_id, tenant_id, created_at);

    -- ThirdParty

    CALL st_add_column_if_not_exists('thirdparty_users', 'app_id', 'VARCHAR(64)', 'NOT NULL DEFAULT \'public\'', @status_message);

    ALTER TABLE thirdparty_users
      ADD PRIMARY KEY (app_id, user_id);

    ALTER TABLE thirdparty_users
      ADD FOREIGN KEY (app_id, user_id)
        REFERENCES app_id_to_user_id (app_id, user_id) ON DELETE CASCADE;

    CREATE INDEX thirdparty_users_thirdparty_user_id_index ON thirdparty_users (app_id, third_party_id, third_party_user_id);

    CREATE INDEX thirdparty_users_email_index ON thirdparty_users (app_id, email);

    ------------------------------------------------------------

    CREATE TABLE IF NOT EXISTS thirdparty_user_to_tenant (
      app_id VARCHAR(64) DEFAULT 'public',
      tenant_id VARCHAR(64) DEFAULT 'public',
      user_id CHAR(36) NOT NULL,
      third_party_id VARCHAR(28) NOT NULL,
      third_party_user_id VARCHAR(256) NOT NULL
    );

    ALTER TABLE thirdparty_user_to_tenant
      ADD PRIMARY KEY (app_id, tenant_id, user_id);

    ALTER TABLE thirdparty_user_to_tenant
      ADD CONSTRAINT third_party_user_id
        UNIQUE (app_id, tenant_id, third_party_id, third_party_user_id);

    ALTER TABLE thirdparty_user_to_tenant
      ADD FOREIGN KEY (app_id, tenant_id, user_id)
        REFERENCES all_auth_recipe_users (app_id, tenant_id, user_id) ON DELETE CASCADE;

    INSERT IGNORE INTO thirdparty_user_to_tenant (user_id, third_party_id, third_party_user_id)
      SELECT user_id, third_party_id, third_party_user_id FROM thirdparty_users;

    -- UserIdMapping

    CALL st_add_column_if_not_exists('userid_mapping', 'app_id', 'VARCHAR(64)', 'NOT NULL DEFAULT \'public\'', @status_message);

    ALTER TABLE userid_mapping
      ADD PRIMARY KEY (app_id, supertokens_user_id, external_user_id);

    ALTER TABLE userid_mapping
      ADD CONSTRAINT supertokens_user_id
        UNIQUE (app_id, supertokens_user_id);

    ALTER TABLE userid_mapping
      ADD CONSTRAINT external_user_id
        UNIQUE (app_id, external_user_id);

    ALTER TABLE userid_mapping
      ADD FOREIGN KEY (app_id, supertokens_user_id)
        REFERENCES app_id_to_user_id (app_id, user_id) ON DELETE CASCADE;

    -- UserRoles

    CALL st_add_column_if_not_exists('roles', 'app_id', 'VARCHAR(64)', 'NOT NULL DEFAULT \'public\'', @status_message);

    ALTER TABLE roles
      ADD PRIMARY KEY (app_id, role);

    ALTER TABLE roles
      ADD FOREIGN KEY (app_id)
        REFERENCES apps (app_id) ON DELETE CASCADE;

    ------------------------------------------------------------

    CALL st_add_column_if_not_exists('role_permissions', 'app_id', 'VARCHAR(64)', 'NOT NULL DEFAULT \'public\'', @status_message);

    ALTER TABLE role_permissions
      ADD PRIMARY KEY (app_id, role, permission);

    ALTER TABLE role_permissions
      ADD FOREIGN KEY (app_id, role)
        REFERENCES roles (app_id, role) ON DELETE CASCADE;

    CREATE INDEX role_permissions_permission_index ON role_permissions (app_id, permission);

    ------------------------------------------------------------

    CALL st_add_column_if_not_exists('user_roles', 'app_id', 'VARCHAR(64)', 'NOT NULL DEFAULT \'public\'', @status_message);
    CALL st_add_column_if_not_exists('user_roles', 'tenant_id', 'VARCHAR(64)', 'NOT NULL DEFAULT \'public\'', @status_message);

    ALTER TABLE user_roles
      ADD PRIMARY KEY (app_id, tenant_id, user_id, role);

    ALTER TABLE user_roles
      ADD FOREIGN KEY (app_id, role)
        REFERENCES roles (app_id, role) ON DELETE CASCADE;

    ALTER TABLE user_roles
      ADD FOREIGN KEY (app_id, tenant_id)
        REFERENCES tenants (app_id, tenant_id) ON DELETE CASCADE;

    CREATE INDEX user_roles_role_index ON user_roles (app_id, tenant_id, role);

    -- UserMetadata

    CALL st_add_column_if_not_exists('user_metadata', 'app_id', 'VARCHAR(64)', 'NOT NULL DEFAULT \'public\'', @status_message);

    ALTER TABLE user_metadata
      ADD PRIMARY KEY (app_id, user_id);

    ALTER TABLE user_metadata
      ADD FOREIGN KEY (app_id)
        REFERENCES apps (app_id) ON DELETE CASCADE;

    -- Dashboard

    CALL st_add_column_if_not_exists('dashboard_users', 'app_id', 'VARCHAR(64)', 'NOT NULL DEFAULT \'public\'', @status_message);

    ALTER TABLE dashboard_users
      ADD PRIMARY KEY (app_id, user_id);

    ALTER TABLE dashboard_users
      ADD CONSTRAINT email
        UNIQUE (app_id, email);

    ALTER TABLE dashboard_users
      ADD FOREIGN KEY (app_id)
        REFERENCES apps (app_id) ON DELETE CASCADE;

    ------------------------------------------------------------

    CALL st_add_column_if_not_exists('dashboard_user_sessions', 'app_id', 'VARCHAR(64)', 'NOT NULL DEFAULT \'public\'', @status_message);

    ALTER TABLE dashboard_user_sessions
      ADD PRIMARY KEY (app_id, session_id);

    ALTER TABLE dashboard_user_sessions
      ADD FOREIGN KEY (app_id, user_id)
        REFERENCES dashboard_users (app_id, user_id) ON DELETE CASCADE;

    CREATE INDEX dashboard_user_sessions_expiry_index ON dashboard_user_sessions (expiry);

    -- TOTP

    CALL st_add_column_if_not_exists('totp_users', 'app_id', 'VARCHAR(64)', 'NOT NULL DEFAULT \'public\'', @status_message);

    ALTER TABLE totp_users
      ADD PRIMARY KEY (app_id, user_id);

    ALTER TABLE totp_users
      ADD FOREIGN KEY (app_id)
        REFERENCES apps (app_id) ON DELETE CASCADE;

    ------------------------------------------------------------

    CALL st_add_column_if_not_exists('totp_user_devices', 'app_id', 'VARCHAR(64)', 'NOT NULL DEFAULT \'public\'', @status_message);

    ALTER TABLE totp_user_devices
      ADD PRIMARY KEY (app_id, user_id, device_name);

    ALTER TABLE totp_user_devices
      ADD FOREIGN KEY (app_id, user_id)
        REFERENCES totp_users (app_id, user_id) ON DELETE CASCADE;

    ------------------------------------------------------------

    CALL st_add_column_if_not_exists('totp_used_codes', 'app_id', 'VARCHAR(64)', 'NOT NULL DEFAULT \'public\'', @status_message);
    CALL st_add_column_if_not_exists('totp_used_codes', 'tenant_id', 'VARCHAR(64)', 'NOT NULL DEFAULT \'public\'', @status_message);

    ALTER TABLE totp_used_codes
      ADD PRIMARY KEY (app_id, tenant_id, user_id, created_time_ms);

    ALTER TABLE totp_used_codes
      ADD FOREIGN KEY (app_id, user_id)
        REFERENCES totp_users (app_id, user_id) ON DELETE CASCADE;

    ALTER TABLE totp_used_codes
      ADD FOREIGN KEY (app_id, tenant_id)
        REFERENCES tenants (app_id, tenant_id) ON DELETE CASCADE;

    CREATE INDEX totp_used_codes_expiry_time_ms_index ON totp_used_codes (app_id, tenant_id, expiry_time_ms);

    -- ActiveUsers

    CALL st_add_column_if_not_exists('user_last_active', 'app_id', 'VARCHAR(64)', 'NOT NULL DEFAULT \'public\'', @status_message);

    ALTER TABLE user_last_active
      ADD PRIMARY KEY (app_id, user_id);

    ALTER TABLE user_last_active
      ADD FOREIGN KEY (app_id)
        REFERENCES apps (app_id) ON DELETE CASCADE;

    -- Drop procedures

    DROP PROCEDURE st_drop_all_fkeys;

    DROP PROCEDURE st_drop_all_keys;

    DROP PROCEDURE st_drop_all_pkeys;

    DROP PROCEDURE st_drop_all_indexes;

    DROP PROCEDURE st_add_column_if_not_exists;
    ```

    </details>

4. Start the new instance(s) of the core (version 6.0.0)

## [5.0.0] - 2023-04-05

### Changes

- Updated the `java-jwt` dependency version
- Increases free Dashboard user count to 3

### Fixes

- Fixed creating JWTs using MongoDB if a key already exists

### Breaking changes

- Using an internal `SemVer` class to handle version numbers. This will make handling CDI version ranges easier.
- Support for CDI version `2.21`
    - Removed POST `/recipe/handshake`
    - Added `useDynamicSigningKey` into `createNewSession` (POST `/recipe/session`), replacing
      `access_token_signing_key_dynamic` used in CDI<=2.18
    - Added `useStaticSigningKey` into `createSignedJWT` (POST `/recipe/jwt`)
    - Added `checkDatabase` into `verifySession` (POST `/recipe/session/verify`), replacing
      `access_token_blacklisting` used in CDI<=2.18
    - Removed `idRefreshToken`, `jwtSigningPublicKey`, `jwtSigningPublicKeyExpiryTime` and `jwtSigningPublicKeyList`
      from responses
    - Deprecated GET `/recipe/jwt/jwks`
    - Added GET `/.well-known/jwks.json`: a standard jwks
- Added new access token version
    - Uses standard prop names (i.e.: `sub` instead of `userId`)
    - Contains the id of the signing key in the header (as `kid`)
    - Stores the user payload merged into the root level, instead of the `userData` prop
- Session handling function now throw if the user payload contains protected props (`sub`, `iat`, `exp`,
  `sessionHandle`, `refreshTokenHash1`, `parentRefreshTokenHash1`, `antiCsrfToken`)
    - A related exception type was added as `AccessTokenPayloadError`
- Refactored the handling of signing keys
- `createNewSession` now takes a `useStaticKey` parameter instead of depending on the
  `access_token_signing_key_dynamic` config value
- `createJWTToken` now supports signing by a dynamic key
- `getSession` now takes a `checkDatabase` parameter instead of using the `access_token_blacklisting` config value
- Updated plugin interface version to 2.21

### Configuration Changes

- `access_token_signing_key_dynamic` is now deprecated, only used for requests with CDI<=2.18
- `access_token_blacklisting` is now deprecated, only used for requests with CDI<=2.18
- Renamed `access_token_signing_key_update_interval` to `access_token_dynamic_signing_key_update_interval`

### Database Changes

- Added new `useStaticKey` field into session info
- Manual migration is also required if `access_token_signing_key_dynamic` was set to false

#### Migration steps for SQL

- If using `access_token_signing_key_dynamic` false:
    ```sql
    ALTER TABLE session_info ADD COLUMN use_static_key BOOLEAN NOT NULL DEFAULT(true);
    ALTER TABLE session_info ALTER COLUMN use_static_key DROP DEFAULT;
    ```
    ```sql
    INSERT INTO jwt_signing_keys(key_id, key_string, algorithm, created_at)
      select CONCAT('s-', created_at_time) as key_id, value as key_string, 'RS256' as algorithm, created_at_time as created_at
      from session_access_token_signing_keys;
    ```
- If using `access_token_signing_key_dynamic` true or not set:
  - ```sql
    ALTER TABLE session_info ADD COLUMN use_static_key BOOLEAN NOT NULL DEFAULT(false);
    ALTER TABLE session_info ALTER COLUMN use_static_key DROP DEFAULT;
    ```

#### Migration steps for MongoDB

- If using `access_token_signing_key_dynamic` false:
    ```
    db.session_info.update({},
      {
        "$set": {
          "use_static_key": true
        }
      });
    ```
    ```
    db.key_value.aggregate([
      {
        "$match": {
          _id: "access_token_signing_key_list"
        }
      },
      {
        $unwind: "$keys"
      },
      {
        $addFields: {
          _id: {
            "$concat": [
              "s-",
              {
                $convert: {
                  input: "$keys.created_at_time",
                  to: "string"
                }
              }
            ]
          },
          "key_string": "$keys.value",
          "algorithm": "RS256",
          "created_at": "$keys.created_at_time",
        }
      },
      {
        "$project": {
          "keys": 0,
          
        }
      },
      {
        "$merge": {
          "into": "jwt_signing_keys",
          
        }
      }
  ]);
    ```

- If using `access_token_signing_key_dynamic` true or not set:
    ```
    db.session_info.update({},
      {
        "$set": {
          "use_static_key": false
        }
      });
    ```

## [4.6.0] - 2023-03-30

- Add Optional Search Tags to Pagination API to enable dashboard search

### New APIs:

- `GET /user/search/tags` retrieves the available search tags

## [4.5.0] - 2023-03-27

- Add TOTP recipe

### Database changes:

- Add new tables for TOTP recipe:
    - `totp_users` that stores the users that have enabled TOTP
    - `totp_user_devices` that stores devices (each device has its own secret) for each user
    - `totp_used_codes` that stores used codes for each user. This is to implement rate limiting and prevent replay
      attacks.
    - `user_last_active` that stores the last active time for each user.

### New APIs:

- `GET /users/count/active` to fetch the number of active users after the given timestamp.
- `POST /recipe/totp/device` to create a new device as well as the user if it doesn't exist.
- `POST /recipe/totp/device/verify` to verify a device. This is to ensure that the user has access to the device.
- `POST /recipe/totp/verify` to verify a code and continue the login flow.
- `PUT /recipe/totp/device` to update the name of a device. Name is just a string that the user can set to identify the
  device.
- `GET /recipe/totp/device/list` to get all devices for a user.
- `POST /recipe/totp/device/remove` to remove a device. If the user has no more devices, the user is also removed.

## [4.4.2] - 2023-03-16

- Adds null check in email normalisation to fix: https://github.com/supertokens/supertokens-node/issues/514

## [4.4.1] - 2023-03-09

- Normalises email in all APIs in which email was not being
  normalised: https://github.com/supertokens/supertokens-core/issues/577

## [4.4.0] - 2023-02-21

### Added

- Dashboard Recipe
- Support with CDI version `2.18`

### Database Changes

- Adds `dashboard_users` table
- Adds `dashboard_user_sessions` table

## [4.3.0] - 2023-01-05

- Adds feature flag, ee folder and APIs to add / remove license keys for enterprise features.

## [4.2.1] - 2022-11-24

- Updates the type of `access_token_validity` in the CoreConfig from `int` to `long`

## [4.2.0] - 2022-11-07

- Update dependencies for security updates: https://github.com/supertokens/supertokens-core/issues/525

## [4.1.1] - 2022-10-13

- Updates core routes to now allow for trailing slashes

## [4.1.0] - 2022-09-22

- Adds request IP allow & deny list: https://github.com/supertokens/supertokens-core/issues/511

## [4.0.1] - 2022-09-19

- Fixes bug related to implementationDependencies.json

## [4.0.0] - 2022-09-19

### Added

- EmailPassword User migration API which allows you to import users with their email and password hashes.
- Support to import users with password hashes from Firebase
- Support with CDI version `2.16`
- Hello API on `/` route.

### Database Changes

- Updates the `password_hash` column in the `emailpassword_users` table from `VARCHAR(128)` to `VARCHAR(256)` to support
  more password hash lengths.
- Updates the `third_party_user_id` column in the `thirdparty_users` table from `VARCHAR(128)` to `VARCHAR(256)` to
  resolve https://github.com/supertokens/supertokens-core/issues/306

- For legacy users who are self hosting the SuperTokens core run the following command to update your database with the
  changes:
    - With MySql:
      `ALTER TABLE thirdparty_users MODIFY third_party_user_id VARCHAR(256); ALTER TABLE emailpassword_users MODIFY password_hash VARCHAR(256);`
    - With PostgreSQL:
      `ALTER TABLE thirdparty_users ALTER COLUMN third_party_user_id TYPE VARCHAR(256); ALTER TABLE emailpassword_users ALTER COLUMN password_hash TYPE VARCHAR(256);`

## [3.16.2] - 2022-09-02

### Bug fixes

- Updated java-jwt to handle `null` claims in JWTs

## [3.16.1] - 2022-09-02

### Bug fixes

- Fixed handling of `null` in access token payloads: https://github.com/supertokens/supertokens-core/issues/499

## [3.16.0] - 2022-08-18

- Changes logging level of API start / finished & Cronjob start / finished to be `INFO` level instead of `DEBUG` level.
- Added new config `log_level` to set logging level. Possible values are `DEBUG` | `INFO` | `WARN` | `ERROR` |
  `NONE`. As an example, setting the log level to `WARN` would make the core print out `WARN` and `ERROR` level logs.

## [3.15.1] - 2022-08-10

- Updates UserIdMapping recipe to resolve UserId Mappings for Auth recipes in the core itself

## [3.15.0] - 2022-07-25

- Adds UserIdMapping recipe
- Support for collecting and displaying failing tests

### Database changes

- Adds `userid_mapping` table

## [3.14.0] - 2022-06-07

- Fixes `/recipe/session/user GET` to return only session handles that have not expired.
- Support for new plugin interface version (v2.15)
- Checks for if the session has expired in `updateSession` before calling the update function.

## [3.13.0] - 2022-05-05

- Adds UserRoles recipe
- Fixes base_path config option not being observed when running `supertokens list`
- Adds base_path normalization logic

### Database changes

- Adds `roles`, `role_permissions` and `user_roles` table

## [3.12.1] - 2022-04-02

### Changes

- Changed default `--with_argon2_hashing_pool_size` in `hashingCalibrate` CLI command to 1.

## [3.12.0] - 2022-04-01

- Adds github action for running tests against in memory db.
- Adds github action for checking if "Run tests" action was completed (to run in PRs)
- Fixes how config values are changed during tests.
- Adds 60 mins timeout to github action jobs
- Moves deleting user metadata to happen before deleting the actual user.
- Adds support for argon2 hashing.
- Adds colours to CLI output (in case of errors).

### New config:

- `password_hashing_alg`
- `argon2_iterations`
- `argon2_memory_kb`
- `argon2_parallelism`
- `argon2_hashing_pool_size`
- `bcrypt_log_rounds`

### New CLI command:

- `supertokens hashingCalibrate`: Used to calibrate argon2 and bcrypt passing hashing params.

## [3.11.0] - 2022-03-19

### Changes

- Fixes memory leak during testing.
- Updated plugin interface version
- Adds usermetadata recipe
- Update CONTRIBUTING.md with instructions for gitpod setup

### Database changes

- Added `user_metadata` table

## [3.10.0] - 2022-02-23

- Updated plugin interface version
- Fixed ResultSet instances to avoid Memory Leaks

## [3.9.1] - 2022-02-16

- Fixed https://github.com/supertokens/supertokens-core/issues/373: Catching `StorageTransactionLogicException` in
  transaction helper function for retries

## [3.9.0] - 2022-01-31

### Changes

- Supporting CDI v2.12
- Adding the `userId` to the reponse of `recipe/user/password/reset`
- Adds support for providing base path for all APIs: https://github.com/supertokens/supertokens-node/issues/252
- Add workflow to verify if pr title follows conventional commits

### New config param:

- `base_path` - default is `""` (No base path)

## [3.8.0] - 2022-01-14

### Added

- Added Passwordless recipe ( with unit test coverage )

### Database changes

- Adds new tables for passwordless:
    - `passwordless_users` that stores the users of the passwordless recipe
    - `passwordless_devices` that stores devices/information about passwordless login attempts
    - `passwordless_codes` that stores the codes each device can consume to finish the login process

### Changes

- New recipeId in `/users` response with a corresponding new user type

## [3.7.0] - 2021-12-16

### Added

- Delete user endpoint

## [3.6.1] - 2021-11-15

### Fixes

- Issue with JWT expiry always being lower than expected
- Modulus and exponent for JsonWebKeys are now sent as unsigned when fetching public keys from the /jwt/jwks.json
  endpoint. Both values are url encoded without any padding.

### Changes

- JWT creation logic to add a `iss` claim only if none is provided

## [3.6.0] - 2021-08-26

### Added

- New config values `password_reset_token_lifetime`
  and `email_verification_token_lifetime`: https://github.com/supertokens/supertokens-core/issues/297
- Added support for multiple access token signing keys: https://github.com/supertokens/supertokens-core/issues/305
- Updated CDI version
- Added a table to store access token signing keys into SQL schema, called `session_access_token_signing_keys`
- New JWT recipe to create JWT tokens using SuperTokens
- New table `jwt_signing_keys` added to store keys used by the JWT recipe

## [3.5.3] - 2021-09-20

### Changes

- Explicitly adds UTF-8 compatible conversion when encoding / decoding base64 strings.

## [3.5.2] - 2021-09-01

### Fixes

- Issue with verifying refresh token throwing an unauthorised exception due to a db connection error.
- Sends far ahead jwt signing key expiry time in case updating them is
  disabled: https://github.com/supertokens/supertokens-core/issues/304

### Changes

- Changes JWT signing key update interval to not be limited to 720 hours

## [3.5.1] - 2021-08-25

### Added

- Logs non "OK" status code from APIs for debugging purposes.

### Fixed:

- Always throws unauthorised response if refresh token is not valid - previously it was throwing a 500 error in case it
  was not properly base 64 encoded.

## [3.5.0] - 2021-06-20

### Changed

- Make emailverificaiton tables take a generic userId: https://github.com/supertokens/supertokens-core/issues/258
- Adds new count and pagination APIs: https://github.com/supertokens/supertokens-core/issues/259
- Adds new API to get session data, and deprecates older one to get session and JWT payload separately:
  https://github.com/supertokens/supertokens-core/issues/255
- Removed `isVerified` boolean from thirdparty sign in up API as per CDI spec 2.8, and hence does not do email
  verification in this API either. Also related to https://github.com/supertokens/supertokens-core/issues/295

### Added

- Add `GET /recipe/users/by-email?email=john@example.com` endpoint for ThirdParty recipe to fetch all users with given
  email
- Add new emailverification APIs for remove tokens and unverify email.
- Add `PUT /recipe/user` for emailpassword recipe to change user's password or email.

## [3.4.2] - 2021-06-27

### Fixes

- `NullPointerException` that is thrown in `AccessTokenSigningKey.java` class when the `keyInfo` object is accessed in
  parallel after the signing key has expired: https://github.com/supertokens/supertokens-core/issues/282

## [3.4.1] - 2021-06-18

### Added

- `test_mode` to the options for running the core so that it can be run in test mode whilst being tested by the backend
  SDK.
- Adds `jwtSigningPublicKey` and `jwtSigningPublicKeyExpiryTime` to API response when returning `TRY_REFRESH_TOKEN
  ` from session verify.

## [3.4.0] - 2021-04-22

### Changed

- Uses Open JDK 15.0.1

## [3.3.0] - 2021-02-16

### Changed

- Extracted email verification into its own recipe
- ThirdParty recipe API

## [3.2.0] - 2021-01-26

### Changed

- Normalises email by making it all lower case
- Changes in handshake API
- Changes in config
- Changes in session create, verify and refresh APis

## [3.1.0] - 2021-01-14

### Changed

- Used rowmapper for in memory db
- Adds email verification APIs
- Adds user pagination APIs
- Adds timeJoined to whenever a user object is returned from an API

## [3.0.1] - 2020-10-27

### Changed

- Makes Hello API do a db query as well for better status checking

## [3.0.0] - 2020-10-25

### Changed

- Changes as per CDI 2.4: https://github.com/supertokens/core-driver-interface/issues/1
- In memory db uses the SQL interface
- Emailpassword recipe functions and APIs
- Deprecates the need for a separate SQLite repo (since the in mem one already exists within the core)

## [2.5.2] - 2020-10-25

### Fixed

- Issue #84 - Correct access token signing key expiry not being sent by APIs

## [2.5.1] - 2020-10-08

### Changed

- Fixed issue of docker image hanging when run in foreground

## [2.5.0] - 2020-10-08

### Added

- Updates the access token if blacklisting is switched on and the JWT payload has been changed somehow
- API key support
- JWT Api Key Rotation

### Removed

- Compatibility with the inefficient method for handling refresh tokens.

## [2.4.0] - 2020-09-09

### Added

- CSRF check in refresh API
- set csrf config to `false` by default
- compatibility with CDI 2.3

### Fixed

- When regenerating session, uses old access tokens' parentRefreshTokenHash1 instead of null

### Changed

- Optimises refresh token to not store old tokens in the database
- removes the need for a license key
- removes API Pings

## [2.3.0] - 2020-08-11

### Changed

- Makes default session expiry status code 401
- Makes default refresh API path "/session/refresh"
- Compatibility with CDI 2.2. Makes `cookie_domain` default value to not set, so that it will work with any API
- Makes sameSite = lax by default
- If licenseKey is missing, then dependency jars are downloaded in DEV mode

## [2.2.3] - 2020-08-10

### Changes

- Makes license Apache 2.0

## [2.2.2] - 2020-07-02

### Fixed

- Changes how versioning works to make it per API call.
- Supports CDI 2.1

## [2.2.1] - 2020-05-14

### Fixed

- Forcing of no in memory database flag to start command on Linux fixed

## [2.2.0] - 2020-05-20

### Added

- Uses in memory database in dev mode if database is not configured
- Removes the need to specify dev / production when running the start command

## [2.1.0] - 2020-04-30

### Added

- Compatibility with CDI 2.0
- API versions
- SameSite cookie option
- Updating of JWT payload
- Session expired status code configuration
- Partial lmrt support

## [2.0.0] - 2020-04-07

### Added

- Compatibility with NoSQL databases like MongoDB
- Setting sameSite cookie option. However, this is not usable in this release.

## [1.1.1] - 2020-03-23

### Changed

- Adds #!/bin/bash in scripts

## [1.1.0] - 2020-03-23

### Changed

- Allow for an unlimited number of SuperTokens instances in production mode
- License changes to reflect the above<|MERGE_RESOLUTION|>--- conflicted
+++ resolved
@@ -7,7 +7,6 @@
 
 ## [unreleased]
 
-<<<<<<< HEAD
 ### Db schema changes:
 
 - Added new index `all_auth_recipe_users_primary_user_id_index`.
@@ -41,11 +40,9 @@
 CREATE INDEX all_auth_recipe_users_primary_user_id_and_tenant_id_index ON all_auth_recipe_users (app_id, tenant_id, primary_or_recipe_user_id);
 ```
 
-=======
 ## [6.0.6] - 2023-07-24
 
 - Adds all ee features enabled for in memory database.
->>>>>>> f9b0143b
 
 ## [6.0.5] - 2023-07-20
 
