--- conflicted
+++ resolved
@@ -5,15 +5,13 @@
 The format is based on [Keep a Changelog](https://keepachangelog.com/en/1.0.0/), and this project adheres
 to [Semantic Versioning](https://semver.org/spec/v2.0.0.html).
 
-<<<<<<< HEAD
-## [9.1.0] - 2024-04-10
+## [9.1.0] - 2024-04-25
 
 ### Added
 
 - Adds APIs to bulk import users
 - Adds `ProcessBulkImportUsers` cron job to process bulk import users
 
-=======
 ## [9.0.2] - 2024-04-17
 
 - Fixes issue with core startup when creation of CUD/app/tenant has partial failure
@@ -22,7 +20,6 @@
 
 - Fixes verify TOTP and verify device APIs to treat any code as invalid
 - Fixes the computation of the number of failed attempts when return `INVALID_TOTP_ERROR`
->>>>>>> 2a589936
 
 ## [9.0.0] - 2024-03-13
 
