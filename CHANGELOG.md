# Changelog

All notable changes to this project will be documented in this file.

The format is based on [Keep a Changelog](https://keepachangelog.com/en/1.0.0/), and this project adheres
to [Semantic Versioning](https://semver.org/spec/v2.0.0.html).

## [Unreleased]

<<<<<<< HEAD
## [9.4.0]

### Added
- Adds property `bulk_migration_parallelism` for fine-tuning the worker threads number
- Adds APIs to bulk import users
    - GET `/bulk-import/users`
    - POST `/bulk-import/users`
    - GET `/bulk-import/users/count`
    - POST `/bulk-import/users/remove`
    - POST `/bulk-import/users/import`
    - POST `/bulk-import/backgroundjob`
    - GET `/bulk-import/backgroundjob`
- Adds `ProcessBulkImportUsers` cron job to process bulk import users
- Adds multithreaded worker support for the `ProcessBulkImportUsers` cron job for faster bulk imports
- Adds support for lazy importing users

### Migrations

```sql
"CREATE TABLE IF NOT EXISTS bulk_import_users (
                id CHAR(36),
                app_id VARCHAR(64) NOT NULL DEFAULT 'public',
                primary_user_id VARCHAR(36),
                raw_data TEXT NOT NULL,
                status VARCHAR(128) DEFAULT 'NEW',
                error_msg TEXT,
                created_at BIGINT NOT NULL, 
                updated_at BIGINT NOT NULL, 
                CONSTRAINT bulk_import_users_pkey PRIMARY KEY(app_id, id),
                CONSTRAINT bulk_import_users__app_id_fkey FOREIGN KEY(app_id) REFERENCES apps(app_id) ON DELETE CASCADE
);

CREATE INDEX IF NOT EXISTS bulk_import_users_status_updated_at_index ON bulk_import_users (app_id, status, updated_at);

CREATE INDEX IF NOT EXISTS bulk_import_users_pagination_index1 ON bulk_import_users (app_id, status, created_at DESC,
 id DESC);
 
CREATE INDEX IF NOT EXISTS bulk_import_users_pagination_index2 ON bulk_import_users (app_id, created_at DESC, id DESC);
```
=======
## [9.3.1]

- Includes exception class name in 500 error message
>>>>>>> 038b5c89

## [9.3.0]

### Changes

- Adds support for OAuth2
    - Added new feature in license key: `OAUTH`
    - Adds new core config:
        - `oauth_provider_public_service_url`
        - `oauth_provider_admin_service_url`
        - `oauth_provider_consent_login_base_url`
        - `oauth_provider_url_configured_in_oauth_provider`
    - Adds following APIs:
        - POST `/recipe/oauth/clients`
        - PUT `/recipe/oauth/clients`
        - GET `/recipe/oauth/clients`
        - GET `/recipe/oauth/clients/list`
        - POST `/recipe/oauth/clients/remove`
        - GET `/recipe/oauth/auth/requests/consent`
        - PUT `/recipe/oauth/auth/requests/consent/accept`
        - PUT `/recipe/oauth/auth/requests/consent/reject`
        - GET `/recipe/oauth/auth/requests/login`
        - PUT `/recipe/oauth/auth/requests/login/accept`
        - PUT `/recipe/oauth/auth/requests/login/reject`
        - GET `/recipe/oauth/auth/requests/logout`
        - PUT `/recipe/oauth/auth/requests/logout/accept`
        - PUT `/recipe/oauth/auth/requests/logout/reject`
        - POST `/recipe/oauth/auth`
        - POST `/recipe/oauth/token`
        - POST `/recipe/oauth/introspect`
        - POST `/recipe/oauth/session/revoke`
        - POST `/recipe/oauth/token/revoke`
        - POST `/recipe/oauth/tokens/revoke`

### Migration

If using PostgreSQL, run the following SQL script:

```sql
CREATE TABLE IF NOT EXISTS oauth_clients (
    app_id VARCHAR(64),
    client_id VARCHAR(255) NOT NULL,
    is_client_credentials_only BOOLEAN NOT NULL,
    PRIMARY KEY (app_id, client_id),
    FOREIGN KEY(app_id) REFERENCES apps(app_id) ON DELETE CASCADE
);

CREATE TABLE IF NOT EXISTS oauth_sessions (
    gid VARCHAR(255),
    app_id VARCHAR(64) DEFAULT 'public',
    client_id VARCHAR(255) NOT NULL,
    session_handle VARCHAR(128),
    external_refresh_token VARCHAR(255) UNIQUE,
    internal_refresh_token VARCHAR(255) UNIQUE,
    jti TEXT NOT NULL,
    exp BIGINT NOT NULL,
    PRIMARY KEY (gid),
    FOREIGN KEY(app_id, client_id) REFERENCES oauth_clients(app_id, client_id) ON DELETE CASCADE
);

CREATE INDEX IF NOT EXISTS oauth_session_exp_index ON oauth_sessions(exp DESC);
CREATE INDEX IF NOT EXISTS oauth_session_external_refresh_token_index ON oauth_sessions(app_id, external_refresh_token DESC);

CREATE TABLE IF NOT EXISTS oauth_m2m_tokens (
    app_id VARCHAR(64) DEFAULT 'public',
    client_id VARCHAR(255) NOT NULL,
    iat BIGINT NOT NULL,
    exp BIGINT NOT NULL,
    PRIMARY KEY (app_id, client_id, iat),
    FOREIGN KEY(app_id, client_id) REFERENCES oauth_clients(app_id, client_id) ON DELETE CASCADE
);

CREATE INDEX IF NOT EXISTS oauth_m2m_token_iat_index ON oauth_m2m_tokens(iat DESC, app_id DESC);
CREATE INDEX IF NOT EXISTS oauth_m2m_token_exp_index ON oauth_m2m_tokens(exp DESC);

CREATE TABLE IF NOT EXISTS oauth_logout_challenges (
    app_id VARCHAR(64) DEFAULT 'public',
    challenge VARCHAR(128) NOT NULL,
    client_id VARCHAR(255) NOT NULL,
    post_logout_redirect_uri VARCHAR(1024),
    session_handle VARCHAR(128),
    state VARCHAR(128),
    time_created BIGINT NOT NULL,
    PRIMARY KEY (app_id, challenge),
    FOREIGN KEY(app_id, client_id) REFERENCES oauth_clients(app_id, client_id) ON DELETE CASCADE
);

CREATE INDEX IF NOT EXISTS oauth_logout_challenges_time_created_index ON oauth_logout_challenges(time_created DESC);
```

If using MySQL, run the following SQL script:

```sql
CREATE TABLE IF NOT EXISTS oauth_clients (
  app_id VARCHAR(64),
  client_id VARCHAR(255) NOT NULL,
  is_client_credentials_only BOOLEAN NOT NULL,
  PRIMARY KEY (app_id, client_id),
  FOREIGN KEY(app_id) REFERENCES apps(app_id) ON DELETE CASCADE
);

CREATE TABLE IF NOT EXISTS oauth_sessions (
  gid VARCHAR(255),
  app_id VARCHAR(64) DEFAULT 'public',
  client_id VARCHAR(255) NOT NULL,
  session_handle VARCHAR(128),
  external_refresh_token VARCHAR(255) UNIQUE,
  internal_refresh_token VARCHAR(255) UNIQUE,
  jti TEXT NOT NULL,
  exp BIGINT NOT NULL,
  PRIMARY KEY (gid),
  FOREIGN KEY(app_id, client_id) REFERENCES oauth_clients(app_id, client_id) ON DELETE CASCADE
);

CREATE INDEX oauth_session_exp_index ON oauth_sessions(exp DESC);
CREATE INDEX oauth_session_external_refresh_token_index ON oauth_sessions(app_id, external_refresh_token DESC);

CREATE TABLE oauth_m2m_tokens (
  app_id VARCHAR(64) DEFAULT 'public',
  client_id VARCHAR(255) NOT NULL,
  iat BIGINT UNSIGNED NOT NULL,
  exp BIGINT UNSIGNED NOT NULL,
  PRIMARY KEY (app_id, client_id, iat),
  FOREIGN KEY(app_id, client_id) REFERENCES oauth_clients(app_id, client_id) ON DELETE CASCADE
);

CREATE INDEX oauth_m2m_token_iat_index ON oauth_m2m_tokens(iat DESC, app_id DESC);
CREATE INDEX oauth_m2m_token_exp_index ON oauth_m2m_tokens(exp DESC);

CREATE TABLE IF NOT EXISTS oauth_logout_challenges (
  app_id VARCHAR(64) DEFAULT 'public',
  challenge VARCHAR(128) NOT NULL,
  client_id VARCHAR(255) NOT NULL,
  post_logout_redirect_uri VARCHAR(1024),
  session_handle VARCHAR(128),
  state VARCHAR(128),
  time_created BIGINT UNSIGNED NOT NULL,
  PRIMARY KEY (app_id, challenge),
  FOREIGN KEY(app_id, client_id) REFERENCES oauth_clients(app_id, client_id) ON DELETE CASCADE
);

CREATE INDEX oauth_logout_challenges_time_created_index ON oauth_logout_challenges(time_created ASC, app_id ASC);
```

## [9.2.3] - 2024-10-09

- Adds support for `--with-temp-dir` in CLI and `tempDirLocation=` in Core
- Adds validation to firstFactors and requiredSecondaryFactors names while creating tenants/apps/etc. to not allow 
  special chars.

## [9.2.2] - 2024-09-04

- Adds index on `last_active_time` for `user_last_active` table to improve the performance of MAU computation.

### Migration

If using PostgreSQL, run the following SQL script:

```sql
CREATE INDEX IF NOT EXISTS user_last_active_last_active_time_index ON user_last_active (last_active_time DESC, app_id DESC);
```

If using MySQL, run the following SQL script:

```sql
CREATE INDEX user_last_active_last_active_time_index ON user_last_active (last_active_time DESC, app_id DESC);
```

## [9.2.1] - 2024-09-02

- Removes the stats that were resulting in high CPU consumption

## [9.2.0] - 2024-08-20

- Adds `SECURITY` feature in `EE_FEATURES`.

## [9.1.2] - 2024-07-24

- Fixes path routing which rejected tenantId stop words even if it was not an exact stop word match. For example, `/hellotenant` is a valid tenantId prefix, however, it was being rejected for the stop word `hello`. - https://github.com/supertokens/supertokens-core/issues/1021
- 500 errors in core returns actual exception, since these APIs are developer facing, it makes easier to debug these errors.

## [9.1.1] - 2024-07-24

### Fixes

- Account linking now properly checks if the login methods of the primary user can be shared with the tenants of the 
  recipe user we are trying to link
- Simplifying email verification token creation

## [9.1.0] - 2024-05-24

### Changes

- Adds support for CDI 3.1 and 5.1
- Adds annotations to properties `CoreConfig` to aid dashboard API.
- Updates `ApiVersionAPI` to optionally accept `websiteDomain` and `apiDomain` for telemetry.
- Adds GET `/recipe/dashboard/tenant/core-config` to fetch the core properties with metadata for dashboard.
- Reports `websiteDomain` and `apiDomain` for each app in telemetry.
- API Key can now be passed using the `Authorization` header: `Authorization: <api-key>`

### Breaking changes

- CUD/App/Tenant Management APIs are deprecated and v2 versions have been added
  - Adds new core API for fetching all the core properties for a tenant
      - GET `/appid-<appid>/<tenantid>/recipe/dashboard/tenant/core-config`
  - Deprecated the following APIs
      - PUT `/recipe/multitenancy/connectionuridomain`
      - GET `/recipe/multitenancy/connectionuridomain/list`
      - PUT `/recipe/multitenancy/app`
      - GET `/recipe/multitenancy/app/list`
      - PUT `/appid-<appid>/recipe/multitenancy/tenant`
      - GET `/appid-<appid>/<tenantid>/recipe/multitenancy/tenant`
      - GET `/appid-<appid>/<tenantid>/recipe/multitenancy/tenant/list`
  - Adds the following APIs to replace the deprecated APIs
      - PUT `/recipe/multitenancy/connectionuridomain/v2`
      - GET `/recipe/multitenancy/connectionuridomain/list/v2`
      - PUT `/recipe/multitenancy/app/v2`
      - GET `/recipe/multitenancy/app/list/v2`
      - PUT `/appid-<appid>/recipe/multitenancy/tenant/v2`
      - GET `/appid-<appid>/<tenantid>/recipe/multitenancy/tenant/v2`
      - GET `/appid-<appid>/<tenantid>/recipe/multitenancy/tenant/list/v2`

- In CDI 5.1, the auth recipe APIs such as emailpassword signIn, thirdParty signInUp, etc would not be blocked if the recipe was disabled using the deprecated APIs. They will be enforced if CDI version <= 5.0 is being passed in the header.

### Fixes

- Updates descriptions in the config.yaml to be consistent with the annotations.
- Adds correct `max-age` for `JWKSPublicAPI` based on dynamic key generation interval.
- Fixes `500` error when using TOTP code longer than 8 characters.

### Migration

Make sure the core is already upgraded to version 9.0.2 before migrating

If using PostgreSQL

```sql
ALTER TABLE tenant_configs ADD COLUMN IF NOT EXISTS is_first_factors_null BOOLEAN DEFAULT TRUE;
ALTER TABLE tenant_configs ALTER COLUMN is_first_factors_null DROP DEFAULT;
```

If using MySQL

```sql
ALTER TABLE tenant_configs ADD COLUMN is_first_factors_null BOOLEAN DEFAULT TRUE;
ALTER TABLE tenant_configs ALTER COLUMN is_first_factors_null DROP DEFAULT;
```

## [9.0.2] - 2024-04-17

- Fixes issue with core startup when creation of CUD/app/tenant has partial failure

## [9.0.1] - 2024-03-20

- Fixes verify TOTP and verify device APIs to treat any code as invalid
- Fixes the computation of the number of failed attempts when return `INVALID_TOTP_ERROR`

## [9.0.0] - 2024-03-13

### Added

- Supports CDI version `5.0`
- MFA stats in `EEFeatureFlag`
- Adds `ImportTotpDeviceAPI`
- Adds `CheckCodeAPI`

### Changes

- `deviceName` in request body of `CreateOrUpdateTotpDeviceAPI` `POST` is now optional
- Adds `firstFactors` and `requiredSecondaryFactors` in request body of create or update CUD, App and
  Tenant APIs
- Adds `deviceName` in the response of `CreateOrUpdateTotpDeviceAPI` `POST`
- `VerifyTOTPAPI` changes
    - Removes `allowUnverifiedDevices` from request body and unverified devices are not allowed
    - Adds `currentNumberOfFailedAttempts` and `maxNumberOfFailedAttempts` in response when status is
      `INVALID_TOTP_ERROR` or `LIMIT_REACHED_ERROR`
    - Adds status `UNKNOWN_USER_ID_ERROR`
- `VerifyTotpDeviceAPI` changes
    - Adds `currentNumberOfFailedAttempts` and `maxNumberOfFailedAttempts` in response when status is
      `INVALID_TOTP_ERROR` or `LIMIT_REACHED_ERROR`
- Adds `consumedDevice` in the success response of the `ConsumeCodeAPI`
- Adds `preAuthSessionId` input to `DeleteCodeAPI` to be able to delete codes for a device
- Adds a new `useDynamicSigningKey` into the request body of `RefreshSessionAPI`
    - This enables smooth switching between `useDynamicAccessTokenSigningKey` settings by allowing refresh calls to
      change the signing key type of a session
    - This is available after CDI3.0
    - This is required in&after CDI5.0 and optional before
- Adds optional `firstFactors` and `requiredSecondaryFactors` to the create or update connectionUriDomain, app and
  tenant APIs
- Updates Last active while linking accounts
- Marks fake email in email password sign up as verified
- Fixes slow down in useridmapping queries
- Adds core version in the logs
- Fixes issue with session creation when using external user id on a linked account
- Enforces the API call from public tenant for the APIs that are app specific

### Migration

Make sure the core is already upgraded to version 8.0.0 before migrating

If using PostgreSQL

```sql
ALTER TABLE totp_user_devices
    ADD COLUMN IF NOT EXISTS created_at BIGINT default 0;
ALTER TABLE totp_user_devices
    ALTER COLUMN created_at DROP DEFAULT;
```

If using MySQL

```sql
ALTER TABLE totp_user_devices
    ADD COLUMN created_at BIGINT UNSIGNED default 0;
ALTER TABLE totp_user_devices
    ALTER COLUMN created_at DROP DEFAULT;
DROP INDEX all_auth_recipe_users_pagination_index2 ON all_auth_recipe_users;
DROP INDEX all_auth_recipe_users_pagination_index4 ON all_auth_recipe_users;
```

## [8.0.1] - 2024-03-11

- Making this version backward compatible. Breaking changes in `8.0.0` can now be ignored.

## [8.0.0] - 2024-03-04

### Breaking changes

- The following app specific APIs return a 403 when they are called with a tenant ID other than the `public` one. For
  example, if the path is `/users/count/active`, and you call it with `/tenant1/users/count/active`, it will return a
    403. But if you call it with `/public/users/count/active`, or just `/users/count/active`, it will work.

    - GET `/recipe/accountlinking/user/primary/check`
    - GET `/recipe/accountlinking/user/link/check`
    - POST `/recipe/accountlinking/user/primary`
    - POST `/recipe/accountlinking/user/link`
    - POST `/recipe/accountlinking/user/unlink`
    - GET `/users/count/active`
    - POST `/user/remove`
    - GET `/ee/featureflag`
    - GET `/user/id`
    - PUT `/ee/license`
    - DELETE `/ee/license`
    - GET `/ee/license`
    - GET `/requests/stats`
    - GET `/recipe/user` when querying by `userId`
    - GET `/recipe/jwt/jwks`
    - POST `/recipe/jwt`

### Fixes

- Fixes issue with non-auth recipe related storage handling

### Migration

For Postgresql:

```sql
ALTER TABLE user_roles DROP CONSTRAINT IF EXISTS user_roles_role_fkey;
```

For MySQL:

```sql
ALTER TABLE user_roles DROP FOREIGN KEY user_roles_ibfk_1;
ALTER TABLE user_roles DROP FOREIGN KEY user_roles_ibfk_2;
ALTER TABLE user_roles
    ADD FOREIGN KEY (app_id, tenant_id)
        REFERENCES tenants (app_id, tenant_id) ON DELETE CASCADE;
```

## [7.0.18] - 2024-02-19

- Fixes vulnerabilities in dependencies
- Updates telemetry payload
- Fixes Active User tracking to use the right storage

## [7.0.17] - 2024-02-06

- Fixes issue where error logs were printed to StdOut instead of StdErr.
- Adds new config `supertokens_saas_load_only_cud` that makes the core instance load a particular CUD only, irrespective
  of the CUDs present in the db.
- Fixes connection pool handling when connection pool size changes for a tenant.

## [7.0.16] - 2023-12-04

- Returns 400, instead of 500, for badly typed core config while creating CUD, App or Tenant

## [7.0.15] - 2023-11-28

- Adds test for user pagination from old version

## [7.0.14] - 2023-11-21

- Updates test user query speed

### Migration

If using MySQL plugin, run the following SQL script:

```sql
CREATE INDEX app_id_to_user_id_primary_user_id_index ON app_id_to_user_id (primary_or_recipe_user_id);
CREATE INDEX app_id_to_user_id_user_id_index ON app_id_to_user_id (user_id);
```

## [7.0.13] - 2023-11-21

- Adds test to user query speed

### Migration

If using PostgreSQL database, run the following sql script:

```sql
CREATE INDEX IF NOT EXISTS app_id_to_user_id_primary_user_id_index ON app_id_to_user_id (primary_or_recipe_user_id, app_id);
```

## [7.0.12] - 2023-11-16

In this release, the core API routes have been updated to incorporate phone number normalization before processing.
Consequently, existing entries in the database also need to undergo normalization. To facilitate this, we have included
a migration script to normalize phone numbers for all the existing entries.

**NOTE**: You can skip the migration if you are not using passwordless via phone number.

### Migration steps

This script updates the `phone_number` column in the `passwordless_users`, `passwordless_user_to_tenant`,
and `passwordless_devices` tables with their respective normalized values. This script is idempotent and can be run
multiple times without any issue. Follow the steps below to run the script:

1. Ensure that the core is already upgraded to version 7.0.12 (CDI version 4.0)
2. Run the migration script

   Make sure your Node.js version is 16 or above to run the script. Locate the migration script
   at `supertokens-core/migration_scripts/to_version_7_0_12/index.js`. Modify the script by updating
   the `DB_HOST`, `DB_USER`, `DB_PASSWORD`, and `DB_NAME` variables with the correct values. Subsequently, run the
   following commands to initiate the script:

    ```bash
       $ git clone https://github.com/supertokens/supertokens-core.git
       $ cd supertokens-core/migration_scripts/to_version_7_0_12
       $ npm install
       $ npm start
    ```

   Performance Note: On average, the script takes 19s for every 1000 rows with a maximum of 1 connection, 4.7s with a
   maximum of 5 connections (default), and 4.5s with a maximum of 10 connections. Increasing the `MAX_POOL_SIZE` allows
   the script to leverage more connections simultaneously, potentially improving execution speed.

## [7.0.11] - 2023-11-10

- Fixes email verification behaviour with user id mapping

## [7.0.10] - 2023-11-03

- Collects requests stats per app
- Adds `/requests/stats` API to return requests stats for the last day

## [7.0.9] - 2023-11-01

- Tests `verified` in `loginMethods` for users with userId mapping

## [7.0.8] - 2023-10-19

- Tests thirdParty serialization fix

## [7.0.7] - 2023-10-19

- Fixes test that verifies tenant config persistence

## [7.0.6] - 2023-10-18

- Fixes issue with cron tasks that run per app and tenant

## [7.0.5] - 2023-10-13

- Adds postgres testing to the CICD

## [7.0.4] - 2023-10-12

- Fixes user info from primary user id query
- Fixes `deviceIdHash` issue

## [7.0.3] - 2023-10-11

- Fixes issue with duplicate cron task

## [7.0.2] = 2023-10-05

- Fixes `500` error for passwordless login in certain cases - https://github.com/supertokens/supertokens-core/issues/828

## [7.0.1] - 2023-10-04

- Remove padding from link codes and pre-auth session ids in passwordless, but keep support for old format that included
  padding (`=` signs)

## [7.0.0] - 2023-09-19

- Support for CDI version 4.0
- Adds Account Linking feature

### Session recipe changes

- New access token version: v5, which contains a required prop: `rsub`. This contains the recipe user ID that belongs to
  the login method that the user used to login. The `sub` claim in the access token payload is now the primary user ID.
- APIs that return `SessionInformation` (like GET `/recipe/session`) contains userId, recipeUserId in the response.
- Apis that create / modify / refresh a session return the `recipeUserId` in the `session` object in the response.
- Token theft detected response returns userId and recipeUserId

### Db Schema changes

- Adds columns `primary_or_recipe_user_id`, `is_linked_or_is_a_primary_user` and `primary_or_recipe_user_time_joined`
  to `all_auth_recipe_users` table
- Adds columns `primary_or_recipe_user_id` and `is_linked_or_is_a_primary_user` to `app_id_to_user_id` table
- Removes index `all_auth_recipe_users_pagination_index` and addes `all_auth_recipe_users_pagination_index1`,
  `all_auth_recipe_users_pagination_index2`, `all_auth_recipe_users_pagination_index3` and
  `all_auth_recipe_users_pagination_index4` indexes instead on `all_auth_recipe_users` table
- Adds `all_auth_recipe_users_recipe_id_index` on `all_auth_recipe_users` table
- Adds `all_auth_recipe_users_primary_user_id_index` on `all_auth_recipe_users` table
- Adds `email` column to `emailpassword_pswd_reset_tokens` table
- Changes `user_id` foreign key constraint on `emailpassword_pswd_reset_tokens` to `app_id_to_user_id` table

### Migration steps for SQL

1. Ensure that the core is already upgraded to version 6.0.13 (CDI version 3.0)
2. Stop the core instance(s)
3. Run the migration script

    <details>

    <summary>If using PostgreSQL</summary>

    ```sql
    ALTER TABLE all_auth_recipe_users
      ADD COLUMN primary_or_recipe_user_id CHAR(36) NOT NULL DEFAULT ('0');

    ALTER TABLE all_auth_recipe_users
      ADD COLUMN is_linked_or_is_a_primary_user BOOLEAN NOT NULL DEFAULT FALSE;

    ALTER TABLE all_auth_recipe_users
      ADD COLUMN primary_or_recipe_user_time_joined BIGINT NOT NULL DEFAULT 0;

    UPDATE all_auth_recipe_users
      SET primary_or_recipe_user_id = user_id
      WHERE primary_or_recipe_user_id = '0';

    UPDATE all_auth_recipe_users
      SET primary_or_recipe_user_time_joined = time_joined
      WHERE primary_or_recipe_user_time_joined = 0;

    ALTER TABLE all_auth_recipe_users
      ADD CONSTRAINT all_auth_recipe_users_primary_or_recipe_user_id_fkey
        FOREIGN KEY (app_id, primary_or_recipe_user_id)
        REFERENCES app_id_to_user_id (app_id, user_id) ON DELETE CASCADE;

    ALTER TABLE all_auth_recipe_users
      ALTER primary_or_recipe_user_id DROP DEFAULT;

    ALTER TABLE app_id_to_user_id
      ADD COLUMN primary_or_recipe_user_id CHAR(36) NOT NULL DEFAULT ('0');

    ALTER TABLE app_id_to_user_id
      ADD COLUMN is_linked_or_is_a_primary_user BOOLEAN NOT NULL DEFAULT FALSE;

    UPDATE app_id_to_user_id
      SET primary_or_recipe_user_id = user_id
      WHERE primary_or_recipe_user_id = '0';

    ALTER TABLE app_id_to_user_id
      ADD CONSTRAINT app_id_to_user_id_primary_or_recipe_user_id_fkey
        FOREIGN KEY (app_id, primary_or_recipe_user_id)
        REFERENCES app_id_to_user_id (app_id, user_id) ON DELETE CASCADE;

    ALTER TABLE app_id_to_user_id
        ALTER primary_or_recipe_user_id DROP DEFAULT;

    DROP INDEX all_auth_recipe_users_pagination_index;

    CREATE INDEX all_auth_recipe_users_pagination_index1 ON all_auth_recipe_users (
      app_id, tenant_id, primary_or_recipe_user_time_joined DESC, primary_or_recipe_user_id DESC);

    CREATE INDEX all_auth_recipe_users_pagination_index2 ON all_auth_recipe_users (
      app_id, tenant_id, primary_or_recipe_user_time_joined ASC, primary_or_recipe_user_id DESC);

    CREATE INDEX all_auth_recipe_users_pagination_index3 ON all_auth_recipe_users (
      recipe_id, app_id, tenant_id, primary_or_recipe_user_time_joined DESC, primary_or_recipe_user_id DESC);

    CREATE INDEX all_auth_recipe_users_pagination_index4 ON all_auth_recipe_users (
      recipe_id, app_id, tenant_id, primary_or_recipe_user_time_joined ASC, primary_or_recipe_user_id DESC);

    CREATE INDEX all_auth_recipe_users_primary_user_id_index ON all_auth_recipe_users (primary_or_recipe_user_id, app_id);

    CREATE INDEX all_auth_recipe_users_recipe_id_index ON all_auth_recipe_users (app_id, recipe_id, tenant_id);

    ALTER TABLE emailpassword_pswd_reset_tokens DROP CONSTRAINT IF EXISTS emailpassword_pswd_reset_tokens_user_id_fkey;

    ALTER TABLE emailpassword_pswd_reset_tokens ADD CONSTRAINT emailpassword_pswd_reset_tokens_user_id_fkey FOREIGN KEY (app_id, user_id) REFERENCES app_id_to_user_id (app_id, user_id) ON DELETE CASCADE;

    ALTER TABLE emailpassword_pswd_reset_tokens ADD COLUMN email VARCHAR(256);
    ```
    </details>

    <details>

    <summary>If using MySQL</summary>

    ```sql
    ALTER TABLE all_auth_recipe_users
      ADD primary_or_recipe_user_id CHAR(36) NOT NULL DEFAULT ('0');

    ALTER TABLE all_auth_recipe_users
      ADD is_linked_or_is_a_primary_user BOOLEAN NOT NULL DEFAULT FALSE;

    ALTER TABLE all_auth_recipe_users
      ADD primary_or_recipe_user_time_joined BIGINT UNSIGNED NOT NULL DEFAULT 0;

    UPDATE all_auth_recipe_users
      SET primary_or_recipe_user_id = user_id
      WHERE primary_or_recipe_user_id = '0';

    UPDATE all_auth_recipe_users
      SET primary_or_recipe_user_time_joined = time_joined
      WHERE primary_or_recipe_user_time_joined = 0;

    ALTER TABLE all_auth_recipe_users
      ADD FOREIGN KEY (app_id, primary_or_recipe_user_id)
      REFERENCES app_id_to_user_id (app_id, user_id) ON DELETE CASCADE;

    ALTER TABLE all_auth_recipe_users
      ALTER primary_or_recipe_user_id DROP DEFAULT;

    ALTER TABLE app_id_to_user_id
      ADD primary_or_recipe_user_id CHAR(36) NOT NULL DEFAULT ('0');

    ALTER TABLE app_id_to_user_id
      ADD is_linked_or_is_a_primary_user BOOLEAN NOT NULL DEFAULT FALSE;

    UPDATE app_id_to_user_id
      SET primary_or_recipe_user_id = user_id
      WHERE primary_or_recipe_user_id = '0';

    ALTER TABLE app_id_to_user_id
      ADD FOREIGN KEY (app_id, primary_or_recipe_user_id)
      REFERENCES app_id_to_user_id (app_id, user_id) ON DELETE CASCADE;

    ALTER TABLE app_id_to_user_id
      ALTER primary_or_recipe_user_id DROP DEFAULT;

    DROP INDEX all_auth_recipe_users_pagination_index ON all_auth_recipe_users;

    CREATE INDEX all_auth_recipe_users_pagination_index1 ON all_auth_recipe_users (
      app_id, tenant_id, primary_or_recipe_user_time_joined DESC, primary_or_recipe_user_id DESC);

    CREATE INDEX all_auth_recipe_users_pagination_index2 ON all_auth_recipe_users (
      app_id, tenant_id, primary_or_recipe_user_time_joined ASC, primary_or_recipe_user_id DESC);

    CREATE INDEX all_auth_recipe_users_pagination_index3 ON all_auth_recipe_users (
      recipe_id, app_id, tenant_id, primary_or_recipe_user_time_joined DESC, primary_or_recipe_user_id DESC);

    CREATE INDEX all_auth_recipe_users_pagination_index4 ON all_auth_recipe_users (
      recipe_id, app_id, tenant_id, primary_or_recipe_user_time_joined ASC, primary_or_recipe_user_id DESC);

    CREATE INDEX all_auth_recipe_users_primary_user_id_index ON all_auth_recipe_users (primary_or_recipe_user_id, app_id);

    CREATE INDEX all_auth_recipe_users_recipe_id_index ON all_auth_recipe_users (app_id, recipe_id, tenant_id);

    ALTER TABLE emailpassword_pswd_reset_tokens 
      DROP FOREIGN KEY emailpassword_pswd_reset_tokens_ibfk_1;

    ALTER TABLE emailpassword_pswd_reset_tokens
      ADD FOREIGN KEY (app_id, user_id) REFERENCES app_id_to_user_id (app_id, user_id) ON DELETE CASCADE;

    ALTER TABLE emailpassword_pswd_reset_tokens ADD email VARCHAR(256);
    ```

    </details>

4. Start the new instance(s) of the core (version 7.0.0)

## [6.0.13] - 2023-09-15

- Fixes paid stats reporting for multitenancy

## [6.0.12] - 2023-09-04

- Fixes randomly occurring `serialization error for concurrent update` in `verifySession` API
- Fixes `MISSING_EE_FOLDER_ERROR` error when the core starts up with an empty database

## [6.0.11] - 2023-08-16

- Fixed feature flag cron job

## [6.0.10] - 2023-08-16

- Fixed an encoding/decoding issue for certain access token payloads

## [6.0.9] - 2023-08-14

- Now using decimal notation to add numbers into the access token payload (instead of scientific notation)

## [6.0.8] - 2023-08-01

- Fixes CUD validation starting with number.

## [6.0.7] - 2023-07-28

- Fixes session removing for user with useridmapping when disassociating from tenant.
- Fixes issue with access token migration from version v1 and v2

## [6.0.6] - 2023-07-24

- Adds all ee features enabled for in memory database.

## [6.0.5] - 2023-07-20

- Fixes logging issue in API call where it used to print out the root CUD tenant info when querying with a tenant
  that does not exist.

## [6.0.4] - 2023-07-13

- Fixes tenant prefix in stack trace log
- `supertokens_default_cdi_version` config renamed to `supertokens_max_cdi_version`
- Fixes `/apiversion` GET to return versions until `supertokens_max_cdi_version` if set
- Fixes `/recipe/multitenancy/tenant` GET to return `TENANT_NOT_FOUND_ERROR` with 200 status when tenant was not found

## [6.0.3] - 2023-07-11

- Fixes duplicate users in users search queries when user is associated to multiple tenants
- Fixes wrong tenant id in logging for `APIKeyUnauthorisedException`

## [6.0.2] - 2023-07-04

- Fixes some of the session APIs to return `tenantId`
- argon and bcrypt related configs are now configurable only from config.yaml
- `ip_allow_regex` and `ip_deny_regex` are now protected properties for SaaS
- `hello` is disallowed as a tenantId
- creation of apps enables all recipes by default but not during creation of tenant

## [6.0.1]

- Fixes `Invalid API key` issue on hello API
- Fixes `CreateOrUpdateThirdPartyConfigAPI` as per CDI 3.0
- Fixes `sessionHandle` to include tenant information and the related APIs are now app specific
- Updated GET `/appid-<appId>/<tenantId>/recipe/session/user`
    - Adds `fetchAcrossAllTenants` with default `true` - controls fetching of sessions across all tenants or only a
      particular tenant
- Updated POST `/appid-<appId>/<tenantId>/recipe/session/remove`
    - Adds `revokeAcrossAllTenants` with default `true` - controls revoking of sessions across all tenants or only a
      particular tenant
- Updated telemetry to send `connectionUriDomain`, `appId` and `mau` information
- Updated feature flag stats to report `usersCount` per tenant

## [6.0.0] - 2023-06-02

### Adds

- Support for multitenancy.
- New config `supertokens_saas_secret` added to support multitenancy in SaaS mode.
- New config `supertokens_default_cdi_version` is added to specify the version of CDI core must assume when the version
  is not specified in the request. If this config is not specified, the core will assume the latest version.

### Fixes

- Fixes an issue where session verification would fail for JWTs created using the JWT recipe

### Changes

- Modifies the `/recipe/dashboard/session/verify` API to include the user's email in the response
- Support for multitenancy
    - New APIs to manage apps and tenants
        - `/recipe/multitenancy/connectionuridomain` PUT
        - `/recipe/multitenancy/connectionuridomain/remove` POST
        - `/recipe/multitenancy/connectionuridomain/list` GET
        - `/recipe/multitenancy/app` PUT
        - `/recipe/multitenancy/app/remove` POST
        - `/recipe/multitenancy/app/list` GET
        - `/appid-<appid>/recipe/multitenancy/tenant` PUT
        - `/appid-<appid>/<tenantid>/recipe/multitenancy/tenant` GET
        - `/appid-<appid>/recipe/multitenancy/tenant/remove` POST
        - `/appid-<appid>/recipe/multitenancy/tenant/list` GET
        - `/appid-<appid>/recipe/multitenancy/config/thirdparty` PUT
        - `/appid-<appid>/recipe/multitenancy/config/thirdparty/remove` POST
        - `/appid-<appid>/<tenantid>/recipe/multitenancy/tenant/user` POST
        - `/appid-<appid>/<tenantid>/recipe/multitenancy/tenant/user/remove` POST
    - API paths can be prefixed with `/appid-<appid>/<tenantid>` to perform app or tenant specific operations.

### Migration steps for SQL

1. Ensure that the core is already upgraded to version 5.0.0 (CDI version 2.21)
2. Stop the core instance(s)
3. Run the migration script

    <details>

    <summary>If using PostgreSQL</summary>

   #### Run the following SQL script

    ```sql
    -- General Tables

    CREATE TABLE IF NOT EXISTS apps  (
      app_id VARCHAR(64) NOT NULL DEFAULT 'public',
      created_at_time BIGINT,
      CONSTRAINT apps_pkey PRIMARY KEY(app_id)
    );

    INSERT INTO apps (app_id, created_at_time) 
      VALUES ('public', 0) ON CONFLICT DO NOTHING;

    ------------------------------------------------------------

    CREATE TABLE IF NOT EXISTS tenants (
      app_id VARCHAR(64) NOT NULL DEFAULT 'public',
      tenant_id VARCHAR(64) NOT NULL DEFAULT 'public',
      created_at_time BIGINT ,
      CONSTRAINT tenants_pkey
        PRIMARY KEY (app_id, tenant_id),
      CONSTRAINT tenants_app_id_fkey FOREIGN KEY(app_id)
        REFERENCES apps (app_id) ON DELETE CASCADE
    );

    INSERT INTO tenants (app_id, tenant_id, created_at_time) 
      VALUES ('public', 'public', 0) ON CONFLICT DO NOTHING;

    CREATE INDEX IF NOT EXISTS tenants_app_id_index ON tenants (app_id);

    ------------------------------------------------------------

    ALTER TABLE key_value
      ADD COLUMN IF NOT EXISTS app_id VARCHAR(64) DEFAULT 'public',
      ADD COLUMN IF NOT EXISTS tenant_id VARCHAR(64) DEFAULT 'public';

    ALTER TABLE key_value
      DROP CONSTRAINT key_value_pkey;

    ALTER TABLE key_value
      ADD CONSTRAINT key_value_pkey 
        PRIMARY KEY (app_id, tenant_id, name);

    ALTER TABLE key_value
      DROP CONSTRAINT IF EXISTS key_value_tenant_id_fkey;

    ALTER TABLE key_value
      ADD CONSTRAINT key_value_tenant_id_fkey 
        FOREIGN KEY (app_id, tenant_id)
        REFERENCES tenants (app_id, tenant_id) ON DELETE CASCADE;

    CREATE INDEX IF NOT EXISTS key_value_tenant_id_index ON key_value (app_id, tenant_id);

    ------------------------------------------------------------

    CREATE TABLE IF NOT EXISTS app_id_to_user_id (
      app_id VARCHAR(64) NOT NULL DEFAULT 'public',
      user_id CHAR(36) NOT NULL,
      recipe_id VARCHAR(128) NOT NULL,
      CONSTRAINT app_id_to_user_id_pkey
        PRIMARY KEY (app_id, user_id),
      CONSTRAINT app_id_to_user_id_app_id_fkey
        FOREIGN KEY(app_id) REFERENCES apps (app_id) ON DELETE CASCADE
    );

    INSERT INTO app_id_to_user_id (user_id, recipe_id) 
      SELECT user_id, recipe_id
      FROM all_auth_recipe_users ON CONFLICT DO NOTHING;

    CREATE INDEX IF NOT EXISTS app_id_to_user_id_app_id_index ON app_id_to_user_id (app_id);

    ------------------------------------------------------------

    ALTER TABLE all_auth_recipe_users
      ADD COLUMN IF NOT EXISTS app_id VARCHAR(64) DEFAULT 'public',
      ADD COLUMN IF NOT EXISTS tenant_id VARCHAR(64) DEFAULT 'public';

    ALTER TABLE all_auth_recipe_users
      DROP CONSTRAINT all_auth_recipe_users_pkey CASCADE;

    ALTER TABLE all_auth_recipe_users
      ADD CONSTRAINT all_auth_recipe_users_pkey 
        PRIMARY KEY (app_id, tenant_id, user_id);

    ALTER TABLE all_auth_recipe_users
      DROP CONSTRAINT IF EXISTS all_auth_recipe_users_tenant_id_fkey;

    ALTER TABLE all_auth_recipe_users
      ADD CONSTRAINT all_auth_recipe_users_tenant_id_fkey 
        FOREIGN KEY (app_id, tenant_id)
        REFERENCES tenants (app_id, tenant_id) ON DELETE CASCADE;

    ALTER TABLE all_auth_recipe_users
      DROP CONSTRAINT IF EXISTS all_auth_recipe_users_user_id_fkey;

    ALTER TABLE all_auth_recipe_users
      ADD CONSTRAINT all_auth_recipe_users_user_id_fkey 
        FOREIGN KEY (app_id, user_id)
        REFERENCES app_id_to_user_id (app_id, user_id) ON DELETE CASCADE;

    DROP INDEX all_auth_recipe_users_pagination_index;

    CREATE INDEX all_auth_recipe_users_pagination_index ON all_auth_recipe_users (time_joined DESC, user_id DESC, tenant_id DESC, app_id DESC);

    CREATE INDEX IF NOT EXISTS all_auth_recipe_user_id_index ON all_auth_recipe_users (app_id, user_id);

    CREATE INDEX IF NOT EXISTS all_auth_recipe_tenant_id_index ON all_auth_recipe_users (app_id, tenant_id);

    -- Multitenancy

    CREATE TABLE IF NOT EXISTS tenant_configs (
      connection_uri_domain VARCHAR(256) DEFAULT '',
      app_id VARCHAR(64) DEFAULT 'public',
      tenant_id VARCHAR(64) DEFAULT 'public',
      core_config TEXT,
      email_password_enabled BOOLEAN,
      passwordless_enabled BOOLEAN,
      third_party_enabled BOOLEAN,
      CONSTRAINT tenant_configs_pkey
        PRIMARY KEY (connection_uri_domain, app_id, tenant_id)
    );

    ------------------------------------------------------------

    CREATE TABLE IF NOT EXISTS tenant_thirdparty_providers (
      connection_uri_domain VARCHAR(256) DEFAULT '',
      app_id VARCHAR(64) DEFAULT 'public',
      tenant_id VARCHAR(64) DEFAULT 'public',
      third_party_id VARCHAR(28) NOT NULL,
      name VARCHAR(64),
      authorization_endpoint TEXT,
      authorization_endpoint_query_params TEXT,
      token_endpoint TEXT,
      token_endpoint_body_params TEXT,
      user_info_endpoint TEXT,
      user_info_endpoint_query_params TEXT,
      user_info_endpoint_headers TEXT,
      jwks_uri TEXT,
      oidc_discovery_endpoint TEXT,
      require_email BOOLEAN,
      user_info_map_from_id_token_payload_user_id VARCHAR(64),
      user_info_map_from_id_token_payload_email VARCHAR(64),
      user_info_map_from_id_token_payload_email_verified VARCHAR(64),
      user_info_map_from_user_info_endpoint_user_id VARCHAR(64),
      user_info_map_from_user_info_endpoint_email VARCHAR(64),
      user_info_map_from_user_info_endpoint_email_verified VARCHAR(64),
      CONSTRAINT tenant_thirdparty_providers_pkey
        PRIMARY KEY (connection_uri_domain, app_id, tenant_id, third_party_id),
      CONSTRAINT tenant_thirdparty_providers_tenant_id_fkey
        FOREIGN KEY(connection_uri_domain, app_id, tenant_id)
        REFERENCES tenant_configs (connection_uri_domain, app_id, tenant_id) ON DELETE CASCADE
    );

    CREATE INDEX IF NOT EXISTS tenant_thirdparty_providers_tenant_id_index ON tenant_thirdparty_providers (connection_uri_domain, app_id, tenant_id);

    ------------------------------------------------------------

    CREATE TABLE IF NOT EXISTS tenant_thirdparty_provider_clients (
      connection_uri_domain VARCHAR(256) DEFAULT '',
      app_id VARCHAR(64) DEFAULT 'public',
      tenant_id VARCHAR(64) DEFAULT 'public',
      third_party_id VARCHAR(28) NOT NULL,
      client_type VARCHAR(64) NOT NULL DEFAULT '',
      client_id VARCHAR(256) NOT NULL,
      client_secret TEXT,
      scope VARCHAR(128)[],
      force_pkce BOOLEAN,
      additional_config TEXT,
      CONSTRAINT tenant_thirdparty_provider_clients_pkey
        PRIMARY KEY (connection_uri_domain, app_id, tenant_id, third_party_id, client_type),
      CONSTRAINT tenant_thirdparty_provider_clients_third_party_id_fkey
        FOREIGN KEY (connection_uri_domain, app_id, tenant_id, third_party_id)
        REFERENCES tenant_thirdparty_providers (connection_uri_domain, app_id, tenant_id, third_party_id) ON DELETE CASCADE
    );

    CREATE INDEX IF NOT EXISTS tenant_thirdparty_provider_clients_third_party_id_index ON tenant_thirdparty_provider_clients (connection_uri_domain, app_id, tenant_id, third_party_id);

    -- Session

    ALTER TABLE session_info
      ADD COLUMN IF NOT EXISTS app_id VARCHAR(64) DEFAULT 'public',
      ADD COLUMN IF NOT EXISTS tenant_id VARCHAR(64) DEFAULT 'public';

    ALTER TABLE session_info
      DROP CONSTRAINT session_info_pkey CASCADE;

    ALTER TABLE session_info
      ADD CONSTRAINT session_info_pkey 
        PRIMARY KEY (app_id, tenant_id, session_handle);

    ALTER TABLE session_info
      DROP CONSTRAINT IF EXISTS session_info_tenant_id_fkey;

    ALTER TABLE session_info
      ADD CONSTRAINT session_info_tenant_id_fkey 
        FOREIGN KEY (app_id, tenant_id)
        REFERENCES tenants (app_id, tenant_id) ON DELETE CASCADE;

    CREATE INDEX IF NOT EXISTS session_expiry_index ON session_info (expires_at);

    CREATE INDEX IF NOT EXISTS session_info_tenant_id_index ON session_info (app_id, tenant_id);

    ------------------------------------------------------------

    ALTER TABLE session_access_token_signing_keys
      ADD COLUMN IF NOT EXISTS app_id VARCHAR(64) DEFAULT 'public';

    ALTER TABLE session_access_token_signing_keys
      DROP CONSTRAINT session_access_token_signing_keys_pkey CASCADE;

    ALTER TABLE session_access_token_signing_keys
      ADD CONSTRAINT session_access_token_signing_keys_pkey 
        PRIMARY KEY (app_id, created_at_time);

    ALTER TABLE session_access_token_signing_keys
      DROP CONSTRAINT IF EXISTS session_access_token_signing_keys_app_id_fkey;

    ALTER TABLE session_access_token_signing_keys
      ADD CONSTRAINT session_access_token_signing_keys_app_id_fkey 
        FOREIGN KEY (app_id)
        REFERENCES apps (app_id) ON DELETE CASCADE;

    CREATE INDEX IF NOT EXISTS access_token_signing_keys_app_id_index ON session_access_token_signing_keys (app_id);

    -- JWT

    ALTER TABLE jwt_signing_keys
      ADD COLUMN IF NOT EXISTS app_id VARCHAR(64) DEFAULT 'public';

    ALTER TABLE jwt_signing_keys
      DROP CONSTRAINT jwt_signing_keys_pkey CASCADE;

    ALTER TABLE jwt_signing_keys
      ADD CONSTRAINT jwt_signing_keys_pkey 
        PRIMARY KEY (app_id, key_id);

    ALTER TABLE jwt_signing_keys
      DROP CONSTRAINT IF EXISTS jwt_signing_keys_app_id_fkey;

    ALTER TABLE jwt_signing_keys
      ADD CONSTRAINT jwt_signing_keys_app_id_fkey 
        FOREIGN KEY (app_id)
        REFERENCES apps (app_id) ON DELETE CASCADE;

    CREATE INDEX IF NOT EXISTS jwt_signing_keys_app_id_index ON jwt_signing_keys (app_id);

    -- EmailVerification

    ALTER TABLE emailverification_verified_emails
      ADD COLUMN IF NOT EXISTS app_id VARCHAR(64) DEFAULT 'public';

    ALTER TABLE emailverification_verified_emails
      DROP CONSTRAINT emailverification_verified_emails_pkey CASCADE;

    ALTER TABLE emailverification_verified_emails
      ADD CONSTRAINT emailverification_verified_emails_pkey 
        PRIMARY KEY (app_id, user_id, email);

    ALTER TABLE emailverification_verified_emails
      DROP CONSTRAINT IF EXISTS emailverification_verified_emails_app_id_fkey;

    ALTER TABLE emailverification_verified_emails
      ADD CONSTRAINT emailverification_verified_emails_app_id_fkey 
        FOREIGN KEY (app_id)
        REFERENCES apps (app_id) ON DELETE CASCADE;

    CREATE INDEX IF NOT EXISTS emailverification_verified_emails_app_id_index ON emailverification_verified_emails (app_id);

    ------------------------------------------------------------

    ALTER TABLE emailverification_tokens
      ADD COLUMN IF NOT EXISTS app_id VARCHAR(64) DEFAULT 'public',
      ADD COLUMN IF NOT EXISTS tenant_id VARCHAR(64) DEFAULT 'public';

    ALTER TABLE emailverification_tokens
      DROP CONSTRAINT emailverification_tokens_pkey CASCADE;

    ALTER TABLE emailverification_tokens
      ADD CONSTRAINT emailverification_tokens_pkey 
        PRIMARY KEY (app_id, tenant_id, user_id, email, token);

    ALTER TABLE emailverification_tokens
      DROP CONSTRAINT IF EXISTS emailverification_tokens_tenant_id_fkey;

    ALTER TABLE emailverification_tokens
      ADD CONSTRAINT emailverification_tokens_tenant_id_fkey 
        FOREIGN KEY (app_id, tenant_id)
        REFERENCES tenants (app_id, tenant_id) ON DELETE CASCADE;

    CREATE INDEX IF NOT EXISTS emailverification_tokens_tenant_id_index ON emailverification_tokens (app_id, tenant_id);

    -- EmailPassword

    ALTER TABLE emailpassword_users
      ADD COLUMN IF NOT EXISTS app_id VARCHAR(64) DEFAULT 'public';

    ALTER TABLE emailpassword_users
      DROP CONSTRAINT emailpassword_users_pkey CASCADE;

    ALTER TABLE emailpassword_users
      DROP CONSTRAINT IF EXISTS emailpassword_users_email_key CASCADE;

    ALTER TABLE emailpassword_users
      ADD CONSTRAINT emailpassword_users_pkey 
        PRIMARY KEY (app_id, user_id);

    ALTER TABLE emailpassword_users
      DROP CONSTRAINT IF EXISTS emailpassword_users_user_id_fkey;

    ALTER TABLE emailpassword_users
      ADD CONSTRAINT emailpassword_users_user_id_fkey 
        FOREIGN KEY (app_id, user_id)
        REFERENCES app_id_to_user_id (app_id, user_id) ON DELETE CASCADE;

    ------------------------------------------------------------

    CREATE TABLE IF NOT EXISTS emailpassword_user_to_tenant (
      app_id VARCHAR(64) DEFAULT 'public',
      tenant_id VARCHAR(64) DEFAULT 'public',
      user_id CHAR(36) NOT NULL,
      email VARCHAR(256) NOT NULL,
      CONSTRAINT emailpassword_user_to_tenant_email_key
        UNIQUE (app_id, tenant_id, email),
      CONSTRAINT emailpassword_user_to_tenant_pkey
        PRIMARY KEY (app_id, tenant_id, user_id),
      CONSTRAINT emailpassword_user_to_tenant_user_id_fkey
        FOREIGN KEY (app_id, tenant_id, user_id)
        REFERENCES all_auth_recipe_users (app_id, tenant_id, user_id) ON DELETE CASCADE
    );

    ALTER TABLE emailpassword_user_to_tenant
      DROP CONSTRAINT IF EXISTS emailpassword_user_to_tenant_email_key;

    ALTER TABLE emailpassword_user_to_tenant
      ADD CONSTRAINT emailpassword_user_to_tenant_email_key
        UNIQUE (app_id, tenant_id, email);

    ALTER TABLE emailpassword_user_to_tenant
      DROP CONSTRAINT IF EXISTS emailpassword_user_to_tenant_user_id_fkey;

    ALTER TABLE emailpassword_user_to_tenant
      ADD CONSTRAINT emailpassword_user_to_tenant_user_id_fkey
        FOREIGN KEY (app_id, tenant_id, user_id)
        REFERENCES all_auth_recipe_users (app_id, tenant_id, user_id) ON DELETE CASCADE;

    INSERT INTO emailpassword_user_to_tenant (user_id, email)
      SELECT user_id, email FROM emailpassword_users ON CONFLICT DO NOTHING;

    ------------------------------------------------------------

    ALTER TABLE emailpassword_pswd_reset_tokens
      ADD COLUMN IF NOT EXISTS app_id VARCHAR(64) DEFAULT 'public';

    ALTER TABLE emailpassword_pswd_reset_tokens
      DROP CONSTRAINT emailpassword_pswd_reset_tokens_pkey CASCADE;

    ALTER TABLE emailpassword_pswd_reset_tokens
      ADD CONSTRAINT emailpassword_pswd_reset_tokens_pkey 
        PRIMARY KEY (app_id, user_id, token);

    ALTER TABLE emailpassword_pswd_reset_tokens
      DROP CONSTRAINT IF EXISTS emailpassword_pswd_reset_tokens_user_id_fkey;

    ALTER TABLE emailpassword_pswd_reset_tokens
      ADD CONSTRAINT emailpassword_pswd_reset_tokens_user_id_fkey 
        FOREIGN KEY (app_id, user_id)
        REFERENCES emailpassword_users (app_id, user_id) ON DELETE CASCADE;

    CREATE INDEX IF NOT EXISTS emailpassword_pswd_reset_tokens_user_id_index ON emailpassword_pswd_reset_tokens (app_id, user_id);

    -- Passwordless

    ALTER TABLE passwordless_users
      ADD COLUMN IF NOT EXISTS app_id VARCHAR(64) DEFAULT 'public';

    ALTER TABLE passwordless_users
      DROP CONSTRAINT passwordless_users_pkey CASCADE;

    ALTER TABLE passwordless_users
      ADD CONSTRAINT passwordless_users_pkey 
        PRIMARY KEY (app_id, user_id);

    ALTER TABLE passwordless_users
      DROP CONSTRAINT IF EXISTS passwordless_users_email_key;

    ALTER TABLE passwordless_users
      DROP CONSTRAINT IF EXISTS passwordless_users_phone_number_key;

    ALTER TABLE passwordless_users
      DROP CONSTRAINT IF EXISTS passwordless_users_user_id_fkey;

    ALTER TABLE passwordless_users
      ADD CONSTRAINT passwordless_users_user_id_fkey 
        FOREIGN KEY (app_id, user_id)
        REFERENCES app_id_to_user_id (app_id, user_id) ON DELETE CASCADE;

    ------------------------------------------------------------

    CREATE TABLE IF NOT EXISTS passwordless_user_to_tenant (
      app_id VARCHAR(64) DEFAULT 'public',
      tenant_id VARCHAR(64) DEFAULT 'public',
      user_id CHAR(36) NOT NULL,
      email VARCHAR(256),
      phone_number VARCHAR(256),
      CONSTRAINT passwordless_user_to_tenant_email_key
        UNIQUE (app_id, tenant_id, email),
      CONSTRAINT passwordless_user_to_tenant_phone_number_key
        UNIQUE (app_id, tenant_id, phone_number),
      CONSTRAINT passwordless_user_to_tenant_pkey
        PRIMARY KEY (app_id, tenant_id, user_id),
      CONSTRAINT passwordless_user_to_tenant_user_id_fkey
        FOREIGN KEY (app_id, tenant_id, user_id)
        REFERENCES all_auth_recipe_users (app_id, tenant_id, user_id) ON DELETE CASCADE
    );

    ALTER TABLE passwordless_user_to_tenant
      DROP CONSTRAINT IF EXISTS passwordless_user_to_tenant_user_id_fkey;

    ALTER TABLE passwordless_user_to_tenant
      ADD CONSTRAINT passwordless_user_to_tenant_user_id_fkey
        FOREIGN KEY (app_id, tenant_id, user_id)
        REFERENCES all_auth_recipe_users (app_id, tenant_id, user_id) ON DELETE CASCADE;

    INSERT INTO passwordless_user_to_tenant (user_id, email, phone_number)
      SELECT user_id, email, phone_number FROM passwordless_users ON CONFLICT DO NOTHING;

    ------------------------------------------------------------

    ALTER TABLE passwordless_devices
      ADD COLUMN IF NOT EXISTS app_id VARCHAR(64) DEFAULT 'public',
      ADD COLUMN IF NOT EXISTS tenant_id VARCHAR(64) DEFAULT 'public';

    ALTER TABLE passwordless_devices
      DROP CONSTRAINT passwordless_devices_pkey CASCADE;

    ALTER TABLE passwordless_devices
      ADD CONSTRAINT passwordless_devices_pkey 
        PRIMARY KEY (app_id, tenant_id, device_id_hash);

    ALTER TABLE passwordless_devices
      DROP CONSTRAINT IF EXISTS passwordless_devices_tenant_id_fkey;

    ALTER TABLE passwordless_devices
      ADD CONSTRAINT passwordless_devices_tenant_id_fkey 
        FOREIGN KEY (app_id, tenant_id)
        REFERENCES tenants (app_id, tenant_id) ON DELETE CASCADE;

    DROP INDEX IF EXISTS passwordless_devices_email_index;

    CREATE INDEX IF NOT EXISTS passwordless_devices_email_index ON passwordless_devices (app_id, tenant_id, email);

    DROP INDEX IF EXISTS passwordless_devices_phone_number_index;

    CREATE INDEX IF NOT EXISTS passwordless_devices_phone_number_index ON passwordless_devices (app_id, tenant_id, phone_number);

    CREATE INDEX IF NOT EXISTS passwordless_devices_tenant_id_index ON passwordless_devices (app_id, tenant_id);

    ------------------------------------------------------------

    ALTER TABLE passwordless_codes
      ADD COLUMN IF NOT EXISTS app_id VARCHAR(64) DEFAULT 'public',
      ADD COLUMN IF NOT EXISTS tenant_id VARCHAR(64) DEFAULT 'public';

    ALTER TABLE passwordless_codes
      DROP CONSTRAINT passwordless_codes_pkey CASCADE;

    ALTER TABLE passwordless_codes
      ADD CONSTRAINT passwordless_codes_pkey 
        PRIMARY KEY (app_id, tenant_id, code_id);

    ALTER TABLE passwordless_codes
      DROP CONSTRAINT IF EXISTS passwordless_codes_device_id_hash_fkey;

    ALTER TABLE passwordless_codes
      ADD CONSTRAINT passwordless_codes_device_id_hash_fkey 
        FOREIGN KEY (app_id, tenant_id, device_id_hash)
        REFERENCES passwordless_devices (app_id, tenant_id, device_id_hash) ON DELETE CASCADE;

    ALTER TABLE passwordless_codes
      DROP CONSTRAINT passwordless_codes_link_code_hash_key;

    ALTER TABLE passwordless_codes
      DROP CONSTRAINT IF EXISTS passwordless_codes_link_code_hash_key;

    ALTER TABLE passwordless_codes
      ADD CONSTRAINT passwordless_codes_link_code_hash_key
        UNIQUE (app_id, tenant_id, link_code_hash);

    DROP INDEX IF EXISTS passwordless_codes_created_at_index;

    CREATE INDEX IF NOT EXISTS passwordless_codes_created_at_index ON passwordless_codes (app_id, tenant_id, created_at);

    DROP INDEX IF EXISTS passwordless_codes_device_id_hash_index;
    CREATE INDEX IF NOT EXISTS passwordless_codes_device_id_hash_index ON passwordless_codes (app_id, tenant_id, device_id_hash);

    -- ThirdParty

    ALTER TABLE thirdparty_users
      ADD COLUMN IF NOT EXISTS app_id VARCHAR(64) DEFAULT 'public';

    ALTER TABLE thirdparty_users
      DROP CONSTRAINT thirdparty_users_pkey CASCADE;

    ALTER TABLE thirdparty_users
      DROP CONSTRAINT IF EXISTS thirdparty_users_user_id_key CASCADE;

    ALTER TABLE thirdparty_users
      ADD CONSTRAINT thirdparty_users_pkey 
        PRIMARY KEY (app_id, user_id);

    ALTER TABLE thirdparty_users
      DROP CONSTRAINT IF EXISTS thirdparty_users_user_id_fkey;

    ALTER TABLE thirdparty_users
      ADD CONSTRAINT thirdparty_users_user_id_fkey 
        FOREIGN KEY (app_id, user_id)
        REFERENCES app_id_to_user_id (app_id, user_id) ON DELETE CASCADE;

    DROP INDEX IF EXISTS thirdparty_users_thirdparty_user_id_index;

    CREATE INDEX IF NOT EXISTS thirdparty_users_thirdparty_user_id_index ON thirdparty_users (app_id, third_party_id, third_party_user_id);

    DROP INDEX IF EXISTS thirdparty_users_email_index;

    CREATE INDEX IF NOT EXISTS thirdparty_users_email_index ON thirdparty_users (app_id, email);

    ------------------------------------------------------------

    CREATE TABLE IF NOT EXISTS thirdparty_user_to_tenant (
      app_id VARCHAR(64) DEFAULT 'public',
      tenant_id VARCHAR(64) DEFAULT 'public',
      user_id CHAR(36) NOT NULL,
      third_party_id VARCHAR(28) NOT NULL,
      third_party_user_id VARCHAR(256) NOT NULL,
      CONSTRAINT thirdparty_user_to_tenant_third_party_user_id_key
        UNIQUE (app_id, tenant_id, third_party_id, third_party_user_id),
      CONSTRAINT thirdparty_user_to_tenant_pkey
        PRIMARY KEY (app_id, tenant_id, user_id),
      CONSTRAINT thirdparty_user_to_tenant_user_id_fkey
        FOREIGN KEY (app_id, tenant_id, user_id)
        REFERENCES all_auth_recipe_users (app_id, tenant_id, user_id) ON DELETE CASCADE
    );

    ALTER TABLE thirdparty_user_to_tenant
      DROP CONSTRAINT IF EXISTS thirdparty_user_to_tenant_third_party_user_id_key;

    ALTER TABLE thirdparty_user_to_tenant
      ADD CONSTRAINT thirdparty_user_to_tenant_third_party_user_id_key
        UNIQUE (app_id, tenant_id, third_party_id, third_party_user_id);

    ALTER TABLE thirdparty_user_to_tenant
      DROP CONSTRAINT IF EXISTS thirdparty_user_to_tenant_user_id_fkey;

    ALTER TABLE thirdparty_user_to_tenant
      ADD CONSTRAINT thirdparty_user_to_tenant_user_id_fkey
        FOREIGN KEY (app_id, tenant_id, user_id)
        REFERENCES all_auth_recipe_users (app_id, tenant_id, user_id) ON DELETE CASCADE;

    INSERT INTO thirdparty_user_to_tenant (user_id, third_party_id, third_party_user_id)
      SELECT user_id, third_party_id, third_party_user_id FROM thirdparty_users ON CONFLICT DO NOTHING;

    -- UserIdMapping

    ALTER TABLE userid_mapping
      ADD COLUMN IF NOT EXISTS app_id VARCHAR(64) DEFAULT 'public';

    ALTER TABLE userid_mapping
      DROP CONSTRAINT IF EXISTS userid_mapping_pkey CASCADE;

    ALTER TABLE userid_mapping
      ADD CONSTRAINT userid_mapping_pkey 
        PRIMARY KEY (app_id, supertokens_user_id, external_user_id);

    ALTER TABLE userid_mapping
      DROP CONSTRAINT IF EXISTS userid_mapping_supertokens_user_id_key;

    ALTER TABLE userid_mapping
      ADD CONSTRAINT userid_mapping_supertokens_user_id_key
        UNIQUE (app_id, supertokens_user_id);

    ALTER TABLE userid_mapping
      DROP CONSTRAINT IF EXISTS userid_mapping_external_user_id_key;

    ALTER TABLE userid_mapping
      ADD CONSTRAINT userid_mapping_external_user_id_key
        UNIQUE (app_id, external_user_id);

    ALTER TABLE userid_mapping
      DROP CONSTRAINT IF EXISTS userid_mapping_supertokens_user_id_fkey;

    ALTER TABLE userid_mapping
      ADD CONSTRAINT userid_mapping_supertokens_user_id_fkey 
        FOREIGN KEY (app_id, supertokens_user_id)
        REFERENCES app_id_to_user_id (app_id, user_id) ON DELETE CASCADE;

    CREATE INDEX IF NOT EXISTS userid_mapping_supertokens_user_id_index ON userid_mapping (app_id, supertokens_user_id);

    -- UserRoles

    ALTER TABLE roles
      ADD COLUMN IF NOT EXISTS app_id VARCHAR(64) DEFAULT 'public';

    ALTER TABLE roles
      DROP CONSTRAINT roles_pkey CASCADE;

    ALTER TABLE roles
      ADD CONSTRAINT roles_pkey 
        PRIMARY KEY (app_id, role);

    ALTER TABLE roles
      DROP CONSTRAINT IF EXISTS roles_app_id_fkey;

    ALTER TABLE roles
      ADD CONSTRAINT roles_app_id_fkey 
        FOREIGN KEY (app_id)
        REFERENCES apps (app_id) ON DELETE CASCADE;

    CREATE INDEX IF NOT EXISTS roles_app_id_index ON roles (app_id);

    ------------------------------------------------------------

    ALTER TABLE role_permissions
      ADD COLUMN IF NOT EXISTS app_id VARCHAR(64) DEFAULT 'public';

    ALTER TABLE role_permissions
      DROP CONSTRAINT role_permissions_pkey CASCADE;

    ALTER TABLE role_permissions
      ADD CONSTRAINT role_permissions_pkey 
        PRIMARY KEY (app_id, role, permission);

    ALTER TABLE role_permissions
      DROP CONSTRAINT IF EXISTS role_permissions_role_fkey;

    ALTER TABLE role_permissions
      ADD CONSTRAINT role_permissions_role_fkey 
        FOREIGN KEY (app_id, role)
        REFERENCES roles (app_id, role) ON DELETE CASCADE;

    DROP INDEX IF EXISTS role_permissions_permission_index;

    CREATE INDEX IF NOT EXISTS role_permissions_permission_index ON role_permissions (app_id, permission);

    CREATE INDEX IF NOT EXISTS role_permissions_role_index ON role_permissions (app_id, role);

    ------------------------------------------------------------

    ALTER TABLE user_roles
      ADD COLUMN IF NOT EXISTS app_id VARCHAR(64) DEFAULT 'public',
      ADD COLUMN IF NOT EXISTS tenant_id VARCHAR(64) DEFAULT 'public';

    ALTER TABLE user_roles
      DROP CONSTRAINT user_roles_pkey CASCADE;

    ALTER TABLE user_roles
      ADD CONSTRAINT user_roles_pkey 
        PRIMARY KEY (app_id, tenant_id, user_id, role);

    ALTER TABLE user_roles
      DROP CONSTRAINT IF EXISTS user_roles_tenant_id_fkey;

    ALTER TABLE user_roles
      ADD CONSTRAINT user_roles_tenant_id_fkey 
        FOREIGN KEY (app_id, tenant_id)
        REFERENCES tenants (app_id, tenant_id) ON DELETE CASCADE;

    ALTER TABLE user_roles
      DROP CONSTRAINT IF EXISTS user_roles_role_fkey;

    ALTER TABLE user_roles
      ADD CONSTRAINT user_roles_role_fkey 
        FOREIGN KEY (app_id, role)
        REFERENCES roles (app_id, role) ON DELETE CASCADE;

    DROP INDEX IF EXISTS user_roles_role_index;

    CREATE INDEX IF NOT EXISTS user_roles_role_index ON user_roles (app_id, tenant_id, role);

    CREATE INDEX IF NOT EXISTS user_roles_tenant_id_index ON user_roles (app_id, tenant_id);

    CREATE INDEX IF NOT EXISTS user_roles_app_id_role_index ON user_roles (app_id, role);

    -- UserMetadata

    ALTER TABLE user_metadata
      ADD COLUMN IF NOT EXISTS app_id VARCHAR(64) DEFAULT 'public';

    ALTER TABLE user_metadata
      DROP CONSTRAINT user_metadata_pkey CASCADE;

    ALTER TABLE user_metadata
      ADD CONSTRAINT user_metadata_pkey 
        PRIMARY KEY (app_id, user_id);

    ALTER TABLE user_metadata
      DROP CONSTRAINT IF EXISTS user_metadata_app_id_fkey;

    ALTER TABLE user_metadata
      ADD CONSTRAINT user_metadata_app_id_fkey 
        FOREIGN KEY (app_id)
        REFERENCES apps (app_id) ON DELETE CASCADE;

    CREATE INDEX IF NOT EXISTS user_metadata_app_id_index ON user_metadata (app_id);

    -- Dashboard

    ALTER TABLE dashboard_users
      ADD COLUMN IF NOT EXISTS app_id VARCHAR(64) DEFAULT 'public';

    ALTER TABLE dashboard_users
      DROP CONSTRAINT dashboard_users_pkey CASCADE;

    ALTER TABLE dashboard_users
      ADD CONSTRAINT dashboard_users_pkey 
        PRIMARY KEY (app_id, user_id);

    ALTER TABLE dashboard_users
      DROP CONSTRAINT IF EXISTS dashboard_users_email_key;

    ALTER TABLE dashboard_users
      ADD CONSTRAINT dashboard_users_email_key
        UNIQUE (app_id, email);

    ALTER TABLE dashboard_users
      DROP CONSTRAINT IF EXISTS dashboard_users_app_id_fkey;

    ALTER TABLE dashboard_users
      ADD CONSTRAINT dashboard_users_app_id_fkey 
        FOREIGN KEY (app_id)
        REFERENCES apps (app_id) ON DELETE CASCADE;

    CREATE INDEX IF NOT EXISTS dashboard_users_app_id_index ON dashboard_users (app_id);

    ------------------------------------------------------------

    ALTER TABLE dashboard_user_sessions
      ADD COLUMN IF NOT EXISTS app_id VARCHAR(64) DEFAULT 'public';

    ALTER TABLE dashboard_user_sessions
      DROP CONSTRAINT dashboard_user_sessions_pkey CASCADE;

    ALTER TABLE dashboard_user_sessions
      ADD CONSTRAINT dashboard_user_sessions_pkey 
        PRIMARY KEY (app_id, session_id);

    ALTER TABLE dashboard_user_sessions
      DROP CONSTRAINT IF EXISTS dashboard_user_sessions_user_id_fkey;

    ALTER TABLE dashboard_user_sessions
      ADD CONSTRAINT dashboard_user_sessions_user_id_fkey 
        FOREIGN KEY (app_id, user_id)
        REFERENCES dashboard_users (app_id, user_id) ON DELETE CASCADE;

    CREATE INDEX IF NOT EXISTS dashboard_user_sessions_user_id_index ON dashboard_user_sessions (app_id, user_id);

    -- TOTP

    ALTER TABLE totp_users
      ADD COLUMN IF NOT EXISTS app_id VARCHAR(64) DEFAULT 'public';

    ALTER TABLE totp_users
      DROP CONSTRAINT totp_users_pkey CASCADE;

    ALTER TABLE totp_users
      ADD CONSTRAINT totp_users_pkey 
        PRIMARY KEY (app_id, user_id);

    ALTER TABLE totp_users
      DROP CONSTRAINT IF EXISTS totp_users_app_id_fkey;

    ALTER TABLE totp_users
      ADD CONSTRAINT totp_users_app_id_fkey 
        FOREIGN KEY (app_id)
        REFERENCES apps (app_id) ON DELETE CASCADE;

    CREATE INDEX IF NOT EXISTS totp_users_app_id_index ON totp_users (app_id);

    ------------------------------------------------------------

    ALTER TABLE totp_user_devices
      ADD COLUMN IF NOT EXISTS app_id VARCHAR(64) DEFAULT 'public';

    ALTER TABLE totp_user_devices
      DROP CONSTRAINT totp_user_devices_pkey;

    ALTER TABLE totp_user_devices
      ADD CONSTRAINT totp_user_devices_pkey 
        PRIMARY KEY (app_id, user_id, device_name);

    ALTER TABLE totp_user_devices
      DROP CONSTRAINT IF EXISTS totp_user_devices_user_id_fkey;

    ALTER TABLE totp_user_devices
      ADD CONSTRAINT totp_user_devices_user_id_fkey 
        FOREIGN KEY (app_id, user_id)
        REFERENCES totp_users (app_id, user_id) ON DELETE CASCADE;

    CREATE INDEX IF NOT EXISTS totp_user_devices_user_id_index ON totp_user_devices (app_id, user_id);

    ------------------------------------------------------------

    ALTER TABLE totp_used_codes
      ADD COLUMN IF NOT EXISTS app_id VARCHAR(64) DEFAULT 'public',
      ADD COLUMN IF NOT EXISTS tenant_id VARCHAR(64) DEFAULT 'public';

    ALTER TABLE totp_used_codes
      DROP CONSTRAINT totp_used_codes_pkey CASCADE;

    ALTER TABLE totp_used_codes
      ADD CONSTRAINT totp_used_codes_pkey 
        PRIMARY KEY (app_id, tenant_id, user_id, created_time_ms);

    ALTER TABLE totp_used_codes
      DROP CONSTRAINT IF EXISTS totp_used_codes_user_id_fkey;

    ALTER TABLE totp_used_codes
      ADD CONSTRAINT totp_used_codes_user_id_fkey 
        FOREIGN KEY (app_id, user_id)
        REFERENCES totp_users (app_id, user_id) ON DELETE CASCADE;

    ALTER TABLE totp_used_codes
      DROP CONSTRAINT IF EXISTS totp_used_codes_tenant_id_fkey;

    ALTER TABLE totp_used_codes
      ADD CONSTRAINT totp_used_codes_tenant_id_fkey 
        FOREIGN KEY (app_id, tenant_id)
        REFERENCES tenants (app_id, tenant_id) ON DELETE CASCADE;

    DROP INDEX IF EXISTS totp_used_codes_expiry_time_ms_index;

    CREATE INDEX IF NOT EXISTS totp_used_codes_expiry_time_ms_index ON totp_used_codes (app_id, tenant_id, expiry_time_ms);

    CREATE INDEX IF NOT EXISTS totp_used_codes_user_id_index ON totp_used_codes (app_id, user_id);

    CREATE INDEX IF NOT EXISTS totp_used_codes_tenant_id_index ON totp_used_codes (app_id, tenant_id);

    -- ActiveUsers

    ALTER TABLE user_last_active
      ADD COLUMN IF NOT EXISTS app_id VARCHAR(64) DEFAULT 'public';

    ALTER TABLE user_last_active
      DROP CONSTRAINT user_last_active_pkey CASCADE;

    ALTER TABLE user_last_active
      ADD CONSTRAINT user_last_active_pkey 
        PRIMARY KEY (app_id, user_id);

    ALTER TABLE user_last_active
      DROP CONSTRAINT IF EXISTS user_last_active_app_id_fkey;

    ALTER TABLE user_last_active
      ADD CONSTRAINT user_last_active_app_id_fkey 
        FOREIGN KEY (app_id)
        REFERENCES apps (app_id) ON DELETE CASCADE;

    CREATE INDEX IF NOT EXISTS user_last_active_app_id_index ON user_last_active (app_id);

    ```

    </details>

    <details>

    <summary>If using MySQL</summary>

   #### Run the following SQL script

    ```sql
    -- helper stored procedures
    DELIMITER //

    CREATE PROCEDURE st_drop_all_fkeys()
    BEGIN
      DECLARE done INT DEFAULT FALSE;
      DECLARE dropCommand VARCHAR(255);
      DECLARE dropCur CURSOR for 
              SELECT concat('ALTER TABLE ', table_schema,'.',table_name,' DROP FOREIGN KEY ', constraint_name, ';') 
              FROM information_schema.table_constraints
              WHERE constraint_type='FOREIGN KEY' 
                  AND table_schema = DATABASE()
                  AND table_name in (
                    'all_auth_recipe_users',
                    'dashboard_user_sessions',
                    'dashboard_users',
                    'emailpassword_pswd_reset_tokens',
                    'emailpassword_users',
                    'emailverification_tokens',
                    'emailverification_verified_emails',
                    'jwt_signing_keys',
                    'key_value',
                    'passwordless_codes',
                    'passwordless_devices',
                    'passwordless_users',
                    'role_permissions',
                    'roles',
                    'session_access_token_signing_keys',
                    'session_info',
                    'thirdparty_users',
                    'totp_used_codes',
                    'totp_user_devices',
                    'totp_users',
                    'user_last_active',
                    'user_metadata',
                    'user_roles',
                    'userid_mapping'
                  );

      DECLARE CONTINUE handler for NOT found SET done = true;
        OPEN dropCur;

        read_loop: LOOP
            FETCH dropCur INTO dropCommand;
            IF done THEN
                leave read_loop;
            END IF;

            SET @sdropCommand = dropCommand;

            PREPARE dropClientUpdateKeyStmt FROM @sdropCommand;

            EXECUTE dropClientUpdateKeyStmt;

            DEALLOCATE prepare dropClientUpdateKeyStmt;
        END LOOP;

        CLOSE dropCur;
    END //

    --

    CREATE PROCEDURE st_drop_all_pkeys()
    BEGIN
      DECLARE done INT DEFAULT FALSE;
      DECLARE dropCommand VARCHAR(255);
      DECLARE dropCur CURSOR for 
              SELECT concat('ALTER TABLE ', table_schema,'.',table_name,' DROP PRIMARY KEY ', ';') 
              FROM information_schema.table_constraints
              WHERE constraint_type='PRIMARY KEY' 
                  AND table_schema = DATABASE()
                  AND table_name in (
                    'all_auth_recipe_users',
                    'dashboard_user_sessions',
                    'dashboard_users',
                    'emailpassword_pswd_reset_tokens',
                    'emailpassword_users',
                    'emailverification_tokens',
                    'emailverification_verified_emails',
                    'jwt_signing_keys',
                    'key_value',
                    'passwordless_codes',
                    'passwordless_devices',
                    'passwordless_users',
                    'role_permissions',
                    'roles',
                    'session_access_token_signing_keys',
                    'session_info',
                    'thirdparty_users',
                    'totp_used_codes',
                    'totp_user_devices',
                    'totp_users',
                    'user_last_active',
                    'user_metadata',
                    'user_roles',
                    'userid_mapping'
                  );

      DECLARE CONTINUE handler for NOT found SET done = true;
        OPEN dropCur;

        read_loop: LOOP
            FETCH dropCur INTO dropCommand;
            IF done THEN
                leave read_loop;
            END IF;

            SET @sdropCommand = dropCommand;

            PREPARE dropClientUpdateKeyStmt FROM @sdropCommand;

            EXECUTE dropClientUpdateKeyStmt;

            DEALLOCATE prepare dropClientUpdateKeyStmt;
        END LOOP;

        CLOSE dropCur;
    END //

    --

    CREATE PROCEDURE st_drop_all_keys()
    BEGIN
      DECLARE done INT DEFAULT FALSE;
      DECLARE dropCommand VARCHAR(255);
      DECLARE dropCur CURSOR for 
              SELECT concat('ALTER TABLE ', table_schema,'.',table_name,' DROP INDEX ', constraint_name, ';') 
              FROM information_schema.table_constraints
              WHERE constraint_type='UNIQUE' 
                  AND table_schema = DATABASE()
                  AND table_name in (
                    'all_auth_recipe_users',
                    'dashboard_user_sessions',
                    'dashboard_users',
                    'emailpassword_pswd_reset_tokens',
                    'emailpassword_users',
                    'emailverification_tokens',
                    'emailverification_verified_emails',
                    'jwt_signing_keys',
                    'key_value',
                    'passwordless_codes',
                    'passwordless_devices',
                    'passwordless_users',
                    'role_permissions',
                    'roles',
                    'session_access_token_signing_keys',
                    'session_info',
                    'thirdparty_users',
                    'totp_used_codes',
                    'totp_user_devices',
                    'totp_users',
                    'user_last_active',
                    'user_metadata',
                    'user_roles',
                    'userid_mapping'
                  );

      DECLARE CONTINUE handler for NOT found SET done = true;
        OPEN dropCur;

        read_loop: LOOP
            FETCH dropCur INTO dropCommand;
            IF done THEN
                leave read_loop;
            END IF;

            SET @sdropCommand = dropCommand;

            PREPARE dropClientUpdateKeyStmt FROM @sdropCommand;

            EXECUTE dropClientUpdateKeyStmt;

            DEALLOCATE prepare dropClientUpdateKeyStmt;
        END LOOP;

        CLOSE dropCur;
    END //

    --

    CREATE PROCEDURE st_drop_all_indexes()
    BEGIN
      DECLARE done INT DEFAULT FALSE;
      DECLARE dropCommand VARCHAR(255);
      DECLARE dropCur CURSOR for 
              SELECT DISTINCT concat('ALTER TABLE ', table_schema, '.', table_name, ' DROP INDEX ', index_name, ';')
              FROM information_schema.statistics
              WHERE NON_UNIQUE = 1 
                AND table_schema = database()
                AND table_name in (
                  'all_auth_recipe_users',
                  'dashboard_user_sessions',
                  'dashboard_users',
                  'emailpassword_pswd_reset_tokens',
                  'emailpassword_users',
                  'emailverification_tokens',
                  'emailverification_verified_emails',
                  'jwt_signing_keys',
                  'key_value',
                  'passwordless_codes',
                  'passwordless_devices',
                  'passwordless_users',
                  'role_permissions',
                  'roles',
                  'session_access_token_signing_keys',
                  'session_info',
                  'thirdparty_users',
                  'totp_used_codes',
                  'totp_user_devices',
                  'totp_users',
                  'user_last_active',
                  'user_metadata',
                  'user_roles',
                  'userid_mapping'
                );

      DECLARE CONTINUE handler for NOT found SET done = true;
        OPEN dropCur;

        read_loop: LOOP
            FETCH dropCur INTO dropCommand;
            IF done THEN
                leave read_loop;
            END IF;

            SET @sdropCommand = dropCommand;

            PREPARE dropClientUpdateKeyStmt FROM @sdropCommand;

            EXECUTE dropClientUpdateKeyStmt;

            DEALLOCATE prepare dropClientUpdateKeyStmt;
        END LOOP;

        CLOSE dropCur;
    END //

    --

    CREATE PROCEDURE st_add_column_if_not_exists(
    IN p_table_name varchar(50), 
    IN p_column_name varchar(50),
    IN p_column_type varchar(50),
    IN p_additional varchar(100),
    OUT p_status_message varchar(100))
        READS SQL DATA
    BEGIN
        DECLARE v_count INT;
        
        # Check wether column exist or not
        SELECT count(*) INTO v_count
        FROM information_schema.columns
        WHERE table_schema = database()
            AND table_name   = p_table_name
            AND column_name  = p_column_name;
            
        IF v_count > 0 THEN
          # Return column already exists message
          SELECT 'Column already Exists' INTO p_status_message;
        ELSE
            # Add Column and return success message
          set @ddl_addcolumn=CONCAT('ALTER TABLE ',database(),'.',p_table_name,
          ' ADD COLUMN ',p_column_name,' ',p_column_type,' ',p_additional);
        prepare add_column_sql from @ddl_addcolumn;
        execute add_column_sql;
          SELECT 'Column Successfully  Created!' INTO p_status_message;
        END IF;
    END //

    DELIMITER ;
    -- Drop constraints and indexes

    CALL st_drop_all_fkeys();
    CALL st_drop_all_keys();
    CALL st_drop_all_pkeys();
    CALL st_drop_all_indexes(); 

    -- General Tables

    CREATE TABLE IF NOT EXISTS apps  (
      app_id VARCHAR(64) NOT NULL DEFAULT 'public',
      created_at_time BIGINT UNSIGNED
    );

    ALTER TABLE apps
      ADD PRIMARY KEY(app_id);

    INSERT IGNORE INTO apps (app_id, created_at_time) 
      VALUES ('public', 0);

    --

    CREATE TABLE IF NOT EXISTS tenants (
      app_id VARCHAR(64) NOT NULL DEFAULT 'public',
      tenant_id VARCHAR(64) NOT NULL DEFAULT 'public',
      created_at_time BIGINT UNSIGNED
    );

    ALTER TABLE tenants
      ADD PRIMARY KEY(app_id, tenant_id);

    ALTER TABLE tenants
      ADD FOREIGN KEY (app_id)
        REFERENCES apps (app_id) ON DELETE CASCADE;

    INSERT IGNORE INTO tenants (app_id, tenant_id, created_at_time) 
      VALUES ('public', 'public', 0);

    --

    CALL st_add_column_if_not_exists('key_value', 'app_id', 'VARCHAR(64)', 'NOT NULL DEFAULT \'public\'', @status_message);
    CALL st_add_column_if_not_exists('key_value', 'tenant_id', 'VARCHAR(64)', 'NOT NULL DEFAULT \'public\'', @status_message);

    ALTER TABLE key_value
      ADD PRIMARY KEY (app_id, tenant_id, name);

    ALTER TABLE key_value
      ADD FOREIGN KEY (app_id, tenant_id)
        REFERENCES tenants (app_id, tenant_id) ON DELETE CASCADE;

    --

    CREATE TABLE IF NOT EXISTS app_id_to_user_id (
      app_id VARCHAR(64) NOT NULL DEFAULT 'public',
      user_id CHAR(36) NOT NULL,
      recipe_id VARCHAR(128) NOT NULL
    );

    ALTER TABLE app_id_to_user_id
      ADD PRIMARY KEY (app_id, user_id);

    ALTER TABLE app_id_to_user_id
      ADD FOREIGN KEY (app_id)
        REFERENCES apps (app_id) ON DELETE CASCADE;

    INSERT IGNORE INTO app_id_to_user_id (user_id, recipe_id) 
      SELECT user_id, recipe_id
      FROM all_auth_recipe_users;

    --

    CALL st_add_column_if_not_exists('all_auth_recipe_users', 'app_id', 'VARCHAR(64)', 'NOT NULL DEFAULT \'public\'', @status_message);
    CALL st_add_column_if_not_exists('all_auth_recipe_users', 'tenant_id', 'VARCHAR(64)', 'NOT NULL DEFAULT \'public\'', @status_message);

    ALTER TABLE all_auth_recipe_users
      ADD PRIMARY KEY (app_id, tenant_id, user_id);

    ALTER TABLE all_auth_recipe_users
      ADD FOREIGN KEY (app_id, tenant_id)
        REFERENCES tenants (app_id, tenant_id) ON DELETE CASCADE;

    ALTER TABLE all_auth_recipe_users
      ADD FOREIGN KEY (app_id, user_id)
        REFERENCES app_id_to_user_id (app_id, user_id) ON DELETE CASCADE;

    CREATE INDEX all_auth_recipe_users_pagination_index ON all_auth_recipe_users (time_joined DESC, user_id DESC, tenant_id DESC, app_id DESC);

    -- Multitenancy

    CREATE TABLE IF NOT EXISTS tenant_configs (
      connection_uri_domain VARCHAR(256) DEFAULT '',
      app_id VARCHAR(64) DEFAULT 'public',
      tenant_id VARCHAR(64) DEFAULT 'public',
      core_config TEXT,
      email_password_enabled BOOLEAN,
      passwordless_enabled BOOLEAN,
      third_party_enabled BOOLEAN
    );

    ALTER TABLE tenant_configs
      ADD PRIMARY KEY (connection_uri_domain, app_id, tenant_id);

    --

    CREATE TABLE IF NOT EXISTS tenant_thirdparty_providers (
      connection_uri_domain VARCHAR(256) DEFAULT '',
      app_id VARCHAR(64) DEFAULT 'public',
      tenant_id VARCHAR(64) DEFAULT 'public',
      third_party_id VARCHAR(28) NOT NULL,
      name VARCHAR(64),
      authorization_endpoint TEXT,
      authorization_endpoint_query_params TEXT,
      token_endpoint TEXT,
      token_endpoint_body_params TEXT,
      user_info_endpoint TEXT,
      user_info_endpoint_query_params TEXT,
      user_info_endpoint_headers TEXT,
      jwks_uri TEXT,
      oidc_discovery_endpoint TEXT,
      require_email BOOLEAN,
      user_info_map_from_id_token_payload_user_id VARCHAR(64),
      user_info_map_from_id_token_payload_email VARCHAR(64),
      user_info_map_from_id_token_payload_email_verified VARCHAR(64),
      user_info_map_from_user_info_endpoint_user_id VARCHAR(64),
      user_info_map_from_user_info_endpoint_email VARCHAR(64),
      user_info_map_from_user_info_endpoint_email_verified VARCHAR(64)
    );

    ALTER TABLE tenant_thirdparty_providers
      ADD PRIMARY KEY (connection_uri_domain, app_id, tenant_id, third_party_id);

    ALTER TABLE tenant_thirdparty_providers
      ADD FOREIGN KEY (connection_uri_domain, app_id, tenant_id)
        REFERENCES tenant_configs (connection_uri_domain, app_id, tenant_id) ON DELETE CASCADE;

    --

    CREATE TABLE IF NOT EXISTS tenant_thirdparty_provider_clients (
      connection_uri_domain VARCHAR(256) DEFAULT '',
      app_id VARCHAR(64) DEFAULT 'public',
      tenant_id VARCHAR(64) DEFAULT 'public',
      third_party_id VARCHAR(28) NOT NULL,
      client_type VARCHAR(64) NOT NULL DEFAULT '',
      client_id VARCHAR(256) NOT NULL,
      client_secret TEXT,
      scope TEXT,
      force_pkce BOOLEAN,
      additional_config TEXT
    );

    ALTER TABLE tenant_thirdparty_provider_clients
      ADD PRIMARY KEY (connection_uri_domain, app_id, tenant_id, third_party_id, client_type);

    ALTER TABLE tenant_thirdparty_provider_clients
      ADD FOREIGN KEY (connection_uri_domain, app_id, tenant_id, third_party_id)
        REFERENCES tenant_thirdparty_providers (connection_uri_domain, app_id, tenant_id, third_party_id) ON DELETE CASCADE;


    -- Session

    CALL st_add_column_if_not_exists('session_info', 'app_id', 'VARCHAR(64)', 'NOT NULL DEFAULT \'public\'', @status_message);
    CALL st_add_column_if_not_exists('session_info', 'tenant_id', 'VARCHAR(64)', 'NOT NULL DEFAULT \'public\'', @status_message);

    ALTER TABLE session_info
      ADD PRIMARY KEY (app_id, tenant_id, session_handle);

    ALTER TABLE session_info
      ADD FOREIGN KEY (app_id, tenant_id)
        REFERENCES tenants (app_id, tenant_id) ON DELETE CASCADE;

    CREATE INDEX session_expiry_index ON session_info (expires_at);

    --

    CALL st_add_column_if_not_exists('session_access_token_signing_keys', 'app_id', 'VARCHAR(64)', 'NOT NULL DEFAULT \'public\'', @status_message);

    ALTER TABLE session_access_token_signing_keys
      ADD PRIMARY KEY (app_id, created_at_time);

    ALTER TABLE session_access_token_signing_keys
      ADD FOREIGN KEY (app_id)
        REFERENCES apps (app_id) ON DELETE CASCADE;

    -- JWT

    CALL st_add_column_if_not_exists('jwt_signing_keys', 'app_id', 'VARCHAR(64)', 'NOT NULL DEFAULT \'public\'', @status_message);

    ALTER TABLE jwt_signing_keys
      ADD PRIMARY KEY (app_id, key_id);

    ALTER TABLE jwt_signing_keys
      ADD FOREIGN KEY (app_id)
        REFERENCES apps (app_id) ON DELETE CASCADE;

    -- EmailVerification

    CALL st_add_column_if_not_exists('emailverification_verified_emails', 'app_id', 'VARCHAR(64)', 'NOT NULL DEFAULT \'public\'', @status_message);

    ALTER TABLE emailverification_verified_emails
      ADD PRIMARY KEY (app_id, user_id, email);

    ALTER TABLE emailverification_verified_emails
      ADD FOREIGN KEY (app_id)
        REFERENCES apps (app_id) ON DELETE CASCADE;

    --

    CALL st_add_column_if_not_exists('emailverification_tokens', 'app_id', 'VARCHAR(64)', 'NOT NULL DEFAULT \'public\'', @status_message);
    CALL st_add_column_if_not_exists('emailverification_tokens', 'tenant_id', 'VARCHAR(64)', 'NOT NULL DEFAULT \'public\'', @status_message);

    ALTER TABLE emailverification_tokens
      ADD PRIMARY KEY (app_id, tenant_id, user_id, email, token);

    ALTER TABLE emailverification_tokens
      ADD FOREIGN KEY (app_id, tenant_id)
        REFERENCES tenants (app_id, tenant_id) ON DELETE CASCADE;

    ALTER TABLE emailverification_tokens
      ADD CONSTRAINT token UNIQUE (token);

    CREATE INDEX emailverification_tokens_index ON emailverification_tokens(token_expiry);

    -- EmailPassword

    CALL st_add_column_if_not_exists('emailpassword_users', 'app_id', 'VARCHAR(64)', 'NOT NULL DEFAULT \'public\'', @status_message);

    ALTER TABLE emailpassword_users
      ADD PRIMARY KEY (app_id, user_id);

    ALTER TABLE emailpassword_users
      ADD FOREIGN KEY (app_id, user_id)
        REFERENCES app_id_to_user_id (app_id, user_id) ON DELETE CASCADE;

    -- --

    CREATE TABLE IF NOT EXISTS emailpassword_user_to_tenant (
      app_id VARCHAR(64) DEFAULT 'public',
      tenant_id VARCHAR(64) DEFAULT 'public',
      user_id CHAR(36) NOT NULL,
      email VARCHAR(256) NOT NULL
    );

    ALTER TABLE emailpassword_user_to_tenant
      ADD PRIMARY KEY (app_id, tenant_id, user_id);

    ALTER TABLE emailpassword_user_to_tenant
      ADD CONSTRAINT email UNIQUE (app_id, tenant_id, email);

    ALTER TABLE emailpassword_user_to_tenant
      ADD CONSTRAINT FOREIGN KEY (app_id, tenant_id, user_id)
        REFERENCES all_auth_recipe_users (app_id, tenant_id, user_id) ON DELETE CASCADE;

    INSERT IGNORE INTO emailpassword_user_to_tenant (user_id, email)
      SELECT user_id, email FROM emailpassword_users;

    --

    CALL st_add_column_if_not_exists('emailpassword_pswd_reset_tokens', 'app_id', 'VARCHAR(64)', 'NOT NULL DEFAULT \'public\'', @status_message);

    ALTER TABLE emailpassword_pswd_reset_tokens
      ADD PRIMARY KEY (app_id, user_id, token);

    ALTER TABLE emailpassword_pswd_reset_tokens
      ADD FOREIGN KEY (app_id, user_id)
        REFERENCES emailpassword_users (app_id, user_id) ON DELETE CASCADE;

    ALTER TABLE emailpassword_pswd_reset_tokens
      ADD CONSTRAINT token UNIQUE (token);

    CREATE INDEX emailpassword_password_reset_token_expiry_index ON emailpassword_pswd_reset_tokens (token_expiry);

    -- Passwordless

    CALL st_add_column_if_not_exists('passwordless_users', 'app_id', 'VARCHAR(64)', 'NOT NULL DEFAULT \'public\'', @status_message);

    ALTER TABLE passwordless_users
      ADD PRIMARY KEY (app_id, user_id);

    ALTER TABLE passwordless_users
      ADD FOREIGN KEY (app_id, user_id)
        REFERENCES app_id_to_user_id (app_id, user_id) ON DELETE CASCADE;

    --

    CREATE TABLE IF NOT EXISTS passwordless_user_to_tenant (
      app_id VARCHAR(64) DEFAULT 'public',
      tenant_id VARCHAR(64) DEFAULT 'public',
      user_id CHAR(36) NOT NULL,
      email VARCHAR(256),
      phone_number VARCHAR(256)
    );

    ALTER TABLE passwordless_user_to_tenant
      ADD PRIMARY KEY (app_id, tenant_id, user_id);

    ALTER TABLE passwordless_user_to_tenant
      ADD CONSTRAINT email UNIQUE (app_id, tenant_id, email);

    ALTER TABLE passwordless_user_to_tenant
      ADD CONSTRAINT phone_number UNIQUE (app_id, tenant_id, phone_number);

    ALTER TABLE passwordless_user_to_tenant
      ADD FOREIGN KEY (app_id, tenant_id, user_id)
        REFERENCES all_auth_recipe_users (app_id, tenant_id, user_id) ON DELETE CASCADE;

    INSERT IGNORE INTO passwordless_user_to_tenant (user_id, email, phone_number)
      SELECT user_id, email, phone_number FROM passwordless_users;

    --

    CALL st_add_column_if_not_exists('passwordless_devices', 'app_id', 'VARCHAR(64)', 'NOT NULL DEFAULT \'public\'', @status_message);
    CALL st_add_column_if_not_exists('passwordless_devices', 'tenant_id', 'VARCHAR(64)', 'NOT NULL DEFAULT \'public\'', @status_message);

    ALTER TABLE passwordless_devices
      ADD PRIMARY KEY (app_id, tenant_id, device_id_hash);

    ALTER TABLE passwordless_devices
      ADD FOREIGN KEY (app_id, tenant_id)
        REFERENCES tenants (app_id, tenant_id) ON DELETE CASCADE;

    CREATE INDEX passwordless_devices_email_index ON passwordless_devices (app_id, tenant_id, email);

    CREATE INDEX passwordless_devices_phone_number_index ON passwordless_devices (app_id, tenant_id, phone_number);

    --

    CALL st_add_column_if_not_exists('passwordless_codes', 'app_id', 'VARCHAR(64)', 'NOT NULL DEFAULT \'public\'', @status_message);
    CALL st_add_column_if_not_exists('passwordless_codes', 'tenant_id', 'VARCHAR(64)', 'NOT NULL DEFAULT \'public\'', @status_message);

    ALTER TABLE passwordless_codes
      ADD PRIMARY KEY (app_id, tenant_id, code_id);

    ALTER TABLE passwordless_codes
      ADD FOREIGN KEY (app_id, tenant_id, device_id_hash)
        REFERENCES passwordless_devices (app_id, tenant_id, device_id_hash) ON DELETE CASCADE;

    ALTER TABLE passwordless_codes
      ADD CONSTRAINT link_code_hash
        UNIQUE (app_id, tenant_id, link_code_hash);

    CREATE INDEX passwordless_codes_created_at_index ON passwordless_codes (app_id, tenant_id, created_at);

    -- ThirdParty

    CALL st_add_column_if_not_exists('thirdparty_users', 'app_id', 'VARCHAR(64)', 'NOT NULL DEFAULT \'public\'', @status_message);

    ALTER TABLE thirdparty_users
      ADD PRIMARY KEY (app_id, user_id);

    ALTER TABLE thirdparty_users
      ADD FOREIGN KEY (app_id, user_id)
        REFERENCES app_id_to_user_id (app_id, user_id) ON DELETE CASCADE;

    CREATE INDEX thirdparty_users_thirdparty_user_id_index ON thirdparty_users (app_id, third_party_id, third_party_user_id);

    CREATE INDEX thirdparty_users_email_index ON thirdparty_users (app_id, email);

    --

    CREATE TABLE IF NOT EXISTS thirdparty_user_to_tenant (
      app_id VARCHAR(64) DEFAULT 'public',
      tenant_id VARCHAR(64) DEFAULT 'public',
      user_id CHAR(36) NOT NULL,
      third_party_id VARCHAR(28) NOT NULL,
      third_party_user_id VARCHAR(256) NOT NULL
    );

    ALTER TABLE thirdparty_user_to_tenant
      ADD PRIMARY KEY (app_id, tenant_id, user_id);

    ALTER TABLE thirdparty_user_to_tenant
      ADD CONSTRAINT third_party_user_id
        UNIQUE (app_id, tenant_id, third_party_id, third_party_user_id);

    ALTER TABLE thirdparty_user_to_tenant
      ADD FOREIGN KEY (app_id, tenant_id, user_id)
        REFERENCES all_auth_recipe_users (app_id, tenant_id, user_id) ON DELETE CASCADE;

    INSERT IGNORE INTO thirdparty_user_to_tenant (user_id, third_party_id, third_party_user_id)
      SELECT user_id, third_party_id, third_party_user_id FROM thirdparty_users;

    -- UserIdMapping

    CALL st_add_column_if_not_exists('userid_mapping', 'app_id', 'VARCHAR(64)', 'NOT NULL DEFAULT \'public\'', @status_message);

    ALTER TABLE userid_mapping
      ADD PRIMARY KEY (app_id, supertokens_user_id, external_user_id);

    ALTER TABLE userid_mapping
      ADD CONSTRAINT supertokens_user_id
        UNIQUE (app_id, supertokens_user_id);

    ALTER TABLE userid_mapping
      ADD CONSTRAINT external_user_id
        UNIQUE (app_id, external_user_id);

    ALTER TABLE userid_mapping
      ADD FOREIGN KEY (app_id, supertokens_user_id)
        REFERENCES app_id_to_user_id (app_id, user_id) ON DELETE CASCADE;

    -- UserRoles

    CALL st_add_column_if_not_exists('roles', 'app_id', 'VARCHAR(64)', 'NOT NULL DEFAULT \'public\'', @status_message);

    ALTER TABLE roles
      ADD PRIMARY KEY (app_id, role);

    ALTER TABLE roles
      ADD FOREIGN KEY (app_id)
        REFERENCES apps (app_id) ON DELETE CASCADE;

    --

    CALL st_add_column_if_not_exists('role_permissions', 'app_id', 'VARCHAR(64)', 'NOT NULL DEFAULT \'public\'', @status_message);

    ALTER TABLE role_permissions
      ADD PRIMARY KEY (app_id, role, permission);

    ALTER TABLE role_permissions
      ADD FOREIGN KEY (app_id, role)
        REFERENCES roles (app_id, role) ON DELETE CASCADE;

    CREATE INDEX role_permissions_permission_index ON role_permissions (app_id, permission);

    --

    CALL st_add_column_if_not_exists('user_roles', 'app_id', 'VARCHAR(64)', 'NOT NULL DEFAULT \'public\'', @status_message);
    CALL st_add_column_if_not_exists('user_roles', 'tenant_id', 'VARCHAR(64)', 'NOT NULL DEFAULT \'public\'', @status_message);

    ALTER TABLE user_roles
      ADD PRIMARY KEY (app_id, tenant_id, user_id, role);

    ALTER TABLE user_roles
      ADD FOREIGN KEY (app_id, role)
        REFERENCES roles (app_id, role) ON DELETE CASCADE;

    ALTER TABLE user_roles
      ADD FOREIGN KEY (app_id, tenant_id)
        REFERENCES tenants (app_id, tenant_id) ON DELETE CASCADE;

    CREATE INDEX user_roles_role_index ON user_roles (app_id, tenant_id, role);

    -- UserMetadata

    CALL st_add_column_if_not_exists('user_metadata', 'app_id', 'VARCHAR(64)', 'NOT NULL DEFAULT \'public\'', @status_message);

    ALTER TABLE user_metadata
      ADD PRIMARY KEY (app_id, user_id);

    ALTER TABLE user_metadata
      ADD FOREIGN KEY (app_id)
        REFERENCES apps (app_id) ON DELETE CASCADE;

    -- Dashboard

    CALL st_add_column_if_not_exists('dashboard_users', 'app_id', 'VARCHAR(64)', 'NOT NULL DEFAULT \'public\'', @status_message);

    ALTER TABLE dashboard_users
      ADD PRIMARY KEY (app_id, user_id);

    ALTER TABLE dashboard_users
      ADD CONSTRAINT email
        UNIQUE (app_id, email);

    ALTER TABLE dashboard_users
      ADD FOREIGN KEY (app_id)
        REFERENCES apps (app_id) ON DELETE CASCADE;

    --

    CALL st_add_column_if_not_exists('dashboard_user_sessions', 'app_id', 'VARCHAR(64)', 'NOT NULL DEFAULT \'public\'', @status_message);

    ALTER TABLE dashboard_user_sessions
      ADD PRIMARY KEY (app_id, session_id);

    ALTER TABLE dashboard_user_sessions
      ADD FOREIGN KEY (app_id, user_id)
        REFERENCES dashboard_users (app_id, user_id) ON DELETE CASCADE;

    CREATE INDEX dashboard_user_sessions_expiry_index ON dashboard_user_sessions (expiry);

    -- TOTP

    CALL st_add_column_if_not_exists('totp_users', 'app_id', 'VARCHAR(64)', 'NOT NULL DEFAULT \'public\'', @status_message);

    ALTER TABLE totp_users
      ADD PRIMARY KEY (app_id, user_id);

    ALTER TABLE totp_users
      ADD FOREIGN KEY (app_id)
        REFERENCES apps (app_id) ON DELETE CASCADE;

    --

    CALL st_add_column_if_not_exists('totp_user_devices', 'app_id', 'VARCHAR(64)', 'NOT NULL DEFAULT \'public\'', @status_message);

    ALTER TABLE totp_user_devices
      ADD PRIMARY KEY (app_id, user_id, device_name);

    ALTER TABLE totp_user_devices
      ADD FOREIGN KEY (app_id, user_id)
        REFERENCES totp_users (app_id, user_id) ON DELETE CASCADE;

    --

    CALL st_add_column_if_not_exists('totp_used_codes', 'app_id', 'VARCHAR(64)', 'NOT NULL DEFAULT \'public\'', @status_message);
    CALL st_add_column_if_not_exists('totp_used_codes', 'tenant_id', 'VARCHAR(64)', 'NOT NULL DEFAULT \'public\'', @status_message);

    ALTER TABLE totp_used_codes
      ADD PRIMARY KEY (app_id, tenant_id, user_id, created_time_ms);

    ALTER TABLE totp_used_codes
      ADD FOREIGN KEY (app_id, user_id)
        REFERENCES totp_users (app_id, user_id) ON DELETE CASCADE;

    ALTER TABLE totp_used_codes
      ADD FOREIGN KEY (app_id, tenant_id)
        REFERENCES tenants (app_id, tenant_id) ON DELETE CASCADE;

    CREATE INDEX totp_used_codes_expiry_time_ms_index ON totp_used_codes (app_id, tenant_id, expiry_time_ms);

    -- ActiveUsers

    CALL st_add_column_if_not_exists('user_last_active', 'app_id', 'VARCHAR(64)', 'NOT NULL DEFAULT \'public\'', @status_message);

    ALTER TABLE user_last_active
      ADD PRIMARY KEY (app_id, user_id);

    ALTER TABLE user_last_active
      ADD FOREIGN KEY (app_id)
        REFERENCES apps (app_id) ON DELETE CASCADE;

    -- Drop procedures

    DROP PROCEDURE st_drop_all_fkeys;

    DROP PROCEDURE st_drop_all_keys;

    DROP PROCEDURE st_drop_all_pkeys;

    DROP PROCEDURE st_drop_all_indexes;

    DROP PROCEDURE st_add_column_if_not_exists;
    ```

    </details>

4. Start the new instance(s) of the core (version 6.0.0)

## [5.0.0] - 2023-04-05

### Changes

- Updated the `java-jwt` dependency version
- Increases free Dashboard user count to 3

### Fixes

- Fixed creating JWTs using MongoDB if a key already exists

### Breaking changes

- Using an internal `SemVer` class to handle version numbers. This will make handling CDI version ranges easier.
- Support for CDI version `2.21`
    - Removed POST `/recipe/handshake`
    - Added `useDynamicSigningKey` into `createNewSession` (POST `/recipe/session`), replacing
      `access_token_signing_key_dynamic` used in CDI<=2.18
    - Added `useStaticSigningKey` into `createSignedJWT` (POST `/recipe/jwt`)
    - Added `checkDatabase` into `verifySession` (POST `/recipe/session/verify`), replacing
      `access_token_blacklisting` used in CDI<=2.18
    - Removed `idRefreshToken`, `jwtSigningPublicKey`, `jwtSigningPublicKeyExpiryTime` and `jwtSigningPublicKeyList`
      from responses
    - Deprecated GET `/recipe/jwt/jwks`
    - Added GET `/.well-known/jwks.json`: a standard jwks
- Added new access token version
    - Uses standard prop names (i.e.: `sub` instead of `userId`)
    - Contains the id of the signing key in the header (as `kid`)
    - Stores the user payload merged into the root level, instead of the `userData` prop
- Session handling function now throw if the user payload contains protected props (`sub`, `iat`, `exp`,
  `sessionHandle`, `refreshTokenHash1`, `parentRefreshTokenHash1`, `antiCsrfToken`)
    - A related exception type was added as `AccessTokenPayloadError`
- Refactored the handling of signing keys
- `createNewSession` now takes a `useStaticKey` parameter instead of depending on the
  `access_token_signing_key_dynamic` config value
- `createJWTToken` now supports signing by a dynamic key
- `getSession` now takes a `checkDatabase` parameter instead of using the `access_token_blacklisting` config value
- Updated plugin interface version to 2.21

### Configuration Changes

- `access_token_signing_key_dynamic` is now deprecated, only used for requests with CDI<=2.18
- `access_token_blacklisting` is now deprecated, only used for requests with CDI<=2.18
- Renamed `access_token_signing_key_update_interval` to `access_token_dynamic_signing_key_update_interval`

### Database Changes

- Added new `useStaticKey` field into session info
- Manual migration is also required if `access_token_signing_key_dynamic` was set to false

#### Migration steps for SQL

- If using `access_token_signing_key_dynamic` false:
    ```sql
    ALTER TABLE session_info ADD COLUMN use_static_key BOOLEAN NOT NULL DEFAULT(true);
    ALTER TABLE session_info ALTER COLUMN use_static_key DROP DEFAULT;
    ```
    ```sql
    INSERT INTO jwt_signing_keys(key_id, key_string, algorithm, created_at)
      select CONCAT('s-', created_at_time) as key_id, value as key_string, 'RS256' as algorithm, created_at_time as created_at
      from session_access_token_signing_keys;
    ```
- If using `access_token_signing_key_dynamic` true or not set:
    - ```sql
  ALTER TABLE session_info ADD COLUMN use_static_key BOOLEAN NOT NULL DEFAULT(false);
  ALTER TABLE session_info ALTER COLUMN use_static_key DROP DEFAULT;
    ```

#### Migration steps for MongoDB

- If using `access_token_signing_key_dynamic` false:
    ```
    db.session_info.update({},
      {
        "$set": {
          "use_static_key": true
        }
      });
    ```
    ```
    db.key_value.aggregate([
      {
        "$match": {
          _id: "access_token_signing_key_list"
        }
      },
      {
        $unwind: "$keys"
      },
      {
        $addFields: {
          _id: {
            "$concat": [
              "s-",
              {
                $convert: {
                  input: "$keys.created_at_time",
                  to: "string"
                }
              }
            ]
          },
          "key_string": "$keys.value",
          "algorithm": "RS256",
          "created_at": "$keys.created_at_time",
        }
      },
      {
        "$project": {
          "keys": 0,
          
        }
      },
      {
        "$merge": {
          "into": "jwt_signing_keys",
          
        }
      }
  ]);
    ```

- If using `access_token_signing_key_dynamic` true or not set:
    ```
    db.session_info.update({},
      {
        "$set": {
          "use_static_key": false
        }
      });
    ```

## [4.6.0] - 2023-03-30

- Add Optional Search Tags to Pagination API to enable dashboard search

### New APIs:

- `GET /user/search/tags` retrieves the available search tags

## [4.5.0] - 2023-03-27

- Add TOTP recipe

### Database changes:

- Add new tables for TOTP recipe:
    - `totp_users` that stores the users that have enabled TOTP
    - `totp_user_devices` that stores devices (each device has its own secret) for each user
    - `totp_used_codes` that stores used codes for each user. This is to implement rate limiting and prevent replay
      attacks.
    - `user_last_active` that stores the last active time for each user.

### New APIs:

- `GET /users/count/active` to fetch the number of active users after the given timestamp.
- `POST /recipe/totp/device` to create a new device as well as the user if it doesn't exist.
- `POST /recipe/totp/device/verify` to verify a device. This is to ensure that the user has access to the device.
- `POST /recipe/totp/verify` to verify a code and continue the login flow.
- `PUT /recipe/totp/device` to update the name of a device. Name is just a string that the user can set to identify the
  device.
- `GET /recipe/totp/device/list` to get all devices for a user.
- `POST /recipe/totp/device/remove` to remove a device. If the user has no more devices, the user is also removed.

## [4.4.2] - 2023-03-16

- Adds null check in email normalisation to fix: https://github.com/supertokens/supertokens-node/issues/514

## [4.4.1] - 2023-03-09

- Normalises email in all APIs in which email was not being
  normalised: https://github.com/supertokens/supertokens-core/issues/577

## [4.4.0] - 2023-02-21

### Added

- Dashboard Recipe
- Support with CDI version `2.18`

### Database Changes

- Adds `dashboard_users` table
- Adds `dashboard_user_sessions` table

## [4.3.0] - 2023-01-05

- Adds feature flag, ee folder and APIs to add / remove license keys for enterprise features.

## [4.2.1] - 2022-11-24

- Updates the type of `access_token_validity` in the CoreConfig from `int` to `long`

## [4.2.0] - 2022-11-07

- Update dependencies for security updates: https://github.com/supertokens/supertokens-core/issues/525

## [4.1.1] - 2022-10-13

- Updates core routes to now allow for trailing slashes

## [4.1.0] - 2022-09-22

- Adds request IP allow & deny list: https://github.com/supertokens/supertokens-core/issues/511

## [4.0.1] - 2022-09-19

- Fixes bug related to implementationDependencies.json

## [4.0.0] - 2022-09-19

### Added

- EmailPassword User migration API which allows you to import users with their email and password hashes.
- Support to import users with password hashes from Firebase
- Support with CDI version `2.16`
- Hello API on `/` route.

### Database Changes

- Updates the `password_hash` column in the `emailpassword_users` table from `VARCHAR(128)` to `VARCHAR(256)` to support
  more password hash lengths.
- Updates the `third_party_user_id` column in the `thirdparty_users` table from `VARCHAR(128)` to `VARCHAR(256)` to
  resolve https://github.com/supertokens/supertokens-core/issues/306

- For legacy users who are self hosting the SuperTokens core run the following command to update your database with the
  changes:
    - With MySql:
      `ALTER TABLE thirdparty_users MODIFY third_party_user_id VARCHAR(256); ALTER TABLE emailpassword_users MODIFY password_hash VARCHAR(256);`
    - With PostgreSQL:
      `ALTER TABLE thirdparty_users ALTER COLUMN third_party_user_id TYPE VARCHAR(256); ALTER TABLE emailpassword_users ALTER COLUMN password_hash TYPE VARCHAR(256);`

## [3.16.2] - 2022-09-02

### Bug fixes

- Updated java-jwt to handle `null` claims in JWTs

## [3.16.1] - 2022-09-02

### Bug fixes

- Fixed handling of `null` in access token payloads: https://github.com/supertokens/supertokens-core/issues/499

## [3.16.0] - 2022-08-18

- Changes logging level of API start / finished & Cronjob start / finished to be `INFO` level instead of `DEBUG` level.
- Added new config `log_level` to set logging level. Possible values are `DEBUG` | `INFO` | `WARN` | `ERROR` |
  `NONE`. As an example, setting the log level to `WARN` would make the core print out `WARN` and `ERROR` level logs.

## [3.15.1] - 2022-08-10

- Updates UserIdMapping recipe to resolve UserId Mappings for Auth recipes in the core itself

## [3.15.0] - 2022-07-25

- Adds UserIdMapping recipe
- Support for collecting and displaying failing tests

### Database changes

- Adds `userid_mapping` table

## [3.14.0] - 2022-06-07

- Fixes `/recipe/session/user GET` to return only session handles that have not expired.
- Support for new plugin interface version (v2.15)
- Checks for if the session has expired in `updateSession` before calling the update function.

## [3.13.0] - 2022-05-05

- Adds UserRoles recipe
- Fixes base_path config option not being observed when running `supertokens list`
- Adds base_path normalization logic

### Database changes

- Adds `roles`, `role_permissions` and `user_roles` table

## [3.12.1] - 2022-04-02

### Changes

- Changed default `--with_argon2_hashing_pool_size` in `hashingCalibrate` CLI command to 1.

## [3.12.0] - 2022-04-01

- Adds github action for running tests against in memory db.
- Adds github action for checking if "Run tests" action was completed (to run in PRs)
- Fixes how config values are changed during tests.
- Adds 60 mins timeout to github action jobs
- Moves deleting user metadata to happen before deleting the actual user.
- Adds support for argon2 hashing.
- Adds colours to CLI output (in case of errors).

### New config:

- `password_hashing_alg`
- `argon2_iterations`
- `argon2_memory_kb`
- `argon2_parallelism`
- `argon2_hashing_pool_size`
- `bcrypt_log_rounds`

### New CLI command:

- `supertokens hashingCalibrate`: Used to calibrate argon2 and bcrypt passing hashing params.

## [3.11.0] - 2022-03-19

### Changes

- Fixes memory leak during testing.
- Updated plugin interface version
- Adds usermetadata recipe
- Update CONTRIBUTING.md with instructions for gitpod setup

### Database changes

- Added `user_metadata` table

## [3.10.0] - 2022-02-23

- Updated plugin interface version
- Fixed ResultSet instances to avoid Memory Leaks

## [3.9.1] - 2022-02-16

- Fixed https://github.com/supertokens/supertokens-core/issues/373: Catching `StorageTransactionLogicException` in
  transaction helper function for retries

## [3.9.0] - 2022-01-31

### Changes

- Supporting CDI v2.12
- Adding the `userId` to the reponse of `recipe/user/password/reset`
- Adds support for providing base path for all APIs: https://github.com/supertokens/supertokens-node/issues/252
- Add workflow to verify if pr title follows conventional commits

### New config param:

- `base_path` - default is `""` (No base path)

## [3.8.0] - 2022-01-14

### Added

- Added Passwordless recipe ( with unit test coverage )

### Database changes

- Adds new tables for passwordless:
    - `passwordless_users` that stores the users of the passwordless recipe
    - `passwordless_devices` that stores devices/information about passwordless login attempts
    - `passwordless_codes` that stores the codes each device can consume to finish the login process

### Changes

- New recipeId in `/users` response with a corresponding new user type

## [3.7.0] - 2021-12-16

### Added

- Delete user endpoint

## [3.6.1] - 2021-11-15

### Fixes

- Issue with JWT expiry always being lower than expected
- Modulus and exponent for JsonWebKeys are now sent as unsigned when fetching public keys from the /jwt/jwks.json
  endpoint. Both values are url encoded without any padding.

### Changes

- JWT creation logic to add a `iss` claim only if none is provided

## [3.6.0] - 2021-08-26

### Added

- New config values `password_reset_token_lifetime`
  and `email_verification_token_lifetime`: https://github.com/supertokens/supertokens-core/issues/297
- Added support for multiple access token signing keys: https://github.com/supertokens/supertokens-core/issues/305
- Updated CDI version
- Added a table to store access token signing keys into SQL schema, called `session_access_token_signing_keys`
- New JWT recipe to create JWT tokens using SuperTokens
- New table `jwt_signing_keys` added to store keys used by the JWT recipe

## [3.5.3] - 2021-09-20

### Changes

- Explicitly adds UTF-8 compatible conversion when encoding / decoding base64 strings.

## [3.5.2] - 2021-09-01

### Fixes

- Issue with verifying refresh token throwing an unauthorised exception due to a db connection error.
- Sends far ahead jwt signing key expiry time in case updating them is
  disabled: https://github.com/supertokens/supertokens-core/issues/304

### Changes

- Changes JWT signing key update interval to not be limited to 720 hours

## [3.5.1] - 2021-08-25

### Added

- Logs non "OK" status code from APIs for debugging purposes.

### Fixed:

- Always throws unauthorised response if refresh token is not valid - previously it was throwing a 500 error in case it
  was not properly base 64 encoded.

## [3.5.0] - 2021-06-20

### Changed

- Make emailverificaiton tables take a generic userId: https://github.com/supertokens/supertokens-core/issues/258
- Adds new count and pagination APIs: https://github.com/supertokens/supertokens-core/issues/259
- Adds new API to get session data, and deprecates older one to get session and JWT payload separately:
  https://github.com/supertokens/supertokens-core/issues/255
- Removed `isVerified` boolean from thirdparty sign in up API as per CDI spec 2.8, and hence does not do email
  verification in this API either. Also related to https://github.com/supertokens/supertokens-core/issues/295

### Added

- Add `GET /recipe/users/by-email?email=john@example.com` endpoint for ThirdParty recipe to fetch all users with given
  email
- Add new emailverification APIs for remove tokens and unverify email.
- Add `PUT /recipe/user` for emailpassword recipe to change user's password or email.

## [3.4.2] - 2021-06-27

### Fixes

- `NullPointerException` that is thrown in `AccessTokenSigningKey.java` class when the `keyInfo` object is accessed in
  parallel after the signing key has expired: https://github.com/supertokens/supertokens-core/issues/282

## [3.4.1] - 2021-06-18

### Added

- `test_mode` to the options for running the core so that it can be run in test mode whilst being tested by the backend
  SDK.
- Adds `jwtSigningPublicKey` and `jwtSigningPublicKeyExpiryTime` to API response when returning `TRY_REFRESH_TOKEN
  ` from session verify.

## [3.4.0] - 2021-04-22

### Changed

- Uses Open JDK 15.0.1

## [3.3.0] - 2021-02-16

### Changed

- Extracted email verification into its own recipe
- ThirdParty recipe API

## [3.2.0] - 2021-01-26

### Changed

- Normalises email by making it all lower case
- Changes in handshake API
- Changes in config
- Changes in session create, verify and refresh APis

## [3.1.0] - 2021-01-14

### Changed

- Used rowmapper for in memory db
- Adds email verification APIs
- Adds user pagination APIs
- Adds timeJoined to whenever a user object is returned from an API

## [3.0.1] - 2020-10-27

### Changed

- Makes Hello API do a db query as well for better status checking

## [3.0.0] - 2020-10-25

### Changed

- Changes as per CDI 2.4: https://github.com/supertokens/core-driver-interface/issues/1
- In memory db uses the SQL interface
- Emailpassword recipe functions and APIs
- Deprecates the need for a separate SQLite repo (since the in mem one already exists within the core)

## [2.5.2] - 2020-10-25

### Fixed

- Issue #84 - Correct access token signing key expiry not being sent by APIs

## [2.5.1] - 2020-10-08

### Changed

- Fixed issue of docker image hanging when run in foreground

## [2.5.0] - 2020-10-08

### Added

- Updates the access token if blacklisting is switched on and the JWT payload has been changed somehow
- API key support
- JWT Api Key Rotation

### Removed

- Compatibility with the inefficient method for handling refresh tokens.

## [2.4.0] - 2020-09-09

### Added

- CSRF check in refresh API
- set csrf config to `false` by default
- compatibility with CDI 2.3

### Fixed

- When regenerating session, uses old access tokens' parentRefreshTokenHash1 instead of null

### Changed

- Optimises refresh token to not store old tokens in the database
- removes the need for a license key
- removes API Pings

## [2.3.0] - 2020-08-11

### Changed

- Makes default session expiry status code 401
- Makes default refresh API path "/session/refresh"
- Compatibility with CDI 2.2. Makes `cookie_domain` default value to not set, so that it will work with any API
- Makes sameSite = lax by default
- If licenseKey is missing, then dependency jars are downloaded in DEV mode

## [2.2.3] - 2020-08-10

### Changes

- Makes license Apache 2.0

## [2.2.2] - 2020-07-02

### Fixed

- Changes how versioning works to make it per API call.
- Supports CDI 2.1

## [2.2.1] - 2020-05-14

### Fixed

- Forcing of no in memory database flag to start command on Linux fixed

## [2.2.0] - 2020-05-20

### Added

- Uses in memory database in dev mode if database is not configured
- Removes the need to specify dev / production when running the start command

## [2.1.0] - 2020-04-30

### Added

- Compatibility with CDI 2.0
- API versions
- SameSite cookie option
- Updating of JWT payload
- Session expired status code configuration
- Partial lmrt support

## [2.0.0] - 2020-04-07

### Added

- Compatibility with NoSQL databases like MongoDB
- Setting sameSite cookie option. However, this is not usable in this release.

## [1.1.1] - 2020-03-23

### Changed

- Adds #!/bin/bash in scripts

## [1.1.0] - 2020-03-23

### Changed

- Allow for an unlimited number of SuperTokens instances in production mode
- License changes to reflect the above<|MERGE_RESOLUTION|>--- conflicted
+++ resolved
@@ -7,7 +7,6 @@
 
 ## [Unreleased]
 
-<<<<<<< HEAD
 ## [9.4.0]
 
 ### Added
@@ -47,11 +46,10 @@
  
 CREATE INDEX IF NOT EXISTS bulk_import_users_pagination_index2 ON bulk_import_users (app_id, created_at DESC, id DESC);
 ```
-=======
+
 ## [9.3.1]
 
 - Includes exception class name in 500 error message
->>>>>>> 038b5c89
 
 ## [9.3.0]
 
