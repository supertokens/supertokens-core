--- conflicted
+++ resolved
@@ -7,16 +7,10 @@
 
 ## [unreleased]
 
-<<<<<<< HEAD
 ## [5.0.3] - 2024-04-02
-
-- Fixes telemetry data length to 31
-=======
-## [5.0.3] - 2024-02-20
 
 - Fixes vulnerabilities in dependencies
 - Updates telemetry payload
->>>>>>> 603032e3
 
 ## [5.0.2] - 2023-09-07
 
