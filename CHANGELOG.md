# Changelog

All notable changes to this project will be documented in this file.

The format is based on [Keep a Changelog](https://keepachangelog.com/en/1.0.0/), and this project adheres
to [Semantic Versioning](https://semver.org/spec/v2.0.0.html).

## [Unreleased]

## [10.0.3]

<<<<<<< HEAD
- Fixes `StorageTransactionLogicException` in bulk import when not using userRoles and totpDevices in import json.
- MFA only required in Bulk Import if it's used in input data
=======
- Fixes issue with reloading all resources when exception occurs while loading a resource, other valid resources were offloaded from the memory. Now we log the exception and continue loading other resources.
- Adds `USE_STRUCTURED_LOGGING` environment variable to control the logging format.
>>>>>>> 58a9c3a8

## [10.0.2]

- Fixes `NullPointerException` in user search API.

## [10.0.1]

- Fixes slow queries for account linking
- Masks db password in 500 response

### Migration

If using PostgreSQL, run the following SQL script:

```sql
CREATE INDEX IF NOT EXISTS emailpassword_users_email_index ON emailpassword_users (app_id, email);
CREATE INDEX IF NOT EXISTS emailpassword_user_to_tenant_email_index ON emailpassword_user_to_tenant (app_id, tenant_id, email);

CREATE INDEX IF NOT EXISTS passwordless_users_email_index ON passwordless_users (app_id, email);
CREATE INDEX IF NOT EXISTS passwordless_users_phone_number_index ON passwordless_users (app_id, phone_number);
CREATE INDEX IF NOT EXISTS passwordless_user_to_tenant_email_index ON passwordless_user_to_tenant (app_id, tenant_id, email);
CREATE INDEX IF NOT EXISTS passwordless_user_to_tenant_phone_number_index ON passwordless_user_to_tenant (app_id, tenant_id, phone_number);

CREATE INDEX IF NOT EXISTS thirdparty_user_to_tenant_third_party_user_id_index ON thirdparty_user_to_tenant (app_id, tenant_id, third_party_id, third_party_user_id);
```

If using MySQL, run the following SQL script:

```sql
CREATE INDEX emailpassword_users_email_index ON emailpassword_users (app_id, email);
CREATE INDEX emailpassword_user_to_tenant_email_index ON emailpassword_user_to_tenant (app_id, tenant_id, email);

CREATE INDEX passwordless_users_email_index ON passwordless_users (app_id, email);
CREATE INDEX passwordless_users_phone_number_index ON passwordless_users (app_id, phone_number);
CREATE INDEX passwordless_user_to_tenant_email_index ON passwordless_user_to_tenant (app_id, tenant_id, email);
CREATE INDEX passwordless_user_to_tenant_phone_number_index ON passwordless_user_to_tenant (app_id, tenant_id, phone_number);

CREATE INDEX thirdparty_user_to_tenant_third_party_user_id_index ON thirdparty_user_to_tenant (app_id, tenant_id, third_party_id, third_party_user_id);
```

## [10.0.0]

### Added

- Optimize getUserIdMappingWithEitherSuperTokensUserIdOrExternalUserId query
- Adds property `bulk_migration_parallelism` for fine-tuning the worker threads number
- Adds APIs to bulk import users
  - GET `/bulk-import/users`
  - POST `/bulk-import/users`
  - GET `/bulk-import/users/count`
  - POST `/bulk-import/users/remove`
  - POST `/bulk-import/users/import`
- Adds `ProcessBulkImportUsers` cron job to process bulk import users
- Adds multithreaded worker support for the `ProcessBulkImportUsers` cron job for faster bulk imports
- Adds support for lazy importing users

### Breaking changes

- Includes CUD in the owner field for OAuth clients

### Fixes

- Fixes issue with user id mapping while refreshing session
- Adds indexing for `session_info` table on `user_id, app_id` columns

### Migrations

For PostgreSQL, run the following SQL script:

```sql
CREATE TABLE IF NOT EXISTS bulk_import_users (
    id CHAR(36),
    app_id VARCHAR(64) NOT NULL DEFAULT 'public',
    primary_user_id VARCHAR(36),
    raw_data TEXT NOT NULL,
    status VARCHAR(128) DEFAULT 'NEW',
    error_msg TEXT,
    created_at BIGINT NOT NULL, 
    updated_at BIGINT NOT NULL, 
    CONSTRAINT bulk_import_users_pkey PRIMARY KEY(app_id, id),
    CONSTRAINT bulk_import_users__app_id_fkey FOREIGN KEY(app_id) REFERENCES apps(app_id) ON DELETE CASCADE
);

CREATE INDEX IF NOT EXISTS bulk_import_users_status_updated_at_index ON bulk_import_users (app_id, status, updated_at);

CREATE INDEX IF NOT EXISTS bulk_import_users_pagination_index1 ON bulk_import_users (app_id, status, created_at DESC, id DESC);
 
CREATE INDEX IF NOT EXISTS bulk_import_users_pagination_index2 ON bulk_import_users (app_id, created_at DESC, id DESC);

CREATE INDEX IF NOT EXISTS session_info_user_id_app_id_index ON session_info (user_id, app_id);
```

For MySQL run the following SQL script:

```sql
CREATE TABLE IF NOT EXISTS bulk_import_users (
    id CHAR(36),
    app_id VARCHAR(64) NOT NULL DEFAULT 'public',
    primary_user_id VARCHAR(36),
    raw_data TEXT NOT NULL,
    status VARCHAR(128) DEFAULT 'NEW',
    error_msg TEXT,
    created_at BIGINT UNSIGNED NOT NULL, 
    updated_at BIGINT UNSIGNED NOT NULL, 
    PRIMARY KEY (app_id, id),
    FOREIGN KEY(app_id) REFERENCES apps(app_id) ON DELETE CASCADE
);

CREATE INDEX bulk_import_users_status_updated_at_index ON bulk_import_users (app_id, status, updated_at);

CREATE INDEX bulk_import_users_pagination_index1 ON bulk_import_users (app_id, status, created_at DESC, id DESC);
 
CREATE INDEX bulk_import_users_pagination_index2 ON bulk_import_users (app_id, created_at DESC, id DESC);

CREATE INDEX session_info_user_id_app_id_index ON session_info (user_id, app_id);
```

## [9.3.1]

- Includes exception class name in 500 error message


## [9.3.0]

### Changes

- Adds support for OAuth2
    - Added new feature in license key: `OAUTH`
    - Adds new core config:
        - `oauth_provider_public_service_url`
        - `oauth_provider_admin_service_url`
        - `oauth_provider_consent_login_base_url`
        - `oauth_provider_url_configured_in_oauth_provider`
    - Adds following APIs:
        - POST `/recipe/oauth/clients`
        - PUT `/recipe/oauth/clients`
        - GET `/recipe/oauth/clients`
        - GET `/recipe/oauth/clients/list`
        - POST `/recipe/oauth/clients/remove`
        - GET `/recipe/oauth/auth/requests/consent`
        - PUT `/recipe/oauth/auth/requests/consent/accept`
        - PUT `/recipe/oauth/auth/requests/consent/reject`
        - GET `/recipe/oauth/auth/requests/login`
        - PUT `/recipe/oauth/auth/requests/login/accept`
        - PUT `/recipe/oauth/auth/requests/login/reject`
        - GET `/recipe/oauth/auth/requests/logout`
        - PUT `/recipe/oauth/auth/requests/logout/accept`
        - PUT `/recipe/oauth/auth/requests/logout/reject`
        - POST `/recipe/oauth/auth`
        - POST `/recipe/oauth/token`
        - POST `/recipe/oauth/introspect`
        - POST `/recipe/oauth/session/revoke`
        - POST `/recipe/oauth/token/revoke`
        - POST `/recipe/oauth/tokens/revoke`

### Migration

If using PostgreSQL, run the following SQL script:

```sql
CREATE TABLE IF NOT EXISTS oauth_clients (
    app_id VARCHAR(64),
    client_id VARCHAR(255) NOT NULL,
    is_client_credentials_only BOOLEAN NOT NULL,
    PRIMARY KEY (app_id, client_id),
    FOREIGN KEY(app_id) REFERENCES apps(app_id) ON DELETE CASCADE
);

CREATE TABLE IF NOT EXISTS oauth_sessions (
    gid VARCHAR(255),
    app_id VARCHAR(64) DEFAULT 'public',
    client_id VARCHAR(255) NOT NULL,
    session_handle VARCHAR(128),
    external_refresh_token VARCHAR(255) UNIQUE,
    internal_refresh_token VARCHAR(255) UNIQUE,
    jti TEXT NOT NULL,
    exp BIGINT NOT NULL,
    PRIMARY KEY (gid),
    FOREIGN KEY(app_id, client_id) REFERENCES oauth_clients(app_id, client_id) ON DELETE CASCADE
);

CREATE INDEX IF NOT EXISTS oauth_session_exp_index ON oauth_sessions(exp DESC);
CREATE INDEX IF NOT EXISTS oauth_session_external_refresh_token_index ON oauth_sessions(app_id, external_refresh_token DESC);

CREATE TABLE IF NOT EXISTS oauth_m2m_tokens (
    app_id VARCHAR(64) DEFAULT 'public',
    client_id VARCHAR(255) NOT NULL,
    iat BIGINT NOT NULL,
    exp BIGINT NOT NULL,
    PRIMARY KEY (app_id, client_id, iat),
    FOREIGN KEY(app_id, client_id) REFERENCES oauth_clients(app_id, client_id) ON DELETE CASCADE
);

CREATE INDEX IF NOT EXISTS oauth_m2m_token_iat_index ON oauth_m2m_tokens(iat DESC, app_id DESC);
CREATE INDEX IF NOT EXISTS oauth_m2m_token_exp_index ON oauth_m2m_tokens(exp DESC);

CREATE TABLE IF NOT EXISTS oauth_logout_challenges (
    app_id VARCHAR(64) DEFAULT 'public',
    challenge VARCHAR(128) NOT NULL,
    client_id VARCHAR(255) NOT NULL,
    post_logout_redirect_uri VARCHAR(1024),
    session_handle VARCHAR(128),
    state VARCHAR(128),
    time_created BIGINT NOT NULL,
    PRIMARY KEY (app_id, challenge),
    FOREIGN KEY(app_id, client_id) REFERENCES oauth_clients(app_id, client_id) ON DELETE CASCADE
);

CREATE INDEX IF NOT EXISTS oauth_logout_challenges_time_created_index ON oauth_logout_challenges(time_created DESC);
```

If using MySQL, run the following SQL script:

```sql
CREATE TABLE IF NOT EXISTS oauth_clients (
  app_id VARCHAR(64),
  client_id VARCHAR(255) NOT NULL,
  is_client_credentials_only BOOLEAN NOT NULL,
  PRIMARY KEY (app_id, client_id),
  FOREIGN KEY(app_id) REFERENCES apps(app_id) ON DELETE CASCADE
);

CREATE TABLE IF NOT EXISTS oauth_sessions (
  gid VARCHAR(255),
  app_id VARCHAR(64) DEFAULT 'public',
  client_id VARCHAR(255) NOT NULL,
  session_handle VARCHAR(128),
  external_refresh_token VARCHAR(255) UNIQUE,
  internal_refresh_token VARCHAR(255) UNIQUE,
  jti TEXT NOT NULL,
  exp BIGINT NOT NULL,
  PRIMARY KEY (gid),
  FOREIGN KEY(app_id, client_id) REFERENCES oauth_clients(app_id, client_id) ON DELETE CASCADE
);

CREATE INDEX oauth_session_exp_index ON oauth_sessions(exp DESC);
CREATE INDEX oauth_session_external_refresh_token_index ON oauth_sessions(app_id, external_refresh_token DESC);

CREATE TABLE oauth_m2m_tokens (
  app_id VARCHAR(64) DEFAULT 'public',
  client_id VARCHAR(255) NOT NULL,
  iat BIGINT UNSIGNED NOT NULL,
  exp BIGINT UNSIGNED NOT NULL,
  PRIMARY KEY (app_id, client_id, iat),
  FOREIGN KEY(app_id, client_id) REFERENCES oauth_clients(app_id, client_id) ON DELETE CASCADE
);

CREATE INDEX oauth_m2m_token_iat_index ON oauth_m2m_tokens(iat DESC, app_id DESC);
CREATE INDEX oauth_m2m_token_exp_index ON oauth_m2m_tokens(exp DESC);

CREATE TABLE IF NOT EXISTS oauth_logout_challenges (
  app_id VARCHAR(64) DEFAULT 'public',
  challenge VARCHAR(128) NOT NULL,
  client_id VARCHAR(255) NOT NULL,
  post_logout_redirect_uri VARCHAR(1024),
  session_handle VARCHAR(128),
  state VARCHAR(128),
  time_created BIGINT UNSIGNED NOT NULL,
  PRIMARY KEY (app_id, challenge),
  FOREIGN KEY(app_id, client_id) REFERENCES oauth_clients(app_id, client_id) ON DELETE CASCADE
);

CREATE INDEX oauth_logout_challenges_time_created_index ON oauth_logout_challenges(time_created ASC, app_id ASC);
```

## [9.2.3] - 2024-10-09

- Adds support for `--with-temp-dir` in CLI and `tempDirLocation=` in Core
- Adds validation to firstFactors and requiredSecondaryFactors names while creating tenants/apps/etc. to not allow 
  special chars.

## [9.2.2] - 2024-09-04

- Adds index on `last_active_time` for `user_last_active` table to improve the performance of MAU computation.

### Migration

If using PostgreSQL, run the following SQL script:

```sql
CREATE INDEX IF NOT EXISTS user_last_active_last_active_time_index ON user_last_active (last_active_time DESC, app_id DESC);
```

If using MySQL, run the following SQL script:

```sql
CREATE INDEX user_last_active_last_active_time_index ON user_last_active (last_active_time DESC, app_id DESC);
```

## [9.2.1] - 2024-09-02

- Removes the stats that were resulting in high CPU consumption

## [9.2.0] - 2024-08-20

- Adds `SECURITY` feature in `EE_FEATURES`.

## [9.1.2] - 2024-07-24

- Fixes path routing which rejected tenantId stop words even if it was not an exact stop word match. For example, `/hellotenant` is a valid tenantId prefix, however, it was being rejected for the stop word `hello`. - https://github.com/supertokens/supertokens-core/issues/1021
- 500 errors in core returns actual exception, since these APIs are developer facing, it makes easier to debug these errors.

## [9.1.1] - 2024-07-24

### Fixes

- Account linking now properly checks if the login methods of the primary user can be shared with the tenants of the 
  recipe user we are trying to link
- Simplifying email verification token creation

## [9.1.0] - 2024-05-24

### Changes

- Adds support for CDI 3.1 and 5.1
- Adds annotations to properties `CoreConfig` to aid dashboard API.
- Updates `ApiVersionAPI` to optionally accept `websiteDomain` and `apiDomain` for telemetry.
- Adds GET `/recipe/dashboard/tenant/core-config` to fetch the core properties with metadata for dashboard.
- Reports `websiteDomain` and `apiDomain` for each app in telemetry.
- API Key can now be passed using the `Authorization` header: `Authorization: <api-key>`

### Breaking changes

- CUD/App/Tenant Management APIs are deprecated and v2 versions have been added
  - Adds new core API for fetching all the core properties for a tenant
      - GET `/appid-<appid>/<tenantid>/recipe/dashboard/tenant/core-config`
  - Deprecated the following APIs
      - PUT `/recipe/multitenancy/connectionuridomain`
      - GET `/recipe/multitenancy/connectionuridomain/list`
      - PUT `/recipe/multitenancy/app`
      - GET `/recipe/multitenancy/app/list`
      - PUT `/appid-<appid>/recipe/multitenancy/tenant`
      - GET `/appid-<appid>/<tenantid>/recipe/multitenancy/tenant`
      - GET `/appid-<appid>/<tenantid>/recipe/multitenancy/tenant/list`
  - Adds the following APIs to replace the deprecated APIs
      - PUT `/recipe/multitenancy/connectionuridomain/v2`
      - GET `/recipe/multitenancy/connectionuridomain/list/v2`
      - PUT `/recipe/multitenancy/app/v2`
      - GET `/recipe/multitenancy/app/list/v2`
      - PUT `/appid-<appid>/recipe/multitenancy/tenant/v2`
      - GET `/appid-<appid>/<tenantid>/recipe/multitenancy/tenant/v2`
      - GET `/appid-<appid>/<tenantid>/recipe/multitenancy/tenant/list/v2`

- In CDI 5.1, the auth recipe APIs such as emailpassword signIn, thirdParty signInUp, etc would not be blocked if the recipe was disabled using the deprecated APIs. They will be enforced if CDI version <= 5.0 is being passed in the header.

### Fixes

- Updates descriptions in the config.yaml to be consistent with the annotations.
- Adds correct `max-age` for `JWKSPublicAPI` based on dynamic key generation interval.
- Fixes `500` error when using TOTP code longer than 8 characters.

### Migration

Make sure the core is already upgraded to version 9.0.2 before migrating

If using PostgreSQL

```sql
ALTER TABLE tenant_configs ADD COLUMN IF NOT EXISTS is_first_factors_null BOOLEAN DEFAULT TRUE;
ALTER TABLE tenant_configs ALTER COLUMN is_first_factors_null DROP DEFAULT;
```

If using MySQL

```sql
ALTER TABLE tenant_configs ADD COLUMN is_first_factors_null BOOLEAN DEFAULT TRUE;
ALTER TABLE tenant_configs ALTER COLUMN is_first_factors_null DROP DEFAULT;
```

## [9.0.2] - 2024-04-17

- Fixes issue with core startup when creation of CUD/app/tenant has partial failure

## [9.0.1] - 2024-03-20

- Fixes verify TOTP and verify device APIs to treat any code as invalid
- Fixes the computation of the number of failed attempts when return `INVALID_TOTP_ERROR`

## [9.0.0] - 2024-03-13

### Added

- Supports CDI version `5.0`
- MFA stats in `EEFeatureFlag`
- Adds `ImportTotpDeviceAPI`
- Adds `CheckCodeAPI`

### Changes

- `deviceName` in request body of `CreateOrUpdateTotpDeviceAPI` `POST` is now optional
- Adds `firstFactors` and `requiredSecondaryFactors` in request body of create or update CUD, App and
  Tenant APIs
- Adds `deviceName` in the response of `CreateOrUpdateTotpDeviceAPI` `POST`
- `VerifyTOTPAPI` changes
    - Removes `allowUnverifiedDevices` from request body and unverified devices are not allowed
    - Adds `currentNumberOfFailedAttempts` and `maxNumberOfFailedAttempts` in response when status is
      `INVALID_TOTP_ERROR` or `LIMIT_REACHED_ERROR`
    - Adds status `UNKNOWN_USER_ID_ERROR`
- `VerifyTotpDeviceAPI` changes
    - Adds `currentNumberOfFailedAttempts` and `maxNumberOfFailedAttempts` in response when status is
      `INVALID_TOTP_ERROR` or `LIMIT_REACHED_ERROR`
- Adds `consumedDevice` in the success response of the `ConsumeCodeAPI`
- Adds `preAuthSessionId` input to `DeleteCodeAPI` to be able to delete codes for a device
- Adds a new `useDynamicSigningKey` into the request body of `RefreshSessionAPI`
    - This enables smooth switching between `useDynamicAccessTokenSigningKey` settings by allowing refresh calls to
      change the signing key type of a session
    - This is available after CDI3.0
    - This is required in&after CDI5.0 and optional before
- Adds optional `firstFactors` and `requiredSecondaryFactors` to the create or update connectionUriDomain, app and
  tenant APIs
- Updates Last active while linking accounts
- Marks fake email in email password sign up as verified
- Fixes slow down in useridmapping queries
- Adds core version in the logs
- Fixes issue with session creation when using external user id on a linked account
- Enforces the API call from public tenant for the APIs that are app specific

### Migration

Make sure the core is already upgraded to version 8.0.0 before migrating

If using PostgreSQL

```sql
ALTER TABLE totp_user_devices
    ADD COLUMN IF NOT EXISTS created_at BIGINT default 0;
ALTER TABLE totp_user_devices
    ALTER COLUMN created_at DROP DEFAULT;
```

If using MySQL

```sql
ALTER TABLE totp_user_devices
    ADD COLUMN created_at BIGINT UNSIGNED default 0;
ALTER TABLE totp_user_devices
    ALTER COLUMN created_at DROP DEFAULT;
DROP INDEX all_auth_recipe_users_pagination_index2 ON all_auth_recipe_users;
DROP INDEX all_auth_recipe_users_pagination_index4 ON all_auth_recipe_users;
```

## [8.0.1] - 2024-03-11

- Making this version backward compatible. Breaking changes in `8.0.0` can now be ignored.

## [8.0.0] - 2024-03-04

### Breaking changes

- The following app specific APIs return a 403 when they are called with a tenant ID other than the `public` one. For
  example, if the path is `/users/count/active`, and you call it with `/tenant1/users/count/active`, it will return a
    403. But if you call it with `/public/users/count/active`, or just `/users/count/active`, it will work.

    - GET `/recipe/accountlinking/user/primary/check`
    - GET `/recipe/accountlinking/user/link/check`
    - POST `/recipe/accountlinking/user/primary`
    - POST `/recipe/accountlinking/user/link`
    - POST `/recipe/accountlinking/user/unlink`
    - GET `/users/count/active`
    - POST `/user/remove`
    - GET `/ee/featureflag`
    - GET `/user/id`
    - PUT `/ee/license`
    - DELETE `/ee/license`
    - GET `/ee/license`
    - GET `/requests/stats`
    - GET `/recipe/user` when querying by `userId`
    - GET `/recipe/jwt/jwks`
    - POST `/recipe/jwt`

### Fixes

- Fixes issue with non-auth recipe related storage handling

### Migration

For Postgresql:

```sql
ALTER TABLE user_roles DROP CONSTRAINT IF EXISTS user_roles_role_fkey;
```

For MySQL:

```sql
ALTER TABLE user_roles DROP FOREIGN KEY user_roles_ibfk_1;
ALTER TABLE user_roles DROP FOREIGN KEY user_roles_ibfk_2;
ALTER TABLE user_roles
    ADD FOREIGN KEY (app_id, tenant_id)
        REFERENCES tenants (app_id, tenant_id) ON DELETE CASCADE;
```

## [7.0.18] - 2024-02-19

- Fixes vulnerabilities in dependencies
- Updates telemetry payload
- Fixes Active User tracking to use the right storage

## [7.0.17] - 2024-02-06

- Fixes issue where error logs were printed to StdOut instead of StdErr.
- Adds new config `supertokens_saas_load_only_cud` that makes the core instance load a particular CUD only, irrespective
  of the CUDs present in the db.
- Fixes connection pool handling when connection pool size changes for a tenant.

## [7.0.16] - 2023-12-04

- Returns 400, instead of 500, for badly typed core config while creating CUD, App or Tenant

## [7.0.15] - 2023-11-28

- Adds test for user pagination from old version

## [7.0.14] - 2023-11-21

- Updates test user query speed

### Migration

If using MySQL plugin, run the following SQL script:

```sql
CREATE INDEX app_id_to_user_id_primary_user_id_index ON app_id_to_user_id (primary_or_recipe_user_id);
CREATE INDEX app_id_to_user_id_user_id_index ON app_id_to_user_id (user_id);
```

## [7.0.13] - 2023-11-21

- Adds test to user query speed

### Migration

If using PostgreSQL database, run the following sql script:

```sql
CREATE INDEX IF NOT EXISTS app_id_to_user_id_primary_user_id_index ON app_id_to_user_id (primary_or_recipe_user_id, app_id);
```

## [7.0.12] - 2023-11-16

In this release, the core API routes have been updated to incorporate phone number normalization before processing.
Consequently, existing entries in the database also need to undergo normalization. To facilitate this, we have included
a migration script to normalize phone numbers for all the existing entries.

**NOTE**: You can skip the migration if you are not using passwordless via phone number.

### Migration steps

This script updates the `phone_number` column in the `passwordless_users`, `passwordless_user_to_tenant`,
and `passwordless_devices` tables with their respective normalized values. This script is idempotent and can be run
multiple times without any issue. Follow the steps below to run the script:

1. Ensure that the core is already upgraded to version 7.0.12 (CDI version 4.0)
2. Run the migration script

   Make sure your Node.js version is 16 or above to run the script. Locate the migration script
   at `supertokens-core/migration_scripts/to_version_7_0_12/index.js`. Modify the script by updating
   the `DB_HOST`, `DB_USER`, `DB_PASSWORD`, and `DB_NAME` variables with the correct values. Subsequently, run the
   following commands to initiate the script:

    ```bash
       $ git clone https://github.com/supertokens/supertokens-core.git
       $ cd supertokens-core/migration_scripts/to_version_7_0_12
       $ npm install
       $ npm start
    ```

   Performance Note: On average, the script takes 19s for every 1000 rows with a maximum of 1 connection, 4.7s with a
   maximum of 5 connections (default), and 4.5s with a maximum of 10 connections. Increasing the `MAX_POOL_SIZE` allows
   the script to leverage more connections simultaneously, potentially improving execution speed.

## [7.0.11] - 2023-11-10

- Fixes email verification behaviour with user id mapping

## [7.0.10] - 2023-11-03

- Collects requests stats per app
- Adds `/requests/stats` API to return requests stats for the last day

## [7.0.9] - 2023-11-01

- Tests `verified` in `loginMethods` for users with userId mapping

## [7.0.8] - 2023-10-19

- Tests thirdParty serialization fix

## [7.0.7] - 2023-10-19

- Fixes test that verifies tenant config persistence

## [7.0.6] - 2023-10-18

- Fixes issue with cron tasks that run per app and tenant

## [7.0.5] - 2023-10-13

- Adds postgres testing to the CICD

## [7.0.4] - 2023-10-12

- Fixes user info from primary user id query
- Fixes `deviceIdHash` issue

## [7.0.3] - 2023-10-11

- Fixes issue with duplicate cron task

## [7.0.2] = 2023-10-05

- Fixes `500` error for passwordless login in certain cases - https://github.com/supertokens/supertokens-core/issues/828

## [7.0.1] - 2023-10-04

- Remove padding from link codes and pre-auth session ids in passwordless, but keep support for old format that included
  padding (`=` signs)

## [7.0.0] - 2023-09-19

- Support for CDI version 4.0
- Adds Account Linking feature

### Session recipe changes

- New access token version: v5, which contains a required prop: `rsub`. This contains the recipe user ID that belongs to
  the login method that the user used to login. The `sub` claim in the access token payload is now the primary user ID.
- APIs that return `SessionInformation` (like GET `/recipe/session`) contains userId, recipeUserId in the response.
- Apis that create / modify / refresh a session return the `recipeUserId` in the `session` object in the response.
- Token theft detected response returns userId and recipeUserId

### Db Schema changes

- Adds columns `primary_or_recipe_user_id`, `is_linked_or_is_a_primary_user` and `primary_or_recipe_user_time_joined`
  to `all_auth_recipe_users` table
- Adds columns `primary_or_recipe_user_id` and `is_linked_or_is_a_primary_user` to `app_id_to_user_id` table
- Removes index `all_auth_recipe_users_pagination_index` and addes `all_auth_recipe_users_pagination_index1`,
  `all_auth_recipe_users_pagination_index2`, `all_auth_recipe_users_pagination_index3` and
  `all_auth_recipe_users_pagination_index4` indexes instead on `all_auth_recipe_users` table
- Adds `all_auth_recipe_users_recipe_id_index` on `all_auth_recipe_users` table
- Adds `all_auth_recipe_users_primary_user_id_index` on `all_auth_recipe_users` table
- Adds `email` column to `emailpassword_pswd_reset_tokens` table
- Changes `user_id` foreign key constraint on `emailpassword_pswd_reset_tokens` to `app_id_to_user_id` table

### Migration steps for SQL

1. Ensure that the core is already upgraded to version 6.0.13 (CDI version 3.0)
2. Stop the core instance(s)
3. Run the migration script

    <details>

    <summary>If using PostgreSQL</summary>

    ```sql
    ALTER TABLE all_auth_recipe_users
      ADD COLUMN primary_or_recipe_user_id CHAR(36) NOT NULL DEFAULT ('0');

    ALTER TABLE all_auth_recipe_users
      ADD COLUMN is_linked_or_is_a_primary_user BOOLEAN NOT NULL DEFAULT FALSE;

    ALTER TABLE all_auth_recipe_users
      ADD COLUMN primary_or_recipe_user_time_joined BIGINT NOT NULL DEFAULT 0;

    UPDATE all_auth_recipe_users
      SET primary_or_recipe_user_id = user_id
      WHERE primary_or_recipe_user_id = '0';

    UPDATE all_auth_recipe_users
      SET primary_or_recipe_user_time_joined = time_joined
      WHERE primary_or_recipe_user_time_joined = 0;

    ALTER TABLE all_auth_recipe_users
      ADD CONSTRAINT all_auth_recipe_users_primary_or_recipe_user_id_fkey
        FOREIGN KEY (app_id, primary_or_recipe_user_id)
        REFERENCES app_id_to_user_id (app_id, user_id) ON DELETE CASCADE;

    ALTER TABLE all_auth_recipe_users
      ALTER primary_or_recipe_user_id DROP DEFAULT;

    ALTER TABLE app_id_to_user_id
      ADD COLUMN primary_or_recipe_user_id CHAR(36) NOT NULL DEFAULT ('0');

    ALTER TABLE app_id_to_user_id
      ADD COLUMN is_linked_or_is_a_primary_user BOOLEAN NOT NULL DEFAULT FALSE;

    UPDATE app_id_to_user_id
      SET primary_or_recipe_user_id = user_id
      WHERE primary_or_recipe_user_id = '0';

    ALTER TABLE app_id_to_user_id
      ADD CONSTRAINT app_id_to_user_id_primary_or_recipe_user_id_fkey
        FOREIGN KEY (app_id, primary_or_recipe_user_id)
        REFERENCES app_id_to_user_id (app_id, user_id) ON DELETE CASCADE;

    ALTER TABLE app_id_to_user_id
        ALTER primary_or_recipe_user_id DROP DEFAULT;

    DROP INDEX all_auth_recipe_users_pagination_index;

    CREATE INDEX all_auth_recipe_users_pagination_index1 ON all_auth_recipe_users (
      app_id, tenant_id, primary_or_recipe_user_time_joined DESC, primary_or_recipe_user_id DESC);

    CREATE INDEX all_auth_recipe_users_pagination_index2 ON all_auth_recipe_users (
      app_id, tenant_id, primary_or_recipe_user_time_joined ASC, primary_or_recipe_user_id DESC);

    CREATE INDEX all_auth_recipe_users_pagination_index3 ON all_auth_recipe_users (
      recipe_id, app_id, tenant_id, primary_or_recipe_user_time_joined DESC, primary_or_recipe_user_id DESC);

    CREATE INDEX all_auth_recipe_users_pagination_index4 ON all_auth_recipe_users (
      recipe_id, app_id, tenant_id, primary_or_recipe_user_time_joined ASC, primary_or_recipe_user_id DESC);

    CREATE INDEX all_auth_recipe_users_primary_user_id_index ON all_auth_recipe_users (primary_or_recipe_user_id, app_id);

    CREATE INDEX all_auth_recipe_users_recipe_id_index ON all_auth_recipe_users (app_id, recipe_id, tenant_id);

    ALTER TABLE emailpassword_pswd_reset_tokens DROP CONSTRAINT IF EXISTS emailpassword_pswd_reset_tokens_user_id_fkey;

    ALTER TABLE emailpassword_pswd_reset_tokens ADD CONSTRAINT emailpassword_pswd_reset_tokens_user_id_fkey FOREIGN KEY (app_id, user_id) REFERENCES app_id_to_user_id (app_id, user_id) ON DELETE CASCADE;

    ALTER TABLE emailpassword_pswd_reset_tokens ADD COLUMN email VARCHAR(256);
    ```
    </details>

    <details>

    <summary>If using MySQL</summary>

    ```sql
    ALTER TABLE all_auth_recipe_users
      ADD primary_or_recipe_user_id CHAR(36) NOT NULL DEFAULT ('0');

    ALTER TABLE all_auth_recipe_users
      ADD is_linked_or_is_a_primary_user BOOLEAN NOT NULL DEFAULT FALSE;

    ALTER TABLE all_auth_recipe_users
      ADD primary_or_recipe_user_time_joined BIGINT UNSIGNED NOT NULL DEFAULT 0;

    UPDATE all_auth_recipe_users
      SET primary_or_recipe_user_id = user_id
      WHERE primary_or_recipe_user_id = '0';

    UPDATE all_auth_recipe_users
      SET primary_or_recipe_user_time_joined = time_joined
      WHERE primary_or_recipe_user_time_joined = 0;

    ALTER TABLE all_auth_recipe_users
      ADD FOREIGN KEY (app_id, primary_or_recipe_user_id)
      REFERENCES app_id_to_user_id (app_id, user_id) ON DELETE CASCADE;

    ALTER TABLE all_auth_recipe_users
      ALTER primary_or_recipe_user_id DROP DEFAULT;

    ALTER TABLE app_id_to_user_id
      ADD primary_or_recipe_user_id CHAR(36) NOT NULL DEFAULT ('0');

    ALTER TABLE app_id_to_user_id
      ADD is_linked_or_is_a_primary_user BOOLEAN NOT NULL DEFAULT FALSE;

    UPDATE app_id_to_user_id
      SET primary_or_recipe_user_id = user_id
      WHERE primary_or_recipe_user_id = '0';

    ALTER TABLE app_id_to_user_id
      ADD FOREIGN KEY (app_id, primary_or_recipe_user_id)
      REFERENCES app_id_to_user_id (app_id, user_id) ON DELETE CASCADE;

    ALTER TABLE app_id_to_user_id
      ALTER primary_or_recipe_user_id DROP DEFAULT;

    DROP INDEX all_auth_recipe_users_pagination_index ON all_auth_recipe_users;

    CREATE INDEX all_auth_recipe_users_pagination_index1 ON all_auth_recipe_users (
      app_id, tenant_id, primary_or_recipe_user_time_joined DESC, primary_or_recipe_user_id DESC);

    CREATE INDEX all_auth_recipe_users_pagination_index2 ON all_auth_recipe_users (
      app_id, tenant_id, primary_or_recipe_user_time_joined ASC, primary_or_recipe_user_id DESC);

    CREATE INDEX all_auth_recipe_users_pagination_index3 ON all_auth_recipe_users (
      recipe_id, app_id, tenant_id, primary_or_recipe_user_time_joined DESC, primary_or_recipe_user_id DESC);

    CREATE INDEX all_auth_recipe_users_pagination_index4 ON all_auth_recipe_users (
      recipe_id, app_id, tenant_id, primary_or_recipe_user_time_joined ASC, primary_or_recipe_user_id DESC);

    CREATE INDEX all_auth_recipe_users_primary_user_id_index ON all_auth_recipe_users (primary_or_recipe_user_id, app_id);

    CREATE INDEX all_auth_recipe_users_recipe_id_index ON all_auth_recipe_users (app_id, recipe_id, tenant_id);

    ALTER TABLE emailpassword_pswd_reset_tokens 
      DROP FOREIGN KEY emailpassword_pswd_reset_tokens_ibfk_1;

    ALTER TABLE emailpassword_pswd_reset_tokens
      ADD FOREIGN KEY (app_id, user_id) REFERENCES app_id_to_user_id (app_id, user_id) ON DELETE CASCADE;

    ALTER TABLE emailpassword_pswd_reset_tokens ADD email VARCHAR(256);
    ```

    </details>

4. Start the new instance(s) of the core (version 7.0.0)

## [6.0.13] - 2023-09-15

- Fixes paid stats reporting for multitenancy

## [6.0.12] - 2023-09-04

- Fixes randomly occurring `serialization error for concurrent update` in `verifySession` API
- Fixes `MISSING_EE_FOLDER_ERROR` error when the core starts up with an empty database

## [6.0.11] - 2023-08-16

- Fixed feature flag cron job

## [6.0.10] - 2023-08-16

- Fixed an encoding/decoding issue for certain access token payloads

## [6.0.9] - 2023-08-14

- Now using decimal notation to add numbers into the access token payload (instead of scientific notation)

## [6.0.8] - 2023-08-01

- Fixes CUD validation starting with number.

## [6.0.7] - 2023-07-28

- Fixes session removing for user with useridmapping when disassociating from tenant.
- Fixes issue with access token migration from version v1 and v2

## [6.0.6] - 2023-07-24

- Adds all ee features enabled for in memory database.

## [6.0.5] - 2023-07-20

- Fixes logging issue in API call where it used to print out the root CUD tenant info when querying with a tenant
  that does not exist.

## [6.0.4] - 2023-07-13

- Fixes tenant prefix in stack trace log
- `supertokens_default_cdi_version` config renamed to `supertokens_max_cdi_version`
- Fixes `/apiversion` GET to return versions until `supertokens_max_cdi_version` if set
- Fixes `/recipe/multitenancy/tenant` GET to return `TENANT_NOT_FOUND_ERROR` with 200 status when tenant was not found

## [6.0.3] - 2023-07-11

- Fixes duplicate users in users search queries when user is associated to multiple tenants
- Fixes wrong tenant id in logging for `APIKeyUnauthorisedException`

## [6.0.2] - 2023-07-04

- Fixes some of the session APIs to return `tenantId`
- argon and bcrypt related configs are now configurable only from config.yaml
- `ip_allow_regex` and `ip_deny_regex` are now protected properties for SaaS
- `hello` is disallowed as a tenantId
- creation of apps enables all recipes by default but not during creation of tenant

## [6.0.1]

- Fixes `Invalid API key` issue on hello API
- Fixes `CreateOrUpdateThirdPartyConfigAPI` as per CDI 3.0
- Fixes `sessionHandle` to include tenant information and the related APIs are now app specific
- Updated GET `/appid-<appId>/<tenantId>/recipe/session/user`
    - Adds `fetchAcrossAllTenants` with default `true` - controls fetching of sessions across all tenants or only a
      particular tenant
- Updated POST `/appid-<appId>/<tenantId>/recipe/session/remove`
    - Adds `revokeAcrossAllTenants` with default `true` - controls revoking of sessions across all tenants or only a
      particular tenant
- Updated telemetry to send `connectionUriDomain`, `appId` and `mau` information
- Updated feature flag stats to report `usersCount` per tenant

## [6.0.0] - 2023-06-02

### Adds

- Support for multitenancy.
- New config `supertokens_saas_secret` added to support multitenancy in SaaS mode.
- New config `supertokens_default_cdi_version` is added to specify the version of CDI core must assume when the version
  is not specified in the request. If this config is not specified, the core will assume the latest version.

### Fixes

- Fixes an issue where session verification would fail for JWTs created using the JWT recipe

### Changes

- Modifies the `/recipe/dashboard/session/verify` API to include the user's email in the response
- Support for multitenancy
    - New APIs to manage apps and tenants
        - `/recipe/multitenancy/connectionuridomain` PUT
        - `/recipe/multitenancy/connectionuridomain/remove` POST
        - `/recipe/multitenancy/connectionuridomain/list` GET
        - `/recipe/multitenancy/app` PUT
        - `/recipe/multitenancy/app/remove` POST
        - `/recipe/multitenancy/app/list` GET
        - `/appid-<appid>/recipe/multitenancy/tenant` PUT
        - `/appid-<appid>/<tenantid>/recipe/multitenancy/tenant` GET
        - `/appid-<appid>/recipe/multitenancy/tenant/remove` POST
        - `/appid-<appid>/recipe/multitenancy/tenant/list` GET
        - `/appid-<appid>/recipe/multitenancy/config/thirdparty` PUT
        - `/appid-<appid>/recipe/multitenancy/config/thirdparty/remove` POST
        - `/appid-<appid>/<tenantid>/recipe/multitenancy/tenant/user` POST
        - `/appid-<appid>/<tenantid>/recipe/multitenancy/tenant/user/remove` POST
    - API paths can be prefixed with `/appid-<appid>/<tenantid>` to perform app or tenant specific operations.

### Migration steps for SQL

1. Ensure that the core is already upgraded to version 5.0.0 (CDI version 2.21)
2. Stop the core instance(s)
3. Run the migration script

    <details>

    <summary>If using PostgreSQL</summary>

   #### Run the following SQL script

    ```sql
    -- General Tables

    CREATE TABLE IF NOT EXISTS apps  (
      app_id VARCHAR(64) NOT NULL DEFAULT 'public',
      created_at_time BIGINT,
      CONSTRAINT apps_pkey PRIMARY KEY(app_id)
    );

    INSERT INTO apps (app_id, created_at_time) 
      VALUES ('public', 0) ON CONFLICT DO NOTHING;

    ------------------------------------------------------------

    CREATE TABLE IF NOT EXISTS tenants (
      app_id VARCHAR(64) NOT NULL DEFAULT 'public',
      tenant_id VARCHAR(64) NOT NULL DEFAULT 'public',
      created_at_time BIGINT ,
      CONSTRAINT tenants_pkey
        PRIMARY KEY (app_id, tenant_id),
      CONSTRAINT tenants_app_id_fkey FOREIGN KEY(app_id)
        REFERENCES apps (app_id) ON DELETE CASCADE
    );

    INSERT INTO tenants (app_id, tenant_id, created_at_time) 
      VALUES ('public', 'public', 0) ON CONFLICT DO NOTHING;

    CREATE INDEX IF NOT EXISTS tenants_app_id_index ON tenants (app_id);

    ------------------------------------------------------------

    ALTER TABLE key_value
      ADD COLUMN IF NOT EXISTS app_id VARCHAR(64) DEFAULT 'public',
      ADD COLUMN IF NOT EXISTS tenant_id VARCHAR(64) DEFAULT 'public';

    ALTER TABLE key_value
      DROP CONSTRAINT key_value_pkey;

    ALTER TABLE key_value
      ADD CONSTRAINT key_value_pkey 
        PRIMARY KEY (app_id, tenant_id, name);

    ALTER TABLE key_value
      DROP CONSTRAINT IF EXISTS key_value_tenant_id_fkey;

    ALTER TABLE key_value
      ADD CONSTRAINT key_value_tenant_id_fkey 
        FOREIGN KEY (app_id, tenant_id)
        REFERENCES tenants (app_id, tenant_id) ON DELETE CASCADE;

    CREATE INDEX IF NOT EXISTS key_value_tenant_id_index ON key_value (app_id, tenant_id);

    ------------------------------------------------------------

    CREATE TABLE IF NOT EXISTS app_id_to_user_id (
      app_id VARCHAR(64) NOT NULL DEFAULT 'public',
      user_id CHAR(36) NOT NULL,
      recipe_id VARCHAR(128) NOT NULL,
      CONSTRAINT app_id_to_user_id_pkey
        PRIMARY KEY (app_id, user_id),
      CONSTRAINT app_id_to_user_id_app_id_fkey
        FOREIGN KEY(app_id) REFERENCES apps (app_id) ON DELETE CASCADE
    );

    INSERT INTO app_id_to_user_id (user_id, recipe_id) 
      SELECT user_id, recipe_id
      FROM all_auth_recipe_users ON CONFLICT DO NOTHING;

    CREATE INDEX IF NOT EXISTS app_id_to_user_id_app_id_index ON app_id_to_user_id (app_id);

    ------------------------------------------------------------

    ALTER TABLE all_auth_recipe_users
      ADD COLUMN IF NOT EXISTS app_id VARCHAR(64) DEFAULT 'public',
      ADD COLUMN IF NOT EXISTS tenant_id VARCHAR(64) DEFAULT 'public';

    ALTER TABLE all_auth_recipe_users
      DROP CONSTRAINT all_auth_recipe_users_pkey CASCADE;

    ALTER TABLE all_auth_recipe_users
      ADD CONSTRAINT all_auth_recipe_users_pkey 
        PRIMARY KEY (app_id, tenant_id, user_id);

    ALTER TABLE all_auth_recipe_users
      DROP CONSTRAINT IF EXISTS all_auth_recipe_users_tenant_id_fkey;

    ALTER TABLE all_auth_recipe_users
      ADD CONSTRAINT all_auth_recipe_users_tenant_id_fkey 
        FOREIGN KEY (app_id, tenant_id)
        REFERENCES tenants (app_id, tenant_id) ON DELETE CASCADE;

    ALTER TABLE all_auth_recipe_users
      DROP CONSTRAINT IF EXISTS all_auth_recipe_users_user_id_fkey;

    ALTER TABLE all_auth_recipe_users
      ADD CONSTRAINT all_auth_recipe_users_user_id_fkey 
        FOREIGN KEY (app_id, user_id)
        REFERENCES app_id_to_user_id (app_id, user_id) ON DELETE CASCADE;

    DROP INDEX all_auth_recipe_users_pagination_index;

    CREATE INDEX all_auth_recipe_users_pagination_index ON all_auth_recipe_users (time_joined DESC, user_id DESC, tenant_id DESC, app_id DESC);

    CREATE INDEX IF NOT EXISTS all_auth_recipe_user_id_index ON all_auth_recipe_users (app_id, user_id);

    CREATE INDEX IF NOT EXISTS all_auth_recipe_tenant_id_index ON all_auth_recipe_users (app_id, tenant_id);

    -- Multitenancy

    CREATE TABLE IF NOT EXISTS tenant_configs (
      connection_uri_domain VARCHAR(256) DEFAULT '',
      app_id VARCHAR(64) DEFAULT 'public',
      tenant_id VARCHAR(64) DEFAULT 'public',
      core_config TEXT,
      email_password_enabled BOOLEAN,
      passwordless_enabled BOOLEAN,
      third_party_enabled BOOLEAN,
      CONSTRAINT tenant_configs_pkey
        PRIMARY KEY (connection_uri_domain, app_id, tenant_id)
    );

    ------------------------------------------------------------

    CREATE TABLE IF NOT EXISTS tenant_thirdparty_providers (
      connection_uri_domain VARCHAR(256) DEFAULT '',
      app_id VARCHAR(64) DEFAULT 'public',
      tenant_id VARCHAR(64) DEFAULT 'public',
      third_party_id VARCHAR(28) NOT NULL,
      name VARCHAR(64),
      authorization_endpoint TEXT,
      authorization_endpoint_query_params TEXT,
      token_endpoint TEXT,
      token_endpoint_body_params TEXT,
      user_info_endpoint TEXT,
      user_info_endpoint_query_params TEXT,
      user_info_endpoint_headers TEXT,
      jwks_uri TEXT,
      oidc_discovery_endpoint TEXT,
      require_email BOOLEAN,
      user_info_map_from_id_token_payload_user_id VARCHAR(64),
      user_info_map_from_id_token_payload_email VARCHAR(64),
      user_info_map_from_id_token_payload_email_verified VARCHAR(64),
      user_info_map_from_user_info_endpoint_user_id VARCHAR(64),
      user_info_map_from_user_info_endpoint_email VARCHAR(64),
      user_info_map_from_user_info_endpoint_email_verified VARCHAR(64),
      CONSTRAINT tenant_thirdparty_providers_pkey
        PRIMARY KEY (connection_uri_domain, app_id, tenant_id, third_party_id),
      CONSTRAINT tenant_thirdparty_providers_tenant_id_fkey
        FOREIGN KEY(connection_uri_domain, app_id, tenant_id)
        REFERENCES tenant_configs (connection_uri_domain, app_id, tenant_id) ON DELETE CASCADE
    );

    CREATE INDEX IF NOT EXISTS tenant_thirdparty_providers_tenant_id_index ON tenant_thirdparty_providers (connection_uri_domain, app_id, tenant_id);

    ------------------------------------------------------------

    CREATE TABLE IF NOT EXISTS tenant_thirdparty_provider_clients (
      connection_uri_domain VARCHAR(256) DEFAULT '',
      app_id VARCHAR(64) DEFAULT 'public',
      tenant_id VARCHAR(64) DEFAULT 'public',
      third_party_id VARCHAR(28) NOT NULL,
      client_type VARCHAR(64) NOT NULL DEFAULT '',
      client_id VARCHAR(256) NOT NULL,
      client_secret TEXT,
      scope VARCHAR(128)[],
      force_pkce BOOLEAN,
      additional_config TEXT,
      CONSTRAINT tenant_thirdparty_provider_clients_pkey
        PRIMARY KEY (connection_uri_domain, app_id, tenant_id, third_party_id, client_type),
      CONSTRAINT tenant_thirdparty_provider_clients_third_party_id_fkey
        FOREIGN KEY (connection_uri_domain, app_id, tenant_id, third_party_id)
        REFERENCES tenant_thirdparty_providers (connection_uri_domain, app_id, tenant_id, third_party_id) ON DELETE CASCADE
    );

    CREATE INDEX IF NOT EXISTS tenant_thirdparty_provider_clients_third_party_id_index ON tenant_thirdparty_provider_clients (connection_uri_domain, app_id, tenant_id, third_party_id);

    -- Session

    ALTER TABLE session_info
      ADD COLUMN IF NOT EXISTS app_id VARCHAR(64) DEFAULT 'public',
      ADD COLUMN IF NOT EXISTS tenant_id VARCHAR(64) DEFAULT 'public';

    ALTER TABLE session_info
      DROP CONSTRAINT session_info_pkey CASCADE;

    ALTER TABLE session_info
      ADD CONSTRAINT session_info_pkey 
        PRIMARY KEY (app_id, tenant_id, session_handle);

    ALTER TABLE session_info
      DROP CONSTRAINT IF EXISTS session_info_tenant_id_fkey;

    ALTER TABLE session_info
      ADD CONSTRAINT session_info_tenant_id_fkey 
        FOREIGN KEY (app_id, tenant_id)
        REFERENCES tenants (app_id, tenant_id) ON DELETE CASCADE;

    CREATE INDEX IF NOT EXISTS session_expiry_index ON session_info (expires_at);

    CREATE INDEX IF NOT EXISTS session_info_tenant_id_index ON session_info (app_id, tenant_id);

    ------------------------------------------------------------

    ALTER TABLE session_access_token_signing_keys
      ADD COLUMN IF NOT EXISTS app_id VARCHAR(64) DEFAULT 'public';

    ALTER TABLE session_access_token_signing_keys
      DROP CONSTRAINT session_access_token_signing_keys_pkey CASCADE;

    ALTER TABLE session_access_token_signing_keys
      ADD CONSTRAINT session_access_token_signing_keys_pkey 
        PRIMARY KEY (app_id, created_at_time);

    ALTER TABLE session_access_token_signing_keys
      DROP CONSTRAINT IF EXISTS session_access_token_signing_keys_app_id_fkey;

    ALTER TABLE session_access_token_signing_keys
      ADD CONSTRAINT session_access_token_signing_keys_app_id_fkey 
        FOREIGN KEY (app_id)
        REFERENCES apps (app_id) ON DELETE CASCADE;

    CREATE INDEX IF NOT EXISTS access_token_signing_keys_app_id_index ON session_access_token_signing_keys (app_id);

    -- JWT

    ALTER TABLE jwt_signing_keys
      ADD COLUMN IF NOT EXISTS app_id VARCHAR(64) DEFAULT 'public';

    ALTER TABLE jwt_signing_keys
      DROP CONSTRAINT jwt_signing_keys_pkey CASCADE;

    ALTER TABLE jwt_signing_keys
      ADD CONSTRAINT jwt_signing_keys_pkey 
        PRIMARY KEY (app_id, key_id);

    ALTER TABLE jwt_signing_keys
      DROP CONSTRAINT IF EXISTS jwt_signing_keys_app_id_fkey;

    ALTER TABLE jwt_signing_keys
      ADD CONSTRAINT jwt_signing_keys_app_id_fkey 
        FOREIGN KEY (app_id)
        REFERENCES apps (app_id) ON DELETE CASCADE;

    CREATE INDEX IF NOT EXISTS jwt_signing_keys_app_id_index ON jwt_signing_keys (app_id);

    -- EmailVerification

    ALTER TABLE emailverification_verified_emails
      ADD COLUMN IF NOT EXISTS app_id VARCHAR(64) DEFAULT 'public';

    ALTER TABLE emailverification_verified_emails
      DROP CONSTRAINT emailverification_verified_emails_pkey CASCADE;

    ALTER TABLE emailverification_verified_emails
      ADD CONSTRAINT emailverification_verified_emails_pkey 
        PRIMARY KEY (app_id, user_id, email);

    ALTER TABLE emailverification_verified_emails
      DROP CONSTRAINT IF EXISTS emailverification_verified_emails_app_id_fkey;

    ALTER TABLE emailverification_verified_emails
      ADD CONSTRAINT emailverification_verified_emails_app_id_fkey 
        FOREIGN KEY (app_id)
        REFERENCES apps (app_id) ON DELETE CASCADE;

    CREATE INDEX IF NOT EXISTS emailverification_verified_emails_app_id_index ON emailverification_verified_emails (app_id);

    ------------------------------------------------------------

    ALTER TABLE emailverification_tokens
      ADD COLUMN IF NOT EXISTS app_id VARCHAR(64) DEFAULT 'public',
      ADD COLUMN IF NOT EXISTS tenant_id VARCHAR(64) DEFAULT 'public';

    ALTER TABLE emailverification_tokens
      DROP CONSTRAINT emailverification_tokens_pkey CASCADE;

    ALTER TABLE emailverification_tokens
      ADD CONSTRAINT emailverification_tokens_pkey 
        PRIMARY KEY (app_id, tenant_id, user_id, email, token);

    ALTER TABLE emailverification_tokens
      DROP CONSTRAINT IF EXISTS emailverification_tokens_tenant_id_fkey;

    ALTER TABLE emailverification_tokens
      ADD CONSTRAINT emailverification_tokens_tenant_id_fkey 
        FOREIGN KEY (app_id, tenant_id)
        REFERENCES tenants (app_id, tenant_id) ON DELETE CASCADE;

    CREATE INDEX IF NOT EXISTS emailverification_tokens_tenant_id_index ON emailverification_tokens (app_id, tenant_id);

    -- EmailPassword

    ALTER TABLE emailpassword_users
      ADD COLUMN IF NOT EXISTS app_id VARCHAR(64) DEFAULT 'public';

    ALTER TABLE emailpassword_users
      DROP CONSTRAINT emailpassword_users_pkey CASCADE;

    ALTER TABLE emailpassword_users
      DROP CONSTRAINT IF EXISTS emailpassword_users_email_key CASCADE;

    ALTER TABLE emailpassword_users
      ADD CONSTRAINT emailpassword_users_pkey 
        PRIMARY KEY (app_id, user_id);

    ALTER TABLE emailpassword_users
      DROP CONSTRAINT IF EXISTS emailpassword_users_user_id_fkey;

    ALTER TABLE emailpassword_users
      ADD CONSTRAINT emailpassword_users_user_id_fkey 
        FOREIGN KEY (app_id, user_id)
        REFERENCES app_id_to_user_id (app_id, user_id) ON DELETE CASCADE;

    ------------------------------------------------------------

    CREATE TABLE IF NOT EXISTS emailpassword_user_to_tenant (
      app_id VARCHAR(64) DEFAULT 'public',
      tenant_id VARCHAR(64) DEFAULT 'public',
      user_id CHAR(36) NOT NULL,
      email VARCHAR(256) NOT NULL,
      CONSTRAINT emailpassword_user_to_tenant_email_key
        UNIQUE (app_id, tenant_id, email),
      CONSTRAINT emailpassword_user_to_tenant_pkey
        PRIMARY KEY (app_id, tenant_id, user_id),
      CONSTRAINT emailpassword_user_to_tenant_user_id_fkey
        FOREIGN KEY (app_id, tenant_id, user_id)
        REFERENCES all_auth_recipe_users (app_id, tenant_id, user_id) ON DELETE CASCADE
    );

    ALTER TABLE emailpassword_user_to_tenant
      DROP CONSTRAINT IF EXISTS emailpassword_user_to_tenant_email_key;

    ALTER TABLE emailpassword_user_to_tenant
      ADD CONSTRAINT emailpassword_user_to_tenant_email_key
        UNIQUE (app_id, tenant_id, email);

    ALTER TABLE emailpassword_user_to_tenant
      DROP CONSTRAINT IF EXISTS emailpassword_user_to_tenant_user_id_fkey;

    ALTER TABLE emailpassword_user_to_tenant
      ADD CONSTRAINT emailpassword_user_to_tenant_user_id_fkey
        FOREIGN KEY (app_id, tenant_id, user_id)
        REFERENCES all_auth_recipe_users (app_id, tenant_id, user_id) ON DELETE CASCADE;

    INSERT INTO emailpassword_user_to_tenant (user_id, email)
      SELECT user_id, email FROM emailpassword_users ON CONFLICT DO NOTHING;

    ------------------------------------------------------------

    ALTER TABLE emailpassword_pswd_reset_tokens
      ADD COLUMN IF NOT EXISTS app_id VARCHAR(64) DEFAULT 'public';

    ALTER TABLE emailpassword_pswd_reset_tokens
      DROP CONSTRAINT emailpassword_pswd_reset_tokens_pkey CASCADE;

    ALTER TABLE emailpassword_pswd_reset_tokens
      ADD CONSTRAINT emailpassword_pswd_reset_tokens_pkey 
        PRIMARY KEY (app_id, user_id, token);

    ALTER TABLE emailpassword_pswd_reset_tokens
      DROP CONSTRAINT IF EXISTS emailpassword_pswd_reset_tokens_user_id_fkey;

    ALTER TABLE emailpassword_pswd_reset_tokens
      ADD CONSTRAINT emailpassword_pswd_reset_tokens_user_id_fkey 
        FOREIGN KEY (app_id, user_id)
        REFERENCES emailpassword_users (app_id, user_id) ON DELETE CASCADE;

    CREATE INDEX IF NOT EXISTS emailpassword_pswd_reset_tokens_user_id_index ON emailpassword_pswd_reset_tokens (app_id, user_id);

    -- Passwordless

    ALTER TABLE passwordless_users
      ADD COLUMN IF NOT EXISTS app_id VARCHAR(64) DEFAULT 'public';

    ALTER TABLE passwordless_users
      DROP CONSTRAINT passwordless_users_pkey CASCADE;

    ALTER TABLE passwordless_users
      ADD CONSTRAINT passwordless_users_pkey 
        PRIMARY KEY (app_id, user_id);

    ALTER TABLE passwordless_users
      DROP CONSTRAINT IF EXISTS passwordless_users_email_key;

    ALTER TABLE passwordless_users
      DROP CONSTRAINT IF EXISTS passwordless_users_phone_number_key;

    ALTER TABLE passwordless_users
      DROP CONSTRAINT IF EXISTS passwordless_users_user_id_fkey;

    ALTER TABLE passwordless_users
      ADD CONSTRAINT passwordless_users_user_id_fkey 
        FOREIGN KEY (app_id, user_id)
        REFERENCES app_id_to_user_id (app_id, user_id) ON DELETE CASCADE;

    ------------------------------------------------------------

    CREATE TABLE IF NOT EXISTS passwordless_user_to_tenant (
      app_id VARCHAR(64) DEFAULT 'public',
      tenant_id VARCHAR(64) DEFAULT 'public',
      user_id CHAR(36) NOT NULL,
      email VARCHAR(256),
      phone_number VARCHAR(256),
      CONSTRAINT passwordless_user_to_tenant_email_key
        UNIQUE (app_id, tenant_id, email),
      CONSTRAINT passwordless_user_to_tenant_phone_number_key
        UNIQUE (app_id, tenant_id, phone_number),
      CONSTRAINT passwordless_user_to_tenant_pkey
        PRIMARY KEY (app_id, tenant_id, user_id),
      CONSTRAINT passwordless_user_to_tenant_user_id_fkey
        FOREIGN KEY (app_id, tenant_id, user_id)
        REFERENCES all_auth_recipe_users (app_id, tenant_id, user_id) ON DELETE CASCADE
    );

    ALTER TABLE passwordless_user_to_tenant
      DROP CONSTRAINT IF EXISTS passwordless_user_to_tenant_user_id_fkey;

    ALTER TABLE passwordless_user_to_tenant
      ADD CONSTRAINT passwordless_user_to_tenant_user_id_fkey
        FOREIGN KEY (app_id, tenant_id, user_id)
        REFERENCES all_auth_recipe_users (app_id, tenant_id, user_id) ON DELETE CASCADE;

    INSERT INTO passwordless_user_to_tenant (user_id, email, phone_number)
      SELECT user_id, email, phone_number FROM passwordless_users ON CONFLICT DO NOTHING;

    ------------------------------------------------------------

    ALTER TABLE passwordless_devices
      ADD COLUMN IF NOT EXISTS app_id VARCHAR(64) DEFAULT 'public',
      ADD COLUMN IF NOT EXISTS tenant_id VARCHAR(64) DEFAULT 'public';

    ALTER TABLE passwordless_devices
      DROP CONSTRAINT passwordless_devices_pkey CASCADE;

    ALTER TABLE passwordless_devices
      ADD CONSTRAINT passwordless_devices_pkey 
        PRIMARY KEY (app_id, tenant_id, device_id_hash);

    ALTER TABLE passwordless_devices
      DROP CONSTRAINT IF EXISTS passwordless_devices_tenant_id_fkey;

    ALTER TABLE passwordless_devices
      ADD CONSTRAINT passwordless_devices_tenant_id_fkey 
        FOREIGN KEY (app_id, tenant_id)
        REFERENCES tenants (app_id, tenant_id) ON DELETE CASCADE;

    DROP INDEX IF EXISTS passwordless_devices_email_index;

    CREATE INDEX IF NOT EXISTS passwordless_devices_email_index ON passwordless_devices (app_id, tenant_id, email);

    DROP INDEX IF EXISTS passwordless_devices_phone_number_index;

    CREATE INDEX IF NOT EXISTS passwordless_devices_phone_number_index ON passwordless_devices (app_id, tenant_id, phone_number);

    CREATE INDEX IF NOT EXISTS passwordless_devices_tenant_id_index ON passwordless_devices (app_id, tenant_id);

    ------------------------------------------------------------

    ALTER TABLE passwordless_codes
      ADD COLUMN IF NOT EXISTS app_id VARCHAR(64) DEFAULT 'public',
      ADD COLUMN IF NOT EXISTS tenant_id VARCHAR(64) DEFAULT 'public';

    ALTER TABLE passwordless_codes
      DROP CONSTRAINT passwordless_codes_pkey CASCADE;

    ALTER TABLE passwordless_codes
      ADD CONSTRAINT passwordless_codes_pkey 
        PRIMARY KEY (app_id, tenant_id, code_id);

    ALTER TABLE passwordless_codes
      DROP CONSTRAINT IF EXISTS passwordless_codes_device_id_hash_fkey;

    ALTER TABLE passwordless_codes
      ADD CONSTRAINT passwordless_codes_device_id_hash_fkey 
        FOREIGN KEY (app_id, tenant_id, device_id_hash)
        REFERENCES passwordless_devices (app_id, tenant_id, device_id_hash) ON DELETE CASCADE;

    ALTER TABLE passwordless_codes
      DROP CONSTRAINT passwordless_codes_link_code_hash_key;

    ALTER TABLE passwordless_codes
      DROP CONSTRAINT IF EXISTS passwordless_codes_link_code_hash_key;

    ALTER TABLE passwordless_codes
      ADD CONSTRAINT passwordless_codes_link_code_hash_key
        UNIQUE (app_id, tenant_id, link_code_hash);

    DROP INDEX IF EXISTS passwordless_codes_created_at_index;

    CREATE INDEX IF NOT EXISTS passwordless_codes_created_at_index ON passwordless_codes (app_id, tenant_id, created_at);

    DROP INDEX IF EXISTS passwordless_codes_device_id_hash_index;
    CREATE INDEX IF NOT EXISTS passwordless_codes_device_id_hash_index ON passwordless_codes (app_id, tenant_id, device_id_hash);

    -- ThirdParty

    ALTER TABLE thirdparty_users
      ADD COLUMN IF NOT EXISTS app_id VARCHAR(64) DEFAULT 'public';

    ALTER TABLE thirdparty_users
      DROP CONSTRAINT thirdparty_users_pkey CASCADE;

    ALTER TABLE thirdparty_users
      DROP CONSTRAINT IF EXISTS thirdparty_users_user_id_key CASCADE;

    ALTER TABLE thirdparty_users
      ADD CONSTRAINT thirdparty_users_pkey 
        PRIMARY KEY (app_id, user_id);

    ALTER TABLE thirdparty_users
      DROP CONSTRAINT IF EXISTS thirdparty_users_user_id_fkey;

    ALTER TABLE thirdparty_users
      ADD CONSTRAINT thirdparty_users_user_id_fkey 
        FOREIGN KEY (app_id, user_id)
        REFERENCES app_id_to_user_id (app_id, user_id) ON DELETE CASCADE;

    DROP INDEX IF EXISTS thirdparty_users_thirdparty_user_id_index;

    CREATE INDEX IF NOT EXISTS thirdparty_users_thirdparty_user_id_index ON thirdparty_users (app_id, third_party_id, third_party_user_id);

    DROP INDEX IF EXISTS thirdparty_users_email_index;

    CREATE INDEX IF NOT EXISTS thirdparty_users_email_index ON thirdparty_users (app_id, email);

    ------------------------------------------------------------

    CREATE TABLE IF NOT EXISTS thirdparty_user_to_tenant (
      app_id VARCHAR(64) DEFAULT 'public',
      tenant_id VARCHAR(64) DEFAULT 'public',
      user_id CHAR(36) NOT NULL,
      third_party_id VARCHAR(28) NOT NULL,
      third_party_user_id VARCHAR(256) NOT NULL,
      CONSTRAINT thirdparty_user_to_tenant_third_party_user_id_key
        UNIQUE (app_id, tenant_id, third_party_id, third_party_user_id),
      CONSTRAINT thirdparty_user_to_tenant_pkey
        PRIMARY KEY (app_id, tenant_id, user_id),
      CONSTRAINT thirdparty_user_to_tenant_user_id_fkey
        FOREIGN KEY (app_id, tenant_id, user_id)
        REFERENCES all_auth_recipe_users (app_id, tenant_id, user_id) ON DELETE CASCADE
    );

    ALTER TABLE thirdparty_user_to_tenant
      DROP CONSTRAINT IF EXISTS thirdparty_user_to_tenant_third_party_user_id_key;

    ALTER TABLE thirdparty_user_to_tenant
      ADD CONSTRAINT thirdparty_user_to_tenant_third_party_user_id_key
        UNIQUE (app_id, tenant_id, third_party_id, third_party_user_id);

    ALTER TABLE thirdparty_user_to_tenant
      DROP CONSTRAINT IF EXISTS thirdparty_user_to_tenant_user_id_fkey;

    ALTER TABLE thirdparty_user_to_tenant
      ADD CONSTRAINT thirdparty_user_to_tenant_user_id_fkey
        FOREIGN KEY (app_id, tenant_id, user_id)
        REFERENCES all_auth_recipe_users (app_id, tenant_id, user_id) ON DELETE CASCADE;

    INSERT INTO thirdparty_user_to_tenant (user_id, third_party_id, third_party_user_id)
      SELECT user_id, third_party_id, third_party_user_id FROM thirdparty_users ON CONFLICT DO NOTHING;

    -- UserIdMapping

    ALTER TABLE userid_mapping
      ADD COLUMN IF NOT EXISTS app_id VARCHAR(64) DEFAULT 'public';

    ALTER TABLE userid_mapping
      DROP CONSTRAINT IF EXISTS userid_mapping_pkey CASCADE;

    ALTER TABLE userid_mapping
      ADD CONSTRAINT userid_mapping_pkey 
        PRIMARY KEY (app_id, supertokens_user_id, external_user_id);

    ALTER TABLE userid_mapping
      DROP CONSTRAINT IF EXISTS userid_mapping_supertokens_user_id_key;

    ALTER TABLE userid_mapping
      ADD CONSTRAINT userid_mapping_supertokens_user_id_key
        UNIQUE (app_id, supertokens_user_id);

    ALTER TABLE userid_mapping
      DROP CONSTRAINT IF EXISTS userid_mapping_external_user_id_key;

    ALTER TABLE userid_mapping
      ADD CONSTRAINT userid_mapping_external_user_id_key
        UNIQUE (app_id, external_user_id);

    ALTER TABLE userid_mapping
      DROP CONSTRAINT IF EXISTS userid_mapping_supertokens_user_id_fkey;

    ALTER TABLE userid_mapping
      ADD CONSTRAINT userid_mapping_supertokens_user_id_fkey 
        FOREIGN KEY (app_id, supertokens_user_id)
        REFERENCES app_id_to_user_id (app_id, user_id) ON DELETE CASCADE;

    CREATE INDEX IF NOT EXISTS userid_mapping_supertokens_user_id_index ON userid_mapping (app_id, supertokens_user_id);

    -- UserRoles

    ALTER TABLE roles
      ADD COLUMN IF NOT EXISTS app_id VARCHAR(64) DEFAULT 'public';

    ALTER TABLE roles
      DROP CONSTRAINT roles_pkey CASCADE;

    ALTER TABLE roles
      ADD CONSTRAINT roles_pkey 
        PRIMARY KEY (app_id, role);

    ALTER TABLE roles
      DROP CONSTRAINT IF EXISTS roles_app_id_fkey;

    ALTER TABLE roles
      ADD CONSTRAINT roles_app_id_fkey 
        FOREIGN KEY (app_id)
        REFERENCES apps (app_id) ON DELETE CASCADE;

    CREATE INDEX IF NOT EXISTS roles_app_id_index ON roles (app_id);

    ------------------------------------------------------------

    ALTER TABLE role_permissions
      ADD COLUMN IF NOT EXISTS app_id VARCHAR(64) DEFAULT 'public';

    ALTER TABLE role_permissions
      DROP CONSTRAINT role_permissions_pkey CASCADE;

    ALTER TABLE role_permissions
      ADD CONSTRAINT role_permissions_pkey 
        PRIMARY KEY (app_id, role, permission);

    ALTER TABLE role_permissions
      DROP CONSTRAINT IF EXISTS role_permissions_role_fkey;

    ALTER TABLE role_permissions
      ADD CONSTRAINT role_permissions_role_fkey 
        FOREIGN KEY (app_id, role)
        REFERENCES roles (app_id, role) ON DELETE CASCADE;

    DROP INDEX IF EXISTS role_permissions_permission_index;

    CREATE INDEX IF NOT EXISTS role_permissions_permission_index ON role_permissions (app_id, permission);

    CREATE INDEX IF NOT EXISTS role_permissions_role_index ON role_permissions (app_id, role);

    ------------------------------------------------------------

    ALTER TABLE user_roles
      ADD COLUMN IF NOT EXISTS app_id VARCHAR(64) DEFAULT 'public',
      ADD COLUMN IF NOT EXISTS tenant_id VARCHAR(64) DEFAULT 'public';

    ALTER TABLE user_roles
      DROP CONSTRAINT user_roles_pkey CASCADE;

    ALTER TABLE user_roles
      ADD CONSTRAINT user_roles_pkey 
        PRIMARY KEY (app_id, tenant_id, user_id, role);

    ALTER TABLE user_roles
      DROP CONSTRAINT IF EXISTS user_roles_tenant_id_fkey;

    ALTER TABLE user_roles
      ADD CONSTRAINT user_roles_tenant_id_fkey 
        FOREIGN KEY (app_id, tenant_id)
        REFERENCES tenants (app_id, tenant_id) ON DELETE CASCADE;

    ALTER TABLE user_roles
      DROP CONSTRAINT IF EXISTS user_roles_role_fkey;

    ALTER TABLE user_roles
      ADD CONSTRAINT user_roles_role_fkey 
        FOREIGN KEY (app_id, role)
        REFERENCES roles (app_id, role) ON DELETE CASCADE;

    DROP INDEX IF EXISTS user_roles_role_index;

    CREATE INDEX IF NOT EXISTS user_roles_role_index ON user_roles (app_id, tenant_id, role);

    CREATE INDEX IF NOT EXISTS user_roles_tenant_id_index ON user_roles (app_id, tenant_id);

    CREATE INDEX IF NOT EXISTS user_roles_app_id_role_index ON user_roles (app_id, role);

    -- UserMetadata

    ALTER TABLE user_metadata
      ADD COLUMN IF NOT EXISTS app_id VARCHAR(64) DEFAULT 'public';

    ALTER TABLE user_metadata
      DROP CONSTRAINT user_metadata_pkey CASCADE;

    ALTER TABLE user_metadata
      ADD CONSTRAINT user_metadata_pkey 
        PRIMARY KEY (app_id, user_id);

    ALTER TABLE user_metadata
      DROP CONSTRAINT IF EXISTS user_metadata_app_id_fkey;

    ALTER TABLE user_metadata
      ADD CONSTRAINT user_metadata_app_id_fkey 
        FOREIGN KEY (app_id)
        REFERENCES apps (app_id) ON DELETE CASCADE;

    CREATE INDEX IF NOT EXISTS user_metadata_app_id_index ON user_metadata (app_id);

    -- Dashboard

    ALTER TABLE dashboard_users
      ADD COLUMN IF NOT EXISTS app_id VARCHAR(64) DEFAULT 'public';

    ALTER TABLE dashboard_users
      DROP CONSTRAINT dashboard_users_pkey CASCADE;

    ALTER TABLE dashboard_users
      ADD CONSTRAINT dashboard_users_pkey 
        PRIMARY KEY (app_id, user_id);

    ALTER TABLE dashboard_users
      DROP CONSTRAINT IF EXISTS dashboard_users_email_key;

    ALTER TABLE dashboard_users
      ADD CONSTRAINT dashboard_users_email_key
        UNIQUE (app_id, email);

    ALTER TABLE dashboard_users
      DROP CONSTRAINT IF EXISTS dashboard_users_app_id_fkey;

    ALTER TABLE dashboard_users
      ADD CONSTRAINT dashboard_users_app_id_fkey 
        FOREIGN KEY (app_id)
        REFERENCES apps (app_id) ON DELETE CASCADE;

    CREATE INDEX IF NOT EXISTS dashboard_users_app_id_index ON dashboard_users (app_id);

    ------------------------------------------------------------

    ALTER TABLE dashboard_user_sessions
      ADD COLUMN IF NOT EXISTS app_id VARCHAR(64) DEFAULT 'public';

    ALTER TABLE dashboard_user_sessions
      DROP CONSTRAINT dashboard_user_sessions_pkey CASCADE;

    ALTER TABLE dashboard_user_sessions
      ADD CONSTRAINT dashboard_user_sessions_pkey 
        PRIMARY KEY (app_id, session_id);

    ALTER TABLE dashboard_user_sessions
      DROP CONSTRAINT IF EXISTS dashboard_user_sessions_user_id_fkey;

    ALTER TABLE dashboard_user_sessions
      ADD CONSTRAINT dashboard_user_sessions_user_id_fkey 
        FOREIGN KEY (app_id, user_id)
        REFERENCES dashboard_users (app_id, user_id) ON DELETE CASCADE;

    CREATE INDEX IF NOT EXISTS dashboard_user_sessions_user_id_index ON dashboard_user_sessions (app_id, user_id);

    -- TOTP

    ALTER TABLE totp_users
      ADD COLUMN IF NOT EXISTS app_id VARCHAR(64) DEFAULT 'public';

    ALTER TABLE totp_users
      DROP CONSTRAINT totp_users_pkey CASCADE;

    ALTER TABLE totp_users
      ADD CONSTRAINT totp_users_pkey 
        PRIMARY KEY (app_id, user_id);

    ALTER TABLE totp_users
      DROP CONSTRAINT IF EXISTS totp_users_app_id_fkey;

    ALTER TABLE totp_users
      ADD CONSTRAINT totp_users_app_id_fkey 
        FOREIGN KEY (app_id)
        REFERENCES apps (app_id) ON DELETE CASCADE;

    CREATE INDEX IF NOT EXISTS totp_users_app_id_index ON totp_users (app_id);

    ------------------------------------------------------------

    ALTER TABLE totp_user_devices
      ADD COLUMN IF NOT EXISTS app_id VARCHAR(64) DEFAULT 'public';

    ALTER TABLE totp_user_devices
      DROP CONSTRAINT totp_user_devices_pkey;

    ALTER TABLE totp_user_devices
      ADD CONSTRAINT totp_user_devices_pkey 
        PRIMARY KEY (app_id, user_id, device_name);

    ALTER TABLE totp_user_devices
      DROP CONSTRAINT IF EXISTS totp_user_devices_user_id_fkey;

    ALTER TABLE totp_user_devices
      ADD CONSTRAINT totp_user_devices_user_id_fkey 
        FOREIGN KEY (app_id, user_id)
        REFERENCES totp_users (app_id, user_id) ON DELETE CASCADE;

    CREATE INDEX IF NOT EXISTS totp_user_devices_user_id_index ON totp_user_devices (app_id, user_id);

    ------------------------------------------------------------

    ALTER TABLE totp_used_codes
      ADD COLUMN IF NOT EXISTS app_id VARCHAR(64) DEFAULT 'public',
      ADD COLUMN IF NOT EXISTS tenant_id VARCHAR(64) DEFAULT 'public';

    ALTER TABLE totp_used_codes
      DROP CONSTRAINT totp_used_codes_pkey CASCADE;

    ALTER TABLE totp_used_codes
      ADD CONSTRAINT totp_used_codes_pkey 
        PRIMARY KEY (app_id, tenant_id, user_id, created_time_ms);

    ALTER TABLE totp_used_codes
      DROP CONSTRAINT IF EXISTS totp_used_codes_user_id_fkey;

    ALTER TABLE totp_used_codes
      ADD CONSTRAINT totp_used_codes_user_id_fkey 
        FOREIGN KEY (app_id, user_id)
        REFERENCES totp_users (app_id, user_id) ON DELETE CASCADE;

    ALTER TABLE totp_used_codes
      DROP CONSTRAINT IF EXISTS totp_used_codes_tenant_id_fkey;

    ALTER TABLE totp_used_codes
      ADD CONSTRAINT totp_used_codes_tenant_id_fkey 
        FOREIGN KEY (app_id, tenant_id)
        REFERENCES tenants (app_id, tenant_id) ON DELETE CASCADE;

    DROP INDEX IF EXISTS totp_used_codes_expiry_time_ms_index;

    CREATE INDEX IF NOT EXISTS totp_used_codes_expiry_time_ms_index ON totp_used_codes (app_id, tenant_id, expiry_time_ms);

    CREATE INDEX IF NOT EXISTS totp_used_codes_user_id_index ON totp_used_codes (app_id, user_id);

    CREATE INDEX IF NOT EXISTS totp_used_codes_tenant_id_index ON totp_used_codes (app_id, tenant_id);

    -- ActiveUsers

    ALTER TABLE user_last_active
      ADD COLUMN IF NOT EXISTS app_id VARCHAR(64) DEFAULT 'public';

    ALTER TABLE user_last_active
      DROP CONSTRAINT user_last_active_pkey CASCADE;

    ALTER TABLE user_last_active
      ADD CONSTRAINT user_last_active_pkey 
        PRIMARY KEY (app_id, user_id);

    ALTER TABLE user_last_active
      DROP CONSTRAINT IF EXISTS user_last_active_app_id_fkey;

    ALTER TABLE user_last_active
      ADD CONSTRAINT user_last_active_app_id_fkey 
        FOREIGN KEY (app_id)
        REFERENCES apps (app_id) ON DELETE CASCADE;

    CREATE INDEX IF NOT EXISTS user_last_active_app_id_index ON user_last_active (app_id);

    ```

    </details>

    <details>

    <summary>If using MySQL</summary>

   #### Run the following SQL script

    ```sql
    -- helper stored procedures
    DELIMITER //

    CREATE PROCEDURE st_drop_all_fkeys()
    BEGIN
      DECLARE done INT DEFAULT FALSE;
      DECLARE dropCommand VARCHAR(255);
      DECLARE dropCur CURSOR for 
              SELECT concat('ALTER TABLE ', table_schema,'.',table_name,' DROP FOREIGN KEY ', constraint_name, ';') 
              FROM information_schema.table_constraints
              WHERE constraint_type='FOREIGN KEY' 
                  AND table_schema = DATABASE()
                  AND table_name in (
                    'all_auth_recipe_users',
                    'dashboard_user_sessions',
                    'dashboard_users',
                    'emailpassword_pswd_reset_tokens',
                    'emailpassword_users',
                    'emailverification_tokens',
                    'emailverification_verified_emails',
                    'jwt_signing_keys',
                    'key_value',
                    'passwordless_codes',
                    'passwordless_devices',
                    'passwordless_users',
                    'role_permissions',
                    'roles',
                    'session_access_token_signing_keys',
                    'session_info',
                    'thirdparty_users',
                    'totp_used_codes',
                    'totp_user_devices',
                    'totp_users',
                    'user_last_active',
                    'user_metadata',
                    'user_roles',
                    'userid_mapping'
                  );

      DECLARE CONTINUE handler for NOT found SET done = true;
        OPEN dropCur;

        read_loop: LOOP
            FETCH dropCur INTO dropCommand;
            IF done THEN
                leave read_loop;
            END IF;

            SET @sdropCommand = dropCommand;

            PREPARE dropClientUpdateKeyStmt FROM @sdropCommand;

            EXECUTE dropClientUpdateKeyStmt;

            DEALLOCATE prepare dropClientUpdateKeyStmt;
        END LOOP;

        CLOSE dropCur;
    END //

    --

    CREATE PROCEDURE st_drop_all_pkeys()
    BEGIN
      DECLARE done INT DEFAULT FALSE;
      DECLARE dropCommand VARCHAR(255);
      DECLARE dropCur CURSOR for 
              SELECT concat('ALTER TABLE ', table_schema,'.',table_name,' DROP PRIMARY KEY ', ';') 
              FROM information_schema.table_constraints
              WHERE constraint_type='PRIMARY KEY' 
                  AND table_schema = DATABASE()
                  AND table_name in (
                    'all_auth_recipe_users',
                    'dashboard_user_sessions',
                    'dashboard_users',
                    'emailpassword_pswd_reset_tokens',
                    'emailpassword_users',
                    'emailverification_tokens',
                    'emailverification_verified_emails',
                    'jwt_signing_keys',
                    'key_value',
                    'passwordless_codes',
                    'passwordless_devices',
                    'passwordless_users',
                    'role_permissions',
                    'roles',
                    'session_access_token_signing_keys',
                    'session_info',
                    'thirdparty_users',
                    'totp_used_codes',
                    'totp_user_devices',
                    'totp_users',
                    'user_last_active',
                    'user_metadata',
                    'user_roles',
                    'userid_mapping'
                  );

      DECLARE CONTINUE handler for NOT found SET done = true;
        OPEN dropCur;

        read_loop: LOOP
            FETCH dropCur INTO dropCommand;
            IF done THEN
                leave read_loop;
            END IF;

            SET @sdropCommand = dropCommand;

            PREPARE dropClientUpdateKeyStmt FROM @sdropCommand;

            EXECUTE dropClientUpdateKeyStmt;

            DEALLOCATE prepare dropClientUpdateKeyStmt;
        END LOOP;

        CLOSE dropCur;
    END //

    --

    CREATE PROCEDURE st_drop_all_keys()
    BEGIN
      DECLARE done INT DEFAULT FALSE;
      DECLARE dropCommand VARCHAR(255);
      DECLARE dropCur CURSOR for 
              SELECT concat('ALTER TABLE ', table_schema,'.',table_name,' DROP INDEX ', constraint_name, ';') 
              FROM information_schema.table_constraints
              WHERE constraint_type='UNIQUE' 
                  AND table_schema = DATABASE()
                  AND table_name in (
                    'all_auth_recipe_users',
                    'dashboard_user_sessions',
                    'dashboard_users',
                    'emailpassword_pswd_reset_tokens',
                    'emailpassword_users',
                    'emailverification_tokens',
                    'emailverification_verified_emails',
                    'jwt_signing_keys',
                    'key_value',
                    'passwordless_codes',
                    'passwordless_devices',
                    'passwordless_users',
                    'role_permissions',
                    'roles',
                    'session_access_token_signing_keys',
                    'session_info',
                    'thirdparty_users',
                    'totp_used_codes',
                    'totp_user_devices',
                    'totp_users',
                    'user_last_active',
                    'user_metadata',
                    'user_roles',
                    'userid_mapping'
                  );

      DECLARE CONTINUE handler for NOT found SET done = true;
        OPEN dropCur;

        read_loop: LOOP
            FETCH dropCur INTO dropCommand;
            IF done THEN
                leave read_loop;
            END IF;

            SET @sdropCommand = dropCommand;

            PREPARE dropClientUpdateKeyStmt FROM @sdropCommand;

            EXECUTE dropClientUpdateKeyStmt;

            DEALLOCATE prepare dropClientUpdateKeyStmt;
        END LOOP;

        CLOSE dropCur;
    END //

    --

    CREATE PROCEDURE st_drop_all_indexes()
    BEGIN
      DECLARE done INT DEFAULT FALSE;
      DECLARE dropCommand VARCHAR(255);
      DECLARE dropCur CURSOR for 
              SELECT DISTINCT concat('ALTER TABLE ', table_schema, '.', table_name, ' DROP INDEX ', index_name, ';')
              FROM information_schema.statistics
              WHERE NON_UNIQUE = 1 
                AND table_schema = database()
                AND table_name in (
                  'all_auth_recipe_users',
                  'dashboard_user_sessions',
                  'dashboard_users',
                  'emailpassword_pswd_reset_tokens',
                  'emailpassword_users',
                  'emailverification_tokens',
                  'emailverification_verified_emails',
                  'jwt_signing_keys',
                  'key_value',
                  'passwordless_codes',
                  'passwordless_devices',
                  'passwordless_users',
                  'role_permissions',
                  'roles',
                  'session_access_token_signing_keys',
                  'session_info',
                  'thirdparty_users',
                  'totp_used_codes',
                  'totp_user_devices',
                  'totp_users',
                  'user_last_active',
                  'user_metadata',
                  'user_roles',
                  'userid_mapping'
                );

      DECLARE CONTINUE handler for NOT found SET done = true;
        OPEN dropCur;

        read_loop: LOOP
            FETCH dropCur INTO dropCommand;
            IF done THEN
                leave read_loop;
            END IF;

            SET @sdropCommand = dropCommand;

            PREPARE dropClientUpdateKeyStmt FROM @sdropCommand;

            EXECUTE dropClientUpdateKeyStmt;

            DEALLOCATE prepare dropClientUpdateKeyStmt;
        END LOOP;

        CLOSE dropCur;
    END //

    --

    CREATE PROCEDURE st_add_column_if_not_exists(
    IN p_table_name varchar(50), 
    IN p_column_name varchar(50),
    IN p_column_type varchar(50),
    IN p_additional varchar(100),
    OUT p_status_message varchar(100))
        READS SQL DATA
    BEGIN
        DECLARE v_count INT;
        
        # Check wether column exist or not
        SELECT count(*) INTO v_count
        FROM information_schema.columns
        WHERE table_schema = database()
            AND table_name   = p_table_name
            AND column_name  = p_column_name;
            
        IF v_count > 0 THEN
          # Return column already exists message
          SELECT 'Column already Exists' INTO p_status_message;
        ELSE
            # Add Column and return success message
          set @ddl_addcolumn=CONCAT('ALTER TABLE ',database(),'.',p_table_name,
          ' ADD COLUMN ',p_column_name,' ',p_column_type,' ',p_additional);
        prepare add_column_sql from @ddl_addcolumn;
        execute add_column_sql;
          SELECT 'Column Successfully  Created!' INTO p_status_message;
        END IF;
    END //

    DELIMITER ;
    -- Drop constraints and indexes

    CALL st_drop_all_fkeys();
    CALL st_drop_all_keys();
    CALL st_drop_all_pkeys();
    CALL st_drop_all_indexes(); 

    -- General Tables

    CREATE TABLE IF NOT EXISTS apps  (
      app_id VARCHAR(64) NOT NULL DEFAULT 'public',
      created_at_time BIGINT UNSIGNED
    );

    ALTER TABLE apps
      ADD PRIMARY KEY(app_id);

    INSERT IGNORE INTO apps (app_id, created_at_time) 
      VALUES ('public', 0);

    --

    CREATE TABLE IF NOT EXISTS tenants (
      app_id VARCHAR(64) NOT NULL DEFAULT 'public',
      tenant_id VARCHAR(64) NOT NULL DEFAULT 'public',
      created_at_time BIGINT UNSIGNED
    );

    ALTER TABLE tenants
      ADD PRIMARY KEY(app_id, tenant_id);

    ALTER TABLE tenants
      ADD FOREIGN KEY (app_id)
        REFERENCES apps (app_id) ON DELETE CASCADE;

    INSERT IGNORE INTO tenants (app_id, tenant_id, created_at_time) 
      VALUES ('public', 'public', 0);

    --

    CALL st_add_column_if_not_exists('key_value', 'app_id', 'VARCHAR(64)', 'NOT NULL DEFAULT \'public\'', @status_message);
    CALL st_add_column_if_not_exists('key_value', 'tenant_id', 'VARCHAR(64)', 'NOT NULL DEFAULT \'public\'', @status_message);

    ALTER TABLE key_value
      ADD PRIMARY KEY (app_id, tenant_id, name);

    ALTER TABLE key_value
      ADD FOREIGN KEY (app_id, tenant_id)
        REFERENCES tenants (app_id, tenant_id) ON DELETE CASCADE;

    --

    CREATE TABLE IF NOT EXISTS app_id_to_user_id (
      app_id VARCHAR(64) NOT NULL DEFAULT 'public',
      user_id CHAR(36) NOT NULL,
      recipe_id VARCHAR(128) NOT NULL
    );

    ALTER TABLE app_id_to_user_id
      ADD PRIMARY KEY (app_id, user_id);

    ALTER TABLE app_id_to_user_id
      ADD FOREIGN KEY (app_id)
        REFERENCES apps (app_id) ON DELETE CASCADE;

    INSERT IGNORE INTO app_id_to_user_id (user_id, recipe_id) 
      SELECT user_id, recipe_id
      FROM all_auth_recipe_users;

    --

    CALL st_add_column_if_not_exists('all_auth_recipe_users', 'app_id', 'VARCHAR(64)', 'NOT NULL DEFAULT \'public\'', @status_message);
    CALL st_add_column_if_not_exists('all_auth_recipe_users', 'tenant_id', 'VARCHAR(64)', 'NOT NULL DEFAULT \'public\'', @status_message);

    ALTER TABLE all_auth_recipe_users
      ADD PRIMARY KEY (app_id, tenant_id, user_id);

    ALTER TABLE all_auth_recipe_users
      ADD FOREIGN KEY (app_id, tenant_id)
        REFERENCES tenants (app_id, tenant_id) ON DELETE CASCADE;

    ALTER TABLE all_auth_recipe_users
      ADD FOREIGN KEY (app_id, user_id)
        REFERENCES app_id_to_user_id (app_id, user_id) ON DELETE CASCADE;

    CREATE INDEX all_auth_recipe_users_pagination_index ON all_auth_recipe_users (time_joined DESC, user_id DESC, tenant_id DESC, app_id DESC);

    -- Multitenancy

    CREATE TABLE IF NOT EXISTS tenant_configs (
      connection_uri_domain VARCHAR(256) DEFAULT '',
      app_id VARCHAR(64) DEFAULT 'public',
      tenant_id VARCHAR(64) DEFAULT 'public',
      core_config TEXT,
      email_password_enabled BOOLEAN,
      passwordless_enabled BOOLEAN,
      third_party_enabled BOOLEAN
    );

    ALTER TABLE tenant_configs
      ADD PRIMARY KEY (connection_uri_domain, app_id, tenant_id);

    --

    CREATE TABLE IF NOT EXISTS tenant_thirdparty_providers (
      connection_uri_domain VARCHAR(256) DEFAULT '',
      app_id VARCHAR(64) DEFAULT 'public',
      tenant_id VARCHAR(64) DEFAULT 'public',
      third_party_id VARCHAR(28) NOT NULL,
      name VARCHAR(64),
      authorization_endpoint TEXT,
      authorization_endpoint_query_params TEXT,
      token_endpoint TEXT,
      token_endpoint_body_params TEXT,
      user_info_endpoint TEXT,
      user_info_endpoint_query_params TEXT,
      user_info_endpoint_headers TEXT,
      jwks_uri TEXT,
      oidc_discovery_endpoint TEXT,
      require_email BOOLEAN,
      user_info_map_from_id_token_payload_user_id VARCHAR(64),
      user_info_map_from_id_token_payload_email VARCHAR(64),
      user_info_map_from_id_token_payload_email_verified VARCHAR(64),
      user_info_map_from_user_info_endpoint_user_id VARCHAR(64),
      user_info_map_from_user_info_endpoint_email VARCHAR(64),
      user_info_map_from_user_info_endpoint_email_verified VARCHAR(64)
    );

    ALTER TABLE tenant_thirdparty_providers
      ADD PRIMARY KEY (connection_uri_domain, app_id, tenant_id, third_party_id);

    ALTER TABLE tenant_thirdparty_providers
      ADD FOREIGN KEY (connection_uri_domain, app_id, tenant_id)
        REFERENCES tenant_configs (connection_uri_domain, app_id, tenant_id) ON DELETE CASCADE;

    --

    CREATE TABLE IF NOT EXISTS tenant_thirdparty_provider_clients (
      connection_uri_domain VARCHAR(256) DEFAULT '',
      app_id VARCHAR(64) DEFAULT 'public',
      tenant_id VARCHAR(64) DEFAULT 'public',
      third_party_id VARCHAR(28) NOT NULL,
      client_type VARCHAR(64) NOT NULL DEFAULT '',
      client_id VARCHAR(256) NOT NULL,
      client_secret TEXT,
      scope TEXT,
      force_pkce BOOLEAN,
      additional_config TEXT
    );

    ALTER TABLE tenant_thirdparty_provider_clients
      ADD PRIMARY KEY (connection_uri_domain, app_id, tenant_id, third_party_id, client_type);

    ALTER TABLE tenant_thirdparty_provider_clients
      ADD FOREIGN KEY (connection_uri_domain, app_id, tenant_id, third_party_id)
        REFERENCES tenant_thirdparty_providers (connection_uri_domain, app_id, tenant_id, third_party_id) ON DELETE CASCADE;


    -- Session

    CALL st_add_column_if_not_exists('session_info', 'app_id', 'VARCHAR(64)', 'NOT NULL DEFAULT \'public\'', @status_message);
    CALL st_add_column_if_not_exists('session_info', 'tenant_id', 'VARCHAR(64)', 'NOT NULL DEFAULT \'public\'', @status_message);

    ALTER TABLE session_info
      ADD PRIMARY KEY (app_id, tenant_id, session_handle);

    ALTER TABLE session_info
      ADD FOREIGN KEY (app_id, tenant_id)
        REFERENCES tenants (app_id, tenant_id) ON DELETE CASCADE;

    CREATE INDEX session_expiry_index ON session_info (expires_at);

    --

    CALL st_add_column_if_not_exists('session_access_token_signing_keys', 'app_id', 'VARCHAR(64)', 'NOT NULL DEFAULT \'public\'', @status_message);

    ALTER TABLE session_access_token_signing_keys
      ADD PRIMARY KEY (app_id, created_at_time);

    ALTER TABLE session_access_token_signing_keys
      ADD FOREIGN KEY (app_id)
        REFERENCES apps (app_id) ON DELETE CASCADE;

    -- JWT

    CALL st_add_column_if_not_exists('jwt_signing_keys', 'app_id', 'VARCHAR(64)', 'NOT NULL DEFAULT \'public\'', @status_message);

    ALTER TABLE jwt_signing_keys
      ADD PRIMARY KEY (app_id, key_id);

    ALTER TABLE jwt_signing_keys
      ADD FOREIGN KEY (app_id)
        REFERENCES apps (app_id) ON DELETE CASCADE;

    -- EmailVerification

    CALL st_add_column_if_not_exists('emailverification_verified_emails', 'app_id', 'VARCHAR(64)', 'NOT NULL DEFAULT \'public\'', @status_message);

    ALTER TABLE emailverification_verified_emails
      ADD PRIMARY KEY (app_id, user_id, email);

    ALTER TABLE emailverification_verified_emails
      ADD FOREIGN KEY (app_id)
        REFERENCES apps (app_id) ON DELETE CASCADE;

    --

    CALL st_add_column_if_not_exists('emailverification_tokens', 'app_id', 'VARCHAR(64)', 'NOT NULL DEFAULT \'public\'', @status_message);
    CALL st_add_column_if_not_exists('emailverification_tokens', 'tenant_id', 'VARCHAR(64)', 'NOT NULL DEFAULT \'public\'', @status_message);

    ALTER TABLE emailverification_tokens
      ADD PRIMARY KEY (app_id, tenant_id, user_id, email, token);

    ALTER TABLE emailverification_tokens
      ADD FOREIGN KEY (app_id, tenant_id)
        REFERENCES tenants (app_id, tenant_id) ON DELETE CASCADE;

    ALTER TABLE emailverification_tokens
      ADD CONSTRAINT token UNIQUE (token);

    CREATE INDEX emailverification_tokens_index ON emailverification_tokens(token_expiry);

    -- EmailPassword

    CALL st_add_column_if_not_exists('emailpassword_users', 'app_id', 'VARCHAR(64)', 'NOT NULL DEFAULT \'public\'', @status_message);

    ALTER TABLE emailpassword_users
      ADD PRIMARY KEY (app_id, user_id);

    ALTER TABLE emailpassword_users
      ADD FOREIGN KEY (app_id, user_id)
        REFERENCES app_id_to_user_id (app_id, user_id) ON DELETE CASCADE;

    -- --

    CREATE TABLE IF NOT EXISTS emailpassword_user_to_tenant (
      app_id VARCHAR(64) DEFAULT 'public',
      tenant_id VARCHAR(64) DEFAULT 'public',
      user_id CHAR(36) NOT NULL,
      email VARCHAR(256) NOT NULL
    );

    ALTER TABLE emailpassword_user_to_tenant
      ADD PRIMARY KEY (app_id, tenant_id, user_id);

    ALTER TABLE emailpassword_user_to_tenant
      ADD CONSTRAINT email UNIQUE (app_id, tenant_id, email);

    ALTER TABLE emailpassword_user_to_tenant
      ADD CONSTRAINT FOREIGN KEY (app_id, tenant_id, user_id)
        REFERENCES all_auth_recipe_users (app_id, tenant_id, user_id) ON DELETE CASCADE;

    INSERT IGNORE INTO emailpassword_user_to_tenant (user_id, email)
      SELECT user_id, email FROM emailpassword_users;

    --

    CALL st_add_column_if_not_exists('emailpassword_pswd_reset_tokens', 'app_id', 'VARCHAR(64)', 'NOT NULL DEFAULT \'public\'', @status_message);

    ALTER TABLE emailpassword_pswd_reset_tokens
      ADD PRIMARY KEY (app_id, user_id, token);

    ALTER TABLE emailpassword_pswd_reset_tokens
      ADD FOREIGN KEY (app_id, user_id)
        REFERENCES emailpassword_users (app_id, user_id) ON DELETE CASCADE;

    ALTER TABLE emailpassword_pswd_reset_tokens
      ADD CONSTRAINT token UNIQUE (token);

    CREATE INDEX emailpassword_password_reset_token_expiry_index ON emailpassword_pswd_reset_tokens (token_expiry);

    -- Passwordless

    CALL st_add_column_if_not_exists('passwordless_users', 'app_id', 'VARCHAR(64)', 'NOT NULL DEFAULT \'public\'', @status_message);

    ALTER TABLE passwordless_users
      ADD PRIMARY KEY (app_id, user_id);

    ALTER TABLE passwordless_users
      ADD FOREIGN KEY (app_id, user_id)
        REFERENCES app_id_to_user_id (app_id, user_id) ON DELETE CASCADE;

    --

    CREATE TABLE IF NOT EXISTS passwordless_user_to_tenant (
      app_id VARCHAR(64) DEFAULT 'public',
      tenant_id VARCHAR(64) DEFAULT 'public',
      user_id CHAR(36) NOT NULL,
      email VARCHAR(256),
      phone_number VARCHAR(256)
    );

    ALTER TABLE passwordless_user_to_tenant
      ADD PRIMARY KEY (app_id, tenant_id, user_id);

    ALTER TABLE passwordless_user_to_tenant
      ADD CONSTRAINT email UNIQUE (app_id, tenant_id, email);

    ALTER TABLE passwordless_user_to_tenant
      ADD CONSTRAINT phone_number UNIQUE (app_id, tenant_id, phone_number);

    ALTER TABLE passwordless_user_to_tenant
      ADD FOREIGN KEY (app_id, tenant_id, user_id)
        REFERENCES all_auth_recipe_users (app_id, tenant_id, user_id) ON DELETE CASCADE;

    INSERT IGNORE INTO passwordless_user_to_tenant (user_id, email, phone_number)
      SELECT user_id, email, phone_number FROM passwordless_users;

    --

    CALL st_add_column_if_not_exists('passwordless_devices', 'app_id', 'VARCHAR(64)', 'NOT NULL DEFAULT \'public\'', @status_message);
    CALL st_add_column_if_not_exists('passwordless_devices', 'tenant_id', 'VARCHAR(64)', 'NOT NULL DEFAULT \'public\'', @status_message);

    ALTER TABLE passwordless_devices
      ADD PRIMARY KEY (app_id, tenant_id, device_id_hash);

    ALTER TABLE passwordless_devices
      ADD FOREIGN KEY (app_id, tenant_id)
        REFERENCES tenants (app_id, tenant_id) ON DELETE CASCADE;

    CREATE INDEX passwordless_devices_email_index ON passwordless_devices (app_id, tenant_id, email);

    CREATE INDEX passwordless_devices_phone_number_index ON passwordless_devices (app_id, tenant_id, phone_number);

    --

    CALL st_add_column_if_not_exists('passwordless_codes', 'app_id', 'VARCHAR(64)', 'NOT NULL DEFAULT \'public\'', @status_message);
    CALL st_add_column_if_not_exists('passwordless_codes', 'tenant_id', 'VARCHAR(64)', 'NOT NULL DEFAULT \'public\'', @status_message);

    ALTER TABLE passwordless_codes
      ADD PRIMARY KEY (app_id, tenant_id, code_id);

    ALTER TABLE passwordless_codes
      ADD FOREIGN KEY (app_id, tenant_id, device_id_hash)
        REFERENCES passwordless_devices (app_id, tenant_id, device_id_hash) ON DELETE CASCADE;

    ALTER TABLE passwordless_codes
      ADD CONSTRAINT link_code_hash
        UNIQUE (app_id, tenant_id, link_code_hash);

    CREATE INDEX passwordless_codes_created_at_index ON passwordless_codes (app_id, tenant_id, created_at);

    -- ThirdParty

    CALL st_add_column_if_not_exists('thirdparty_users', 'app_id', 'VARCHAR(64)', 'NOT NULL DEFAULT \'public\'', @status_message);

    ALTER TABLE thirdparty_users
      ADD PRIMARY KEY (app_id, user_id);

    ALTER TABLE thirdparty_users
      ADD FOREIGN KEY (app_id, user_id)
        REFERENCES app_id_to_user_id (app_id, user_id) ON DELETE CASCADE;

    CREATE INDEX thirdparty_users_thirdparty_user_id_index ON thirdparty_users (app_id, third_party_id, third_party_user_id);

    CREATE INDEX thirdparty_users_email_index ON thirdparty_users (app_id, email);

    --

    CREATE TABLE IF NOT EXISTS thirdparty_user_to_tenant (
      app_id VARCHAR(64) DEFAULT 'public',
      tenant_id VARCHAR(64) DEFAULT 'public',
      user_id CHAR(36) NOT NULL,
      third_party_id VARCHAR(28) NOT NULL,
      third_party_user_id VARCHAR(256) NOT NULL
    );

    ALTER TABLE thirdparty_user_to_tenant
      ADD PRIMARY KEY (app_id, tenant_id, user_id);

    ALTER TABLE thirdparty_user_to_tenant
      ADD CONSTRAINT third_party_user_id
        UNIQUE (app_id, tenant_id, third_party_id, third_party_user_id);

    ALTER TABLE thirdparty_user_to_tenant
      ADD FOREIGN KEY (app_id, tenant_id, user_id)
        REFERENCES all_auth_recipe_users (app_id, tenant_id, user_id) ON DELETE CASCADE;

    INSERT IGNORE INTO thirdparty_user_to_tenant (user_id, third_party_id, third_party_user_id)
      SELECT user_id, third_party_id, third_party_user_id FROM thirdparty_users;

    -- UserIdMapping

    CALL st_add_column_if_not_exists('userid_mapping', 'app_id', 'VARCHAR(64)', 'NOT NULL DEFAULT \'public\'', @status_message);

    ALTER TABLE userid_mapping
      ADD PRIMARY KEY (app_id, supertokens_user_id, external_user_id);

    ALTER TABLE userid_mapping
      ADD CONSTRAINT supertokens_user_id
        UNIQUE (app_id, supertokens_user_id);

    ALTER TABLE userid_mapping
      ADD CONSTRAINT external_user_id
        UNIQUE (app_id, external_user_id);

    ALTER TABLE userid_mapping
      ADD FOREIGN KEY (app_id, supertokens_user_id)
        REFERENCES app_id_to_user_id (app_id, user_id) ON DELETE CASCADE;

    -- UserRoles

    CALL st_add_column_if_not_exists('roles', 'app_id', 'VARCHAR(64)', 'NOT NULL DEFAULT \'public\'', @status_message);

    ALTER TABLE roles
      ADD PRIMARY KEY (app_id, role);

    ALTER TABLE roles
      ADD FOREIGN KEY (app_id)
        REFERENCES apps (app_id) ON DELETE CASCADE;

    --

    CALL st_add_column_if_not_exists('role_permissions', 'app_id', 'VARCHAR(64)', 'NOT NULL DEFAULT \'public\'', @status_message);

    ALTER TABLE role_permissions
      ADD PRIMARY KEY (app_id, role, permission);

    ALTER TABLE role_permissions
      ADD FOREIGN KEY (app_id, role)
        REFERENCES roles (app_id, role) ON DELETE CASCADE;

    CREATE INDEX role_permissions_permission_index ON role_permissions (app_id, permission);

    --

    CALL st_add_column_if_not_exists('user_roles', 'app_id', 'VARCHAR(64)', 'NOT NULL DEFAULT \'public\'', @status_message);
    CALL st_add_column_if_not_exists('user_roles', 'tenant_id', 'VARCHAR(64)', 'NOT NULL DEFAULT \'public\'', @status_message);

    ALTER TABLE user_roles
      ADD PRIMARY KEY (app_id, tenant_id, user_id, role);

    ALTER TABLE user_roles
      ADD FOREIGN KEY (app_id, role)
        REFERENCES roles (app_id, role) ON DELETE CASCADE;

    ALTER TABLE user_roles
      ADD FOREIGN KEY (app_id, tenant_id)
        REFERENCES tenants (app_id, tenant_id) ON DELETE CASCADE;

    CREATE INDEX user_roles_role_index ON user_roles (app_id, tenant_id, role);

    -- UserMetadata

    CALL st_add_column_if_not_exists('user_metadata', 'app_id', 'VARCHAR(64)', 'NOT NULL DEFAULT \'public\'', @status_message);

    ALTER TABLE user_metadata
      ADD PRIMARY KEY (app_id, user_id);

    ALTER TABLE user_metadata
      ADD FOREIGN KEY (app_id)
        REFERENCES apps (app_id) ON DELETE CASCADE;

    -- Dashboard

    CALL st_add_column_if_not_exists('dashboard_users', 'app_id', 'VARCHAR(64)', 'NOT NULL DEFAULT \'public\'', @status_message);

    ALTER TABLE dashboard_users
      ADD PRIMARY KEY (app_id, user_id);

    ALTER TABLE dashboard_users
      ADD CONSTRAINT email
        UNIQUE (app_id, email);

    ALTER TABLE dashboard_users
      ADD FOREIGN KEY (app_id)
        REFERENCES apps (app_id) ON DELETE CASCADE;

    --

    CALL st_add_column_if_not_exists('dashboard_user_sessions', 'app_id', 'VARCHAR(64)', 'NOT NULL DEFAULT \'public\'', @status_message);

    ALTER TABLE dashboard_user_sessions
      ADD PRIMARY KEY (app_id, session_id);

    ALTER TABLE dashboard_user_sessions
      ADD FOREIGN KEY (app_id, user_id)
        REFERENCES dashboard_users (app_id, user_id) ON DELETE CASCADE;

    CREATE INDEX dashboard_user_sessions_expiry_index ON dashboard_user_sessions (expiry);

    -- TOTP

    CALL st_add_column_if_not_exists('totp_users', 'app_id', 'VARCHAR(64)', 'NOT NULL DEFAULT \'public\'', @status_message);

    ALTER TABLE totp_users
      ADD PRIMARY KEY (app_id, user_id);

    ALTER TABLE totp_users
      ADD FOREIGN KEY (app_id)
        REFERENCES apps (app_id) ON DELETE CASCADE;

    --

    CALL st_add_column_if_not_exists('totp_user_devices', 'app_id', 'VARCHAR(64)', 'NOT NULL DEFAULT \'public\'', @status_message);

    ALTER TABLE totp_user_devices
      ADD PRIMARY KEY (app_id, user_id, device_name);

    ALTER TABLE totp_user_devices
      ADD FOREIGN KEY (app_id, user_id)
        REFERENCES totp_users (app_id, user_id) ON DELETE CASCADE;

    --

    CALL st_add_column_if_not_exists('totp_used_codes', 'app_id', 'VARCHAR(64)', 'NOT NULL DEFAULT \'public\'', @status_message);
    CALL st_add_column_if_not_exists('totp_used_codes', 'tenant_id', 'VARCHAR(64)', 'NOT NULL DEFAULT \'public\'', @status_message);

    ALTER TABLE totp_used_codes
      ADD PRIMARY KEY (app_id, tenant_id, user_id, created_time_ms);

    ALTER TABLE totp_used_codes
      ADD FOREIGN KEY (app_id, user_id)
        REFERENCES totp_users (app_id, user_id) ON DELETE CASCADE;

    ALTER TABLE totp_used_codes
      ADD FOREIGN KEY (app_id, tenant_id)
        REFERENCES tenants (app_id, tenant_id) ON DELETE CASCADE;

    CREATE INDEX totp_used_codes_expiry_time_ms_index ON totp_used_codes (app_id, tenant_id, expiry_time_ms);

    -- ActiveUsers

    CALL st_add_column_if_not_exists('user_last_active', 'app_id', 'VARCHAR(64)', 'NOT NULL DEFAULT \'public\'', @status_message);

    ALTER TABLE user_last_active
      ADD PRIMARY KEY (app_id, user_id);

    ALTER TABLE user_last_active
      ADD FOREIGN KEY (app_id)
        REFERENCES apps (app_id) ON DELETE CASCADE;

    -- Drop procedures

    DROP PROCEDURE st_drop_all_fkeys;

    DROP PROCEDURE st_drop_all_keys;

    DROP PROCEDURE st_drop_all_pkeys;

    DROP PROCEDURE st_drop_all_indexes;

    DROP PROCEDURE st_add_column_if_not_exists;
    ```

    </details>

4. Start the new instance(s) of the core (version 6.0.0)

## [5.0.0] - 2023-04-05

### Changes

- Updated the `java-jwt` dependency version
- Increases free Dashboard user count to 3

### Fixes

- Fixed creating JWTs using MongoDB if a key already exists

### Breaking changes

- Using an internal `SemVer` class to handle version numbers. This will make handling CDI version ranges easier.
- Support for CDI version `2.21`
    - Removed POST `/recipe/handshake`
    - Added `useDynamicSigningKey` into `createNewSession` (POST `/recipe/session`), replacing
      `access_token_signing_key_dynamic` used in CDI<=2.18
    - Added `useStaticSigningKey` into `createSignedJWT` (POST `/recipe/jwt`)
    - Added `checkDatabase` into `verifySession` (POST `/recipe/session/verify`), replacing
      `access_token_blacklisting` used in CDI<=2.18
    - Removed `idRefreshToken`, `jwtSigningPublicKey`, `jwtSigningPublicKeyExpiryTime` and `jwtSigningPublicKeyList`
      from responses
    - Deprecated GET `/recipe/jwt/jwks`
    - Added GET `/.well-known/jwks.json`: a standard jwks
- Added new access token version
    - Uses standard prop names (i.e.: `sub` instead of `userId`)
    - Contains the id of the signing key in the header (as `kid`)
    - Stores the user payload merged into the root level, instead of the `userData` prop
- Session handling function now throw if the user payload contains protected props (`sub`, `iat`, `exp`,
  `sessionHandle`, `refreshTokenHash1`, `parentRefreshTokenHash1`, `antiCsrfToken`)
    - A related exception type was added as `AccessTokenPayloadError`
- Refactored the handling of signing keys
- `createNewSession` now takes a `useStaticKey` parameter instead of depending on the
  `access_token_signing_key_dynamic` config value
- `createJWTToken` now supports signing by a dynamic key
- `getSession` now takes a `checkDatabase` parameter instead of using the `access_token_blacklisting` config value
- Updated plugin interface version to 2.21

### Configuration Changes

- `access_token_signing_key_dynamic` is now deprecated, only used for requests with CDI<=2.18
- `access_token_blacklisting` is now deprecated, only used for requests with CDI<=2.18
- Renamed `access_token_signing_key_update_interval` to `access_token_dynamic_signing_key_update_interval`

### Database Changes

- Added new `useStaticKey` field into session info
- Manual migration is also required if `access_token_signing_key_dynamic` was set to false

#### Migration steps for SQL

- If using `access_token_signing_key_dynamic` false:
    ```sql
    ALTER TABLE session_info ADD COLUMN use_static_key BOOLEAN NOT NULL DEFAULT(true);
    ALTER TABLE session_info ALTER COLUMN use_static_key DROP DEFAULT;
    ```
    ```sql
    INSERT INTO jwt_signing_keys(key_id, key_string, algorithm, created_at)
      select CONCAT('s-', created_at_time) as key_id, value as key_string, 'RS256' as algorithm, created_at_time as created_at
      from session_access_token_signing_keys;
    ```
- If using `access_token_signing_key_dynamic` true or not set:
    - ```sql
  ALTER TABLE session_info ADD COLUMN use_static_key BOOLEAN NOT NULL DEFAULT(false);
  ALTER TABLE session_info ALTER COLUMN use_static_key DROP DEFAULT;
    ```

#### Migration steps for MongoDB

- If using `access_token_signing_key_dynamic` false:
    ```
    db.session_info.update({},
      {
        "$set": {
          "use_static_key": true
        }
      });
    ```
    ```
    db.key_value.aggregate([
      {
        "$match": {
          _id: "access_token_signing_key_list"
        }
      },
      {
        $unwind: "$keys"
      },
      {
        $addFields: {
          _id: {
            "$concat": [
              "s-",
              {
                $convert: {
                  input: "$keys.created_at_time",
                  to: "string"
                }
              }
            ]
          },
          "key_string": "$keys.value",
          "algorithm": "RS256",
          "created_at": "$keys.created_at_time",
        }
      },
      {
        "$project": {
          "keys": 0,
          
        }
      },
      {
        "$merge": {
          "into": "jwt_signing_keys",
          
        }
      }
  ]);
    ```

- If using `access_token_signing_key_dynamic` true or not set:
    ```
    db.session_info.update({},
      {
        "$set": {
          "use_static_key": false
        }
      });
    ```

## [4.6.0] - 2023-03-30

- Add Optional Search Tags to Pagination API to enable dashboard search

### New APIs:

- `GET /user/search/tags` retrieves the available search tags

## [4.5.0] - 2023-03-27

- Add TOTP recipe

### Database changes:

- Add new tables for TOTP recipe:
    - `totp_users` that stores the users that have enabled TOTP
    - `totp_user_devices` that stores devices (each device has its own secret) for each user
    - `totp_used_codes` that stores used codes for each user. This is to implement rate limiting and prevent replay
      attacks.
    - `user_last_active` that stores the last active time for each user.

### New APIs:

- `GET /users/count/active` to fetch the number of active users after the given timestamp.
- `POST /recipe/totp/device` to create a new device as well as the user if it doesn't exist.
- `POST /recipe/totp/device/verify` to verify a device. This is to ensure that the user has access to the device.
- `POST /recipe/totp/verify` to verify a code and continue the login flow.
- `PUT /recipe/totp/device` to update the name of a device. Name is just a string that the user can set to identify the
  device.
- `GET /recipe/totp/device/list` to get all devices for a user.
- `POST /recipe/totp/device/remove` to remove a device. If the user has no more devices, the user is also removed.

## [4.4.2] - 2023-03-16

- Adds null check in email normalisation to fix: https://github.com/supertokens/supertokens-node/issues/514

## [4.4.1] - 2023-03-09

- Normalises email in all APIs in which email was not being
  normalised: https://github.com/supertokens/supertokens-core/issues/577

## [4.4.0] - 2023-02-21

### Added

- Dashboard Recipe
- Support with CDI version `2.18`

### Database Changes

- Adds `dashboard_users` table
- Adds `dashboard_user_sessions` table

## [4.3.0] - 2023-01-05

- Adds feature flag, ee folder and APIs to add / remove license keys for enterprise features.

## [4.2.1] - 2022-11-24

- Updates the type of `access_token_validity` in the CoreConfig from `int` to `long`

## [4.2.0] - 2022-11-07

- Update dependencies for security updates: https://github.com/supertokens/supertokens-core/issues/525

## [4.1.1] - 2022-10-13

- Updates core routes to now allow for trailing slashes

## [4.1.0] - 2022-09-22

- Adds request IP allow & deny list: https://github.com/supertokens/supertokens-core/issues/511

## [4.0.1] - 2022-09-19

- Fixes bug related to implementationDependencies.json

## [4.0.0] - 2022-09-19

### Added

- EmailPassword User migration API which allows you to import users with their email and password hashes.
- Support to import users with password hashes from Firebase
- Support with CDI version `2.16`
- Hello API on `/` route.

### Database Changes

- Updates the `password_hash` column in the `emailpassword_users` table from `VARCHAR(128)` to `VARCHAR(256)` to support
  more password hash lengths.
- Updates the `third_party_user_id` column in the `thirdparty_users` table from `VARCHAR(128)` to `VARCHAR(256)` to
  resolve https://github.com/supertokens/supertokens-core/issues/306

- For legacy users who are self hosting the SuperTokens core run the following command to update your database with the
  changes:
    - With MySql:
      `ALTER TABLE thirdparty_users MODIFY third_party_user_id VARCHAR(256); ALTER TABLE emailpassword_users MODIFY password_hash VARCHAR(256);`
    - With PostgreSQL:
      `ALTER TABLE thirdparty_users ALTER COLUMN third_party_user_id TYPE VARCHAR(256); ALTER TABLE emailpassword_users ALTER COLUMN password_hash TYPE VARCHAR(256);`

## [3.16.2] - 2022-09-02

### Bug fixes

- Updated java-jwt to handle `null` claims in JWTs

## [3.16.1] - 2022-09-02

### Bug fixes

- Fixed handling of `null` in access token payloads: https://github.com/supertokens/supertokens-core/issues/499

## [3.16.0] - 2022-08-18

- Changes logging level of API start / finished & Cronjob start / finished to be `INFO` level instead of `DEBUG` level.
- Added new config `log_level` to set logging level. Possible values are `DEBUG` | `INFO` | `WARN` | `ERROR` |
  `NONE`. As an example, setting the log level to `WARN` would make the core print out `WARN` and `ERROR` level logs.

## [3.15.1] - 2022-08-10

- Updates UserIdMapping recipe to resolve UserId Mappings for Auth recipes in the core itself

## [3.15.0] - 2022-07-25

- Adds UserIdMapping recipe
- Support for collecting and displaying failing tests

### Database changes

- Adds `userid_mapping` table

## [3.14.0] - 2022-06-07

- Fixes `/recipe/session/user GET` to return only session handles that have not expired.
- Support for new plugin interface version (v2.15)
- Checks for if the session has expired in `updateSession` before calling the update function.

## [3.13.0] - 2022-05-05

- Adds UserRoles recipe
- Fixes base_path config option not being observed when running `supertokens list`
- Adds base_path normalization logic

### Database changes

- Adds `roles`, `role_permissions` and `user_roles` table

## [3.12.1] - 2022-04-02

### Changes

- Changed default `--with_argon2_hashing_pool_size` in `hashingCalibrate` CLI command to 1.

## [3.12.0] - 2022-04-01

- Adds github action for running tests against in memory db.
- Adds github action for checking if "Run tests" action was completed (to run in PRs)
- Fixes how config values are changed during tests.
- Adds 60 mins timeout to github action jobs
- Moves deleting user metadata to happen before deleting the actual user.
- Adds support for argon2 hashing.
- Adds colours to CLI output (in case of errors).

### New config:

- `password_hashing_alg`
- `argon2_iterations`
- `argon2_memory_kb`
- `argon2_parallelism`
- `argon2_hashing_pool_size`
- `bcrypt_log_rounds`

### New CLI command:

- `supertokens hashingCalibrate`: Used to calibrate argon2 and bcrypt passing hashing params.

## [3.11.0] - 2022-03-19

### Changes

- Fixes memory leak during testing.
- Updated plugin interface version
- Adds usermetadata recipe
- Update CONTRIBUTING.md with instructions for gitpod setup

### Database changes

- Added `user_metadata` table

## [3.10.0] - 2022-02-23

- Updated plugin interface version
- Fixed ResultSet instances to avoid Memory Leaks

## [3.9.1] - 2022-02-16

- Fixed https://github.com/supertokens/supertokens-core/issues/373: Catching `StorageTransactionLogicException` in
  transaction helper function for retries

## [3.9.0] - 2022-01-31

### Changes

- Supporting CDI v2.12
- Adding the `userId` to the reponse of `recipe/user/password/reset`
- Adds support for providing base path for all APIs: https://github.com/supertokens/supertokens-node/issues/252
- Add workflow to verify if pr title follows conventional commits

### New config param:

- `base_path` - default is `""` (No base path)

## [3.8.0] - 2022-01-14

### Added

- Added Passwordless recipe ( with unit test coverage )

### Database changes

- Adds new tables for passwordless:
    - `passwordless_users` that stores the users of the passwordless recipe
    - `passwordless_devices` that stores devices/information about passwordless login attempts
    - `passwordless_codes` that stores the codes each device can consume to finish the login process

### Changes

- New recipeId in `/users` response with a corresponding new user type

## [3.7.0] - 2021-12-16

### Added

- Delete user endpoint

## [3.6.1] - 2021-11-15

### Fixes

- Issue with JWT expiry always being lower than expected
- Modulus and exponent for JsonWebKeys are now sent as unsigned when fetching public keys from the /jwt/jwks.json
  endpoint. Both values are url encoded without any padding.

### Changes

- JWT creation logic to add a `iss` claim only if none is provided

## [3.6.0] - 2021-08-26

### Added

- New config values `password_reset_token_lifetime`
  and `email_verification_token_lifetime`: https://github.com/supertokens/supertokens-core/issues/297
- Added support for multiple access token signing keys: https://github.com/supertokens/supertokens-core/issues/305
- Updated CDI version
- Added a table to store access token signing keys into SQL schema, called `session_access_token_signing_keys`
- New JWT recipe to create JWT tokens using SuperTokens
- New table `jwt_signing_keys` added to store keys used by the JWT recipe

## [3.5.3] - 2021-09-20

### Changes

- Explicitly adds UTF-8 compatible conversion when encoding / decoding base64 strings.

## [3.5.2] - 2021-09-01

### Fixes

- Issue with verifying refresh token throwing an unauthorised exception due to a db connection error.
- Sends far ahead jwt signing key expiry time in case updating them is
  disabled: https://github.com/supertokens/supertokens-core/issues/304

### Changes

- Changes JWT signing key update interval to not be limited to 720 hours

## [3.5.1] - 2021-08-25

### Added

- Logs non "OK" status code from APIs for debugging purposes.

### Fixed:

- Always throws unauthorised response if refresh token is not valid - previously it was throwing a 500 error in case it
  was not properly base 64 encoded.

## [3.5.0] - 2021-06-20

### Changed

- Make emailverificaiton tables take a generic userId: https://github.com/supertokens/supertokens-core/issues/258
- Adds new count and pagination APIs: https://github.com/supertokens/supertokens-core/issues/259
- Adds new API to get session data, and deprecates older one to get session and JWT payload separately:
  https://github.com/supertokens/supertokens-core/issues/255
- Removed `isVerified` boolean from thirdparty sign in up API as per CDI spec 2.8, and hence does not do email
  verification in this API either. Also related to https://github.com/supertokens/supertokens-core/issues/295

### Added

- Add `GET /recipe/users/by-email?email=john@example.com` endpoint for ThirdParty recipe to fetch all users with given
  email
- Add new emailverification APIs for remove tokens and unverify email.
- Add `PUT /recipe/user` for emailpassword recipe to change user's password or email.

## [3.4.2] - 2021-06-27

### Fixes

- `NullPointerException` that is thrown in `AccessTokenSigningKey.java` class when the `keyInfo` object is accessed in
  parallel after the signing key has expired: https://github.com/supertokens/supertokens-core/issues/282

## [3.4.1] - 2021-06-18

### Added

- `test_mode` to the options for running the core so that it can be run in test mode whilst being tested by the backend
  SDK.
- Adds `jwtSigningPublicKey` and `jwtSigningPublicKeyExpiryTime` to API response when returning `TRY_REFRESH_TOKEN
  ` from session verify.

## [3.4.0] - 2021-04-22

### Changed

- Uses Open JDK 15.0.1

## [3.3.0] - 2021-02-16

### Changed

- Extracted email verification into its own recipe
- ThirdParty recipe API

## [3.2.0] - 2021-01-26

### Changed

- Normalises email by making it all lower case
- Changes in handshake API
- Changes in config
- Changes in session create, verify and refresh APis

## [3.1.0] - 2021-01-14

### Changed

- Used rowmapper for in memory db
- Adds email verification APIs
- Adds user pagination APIs
- Adds timeJoined to whenever a user object is returned from an API

## [3.0.1] - 2020-10-27

### Changed

- Makes Hello API do a db query as well for better status checking

## [3.0.0] - 2020-10-25

### Changed

- Changes as per CDI 2.4: https://github.com/supertokens/core-driver-interface/issues/1
- In memory db uses the SQL interface
- Emailpassword recipe functions and APIs
- Deprecates the need for a separate SQLite repo (since the in mem one already exists within the core)

## [2.5.2] - 2020-10-25

### Fixed

- Issue #84 - Correct access token signing key expiry not being sent by APIs

## [2.5.1] - 2020-10-08

### Changed

- Fixed issue of docker image hanging when run in foreground

## [2.5.0] - 2020-10-08

### Added

- Updates the access token if blacklisting is switched on and the JWT payload has been changed somehow
- API key support
- JWT Api Key Rotation

### Removed

- Compatibility with the inefficient method for handling refresh tokens.

## [2.4.0] - 2020-09-09

### Added

- CSRF check in refresh API
- set csrf config to `false` by default
- compatibility with CDI 2.3

### Fixed

- When regenerating session, uses old access tokens' parentRefreshTokenHash1 instead of null

### Changed

- Optimises refresh token to not store old tokens in the database
- removes the need for a license key
- removes API Pings

## [2.3.0] - 2020-08-11

### Changed

- Makes default session expiry status code 401
- Makes default refresh API path "/session/refresh"
- Compatibility with CDI 2.2. Makes `cookie_domain` default value to not set, so that it will work with any API
- Makes sameSite = lax by default
- If licenseKey is missing, then dependency jars are downloaded in DEV mode

## [2.2.3] - 2020-08-10

### Changes

- Makes license Apache 2.0

## [2.2.2] - 2020-07-02

### Fixed

- Changes how versioning works to make it per API call.
- Supports CDI 2.1

## [2.2.1] - 2020-05-14

### Fixed

- Forcing of no in memory database flag to start command on Linux fixed

## [2.2.0] - 2020-05-20

### Added

- Uses in memory database in dev mode if database is not configured
- Removes the need to specify dev / production when running the start command

## [2.1.0] - 2020-04-30

### Added

- Compatibility with CDI 2.0
- API versions
- SameSite cookie option
- Updating of JWT payload
- Session expired status code configuration
- Partial lmrt support

## [2.0.0] - 2020-04-07

### Added

- Compatibility with NoSQL databases like MongoDB
- Setting sameSite cookie option. However, this is not usable in this release.

## [1.1.1] - 2020-03-23

### Changed

- Adds #!/bin/bash in scripts

## [1.1.0] - 2020-03-23

### Changed

- Allow for an unlimited number of SuperTokens instances in production mode
- License changes to reflect the above<|MERGE_RESOLUTION|>--- conflicted
+++ resolved
@@ -9,13 +9,10 @@
 
 ## [10.0.3]
 
-<<<<<<< HEAD
 - Fixes `StorageTransactionLogicException` in bulk import when not using userRoles and totpDevices in import json.
 - MFA only required in Bulk Import if it's used in input data
-=======
 - Fixes issue with reloading all resources when exception occurs while loading a resource, other valid resources were offloaded from the memory. Now we log the exception and continue loading other resources.
 - Adds `USE_STRUCTURED_LOGGING` environment variable to control the logging format.
->>>>>>> 58a9c3a8
 
 ## [10.0.2]
 
