# Changelog

All notable changes to this project will be documented in this file.

The format is based on [Keep a Changelog](https://keepachangelog.com/en/1.0.0/), and this project adheres
to [Semantic Versioning](https://semver.org/spec/v2.0.0.html).

## [unreleased]

<<<<<<< HEAD
### Breaking changes

- Using an internal `SemVer` class to handle version numbers. This will make handling CDI version ranges easier.
- Support for CDI version `2.20`
  - Removed POST `/recipe/handshake`
  - Added `useDynamicSigningKey` into `createNewSession` (POST `/recipe/session`), replacing 
    `access_token_signing_key_dynamic` used in CDI<=2.18
  - Added `useStaticSigningKey` into `createSignedJWT` (POST `/recipe/jwt`)
  - Added `checkDatabase` into `verifySession` (POST `/recipe/session/verify`), replacing 
    `access_token_blacklisting` used in CDI<=2.18
  - Removed `idRefreshToken`, `jwtSigningPublicKey`, `jwtSigningPublicKeyExpiryTime` and `jwtSigningPublicKeyList` 
    from responses
  - Deprecated GET `/recipe/jwt/jwks`
  - Added GET `/.well-known/jwks.json`: a standard jwks
- Added new access token version
  - Uses standard prop names (i.e.: `sub` instead of `userId`)
  - Contains the id of the signing key in the header (as `kid`)
  - Stores the user payload merged into the root level, instead of the `userData` prop
- Session handling function now throw if the user payload contains protected props (`sub`, `iat`, `exp`, 
  `sessionHandle`, `refreshTokenHash1`, `parentRefreshTokenHash1`, `antiCsrfToken`)
  - A related exception type was added as `AccessTokenPayloadError`
- Refactored the handling of signing keys
- `createNewSession` now takes a `useStaticKey` parameter instead of depending on the 
  `access_token_signing_key_dynamic` config value
- `createJWTToken` now supports signing by a dynamic key
- `getSession` now takes a `checkDatabase` parameter instead of using the `access_token_blacklisting` config value 
- Updated plugin interface version to 2.21

### Configuration Changes

- `access_token_signing_key_dynamic` is now deprecated, only used for requests with CDI<=2.18
- `access_token_blacklisting` is now deprecated, only used for requests with CDI<=2.18
- Renamed `access_token_signing_key_update_interval` to `access_token_dynamic_signing_key_update_interval`

### Database Changes

- Added new `useStaticKey` field into session info
- Manual migration is also required if `access_token_signing_key_dynamic` was set to true

#### Migration steps for SQL
- If using `access_token_signing_key_dynamic` false:
  - `ALTER TABLE session_info ADD COLUMN use_static_key BOOLEAN NOT NULL DEFAULT(true);`
  - ```sql
    INSERT INTO jwt_signing_keys(key_id, key_string, algorithm, created_at)
      select CONCAT('s-', created_at_time) as key_id, value as key_string, 'RS256' as algorithm, created_at_time as created_at
      from session_access_token_signing_keys;
    ```
- If using `access_token_signing_key_dynamic` true:
  - `ALTER TABLE session_info ADD COLUMN use_static_key BOOLEAN NOT NULL DEFAULT(false);` 

#### Migration steps for MongoDB

- If using `access_token_signing_key_dynamic` false:
  - ```
    db.session_info.update({},
      {
        "$set": {
          "use_static_key": true
        }
      });
    ```
  - ```
    db.key_value.aggregate([
      {
        "$match": {
          _id: "access_token_signing_key_list"
        }
      },
      {
        $unwind: "$keys"
      },
      {
        $addFields: {
          _id: {
            "$concat": [
              "s-",
              {
                $convert: {
                  input: "$keys.created_at_time",
                  to: "string"
                }
              }
            ]
          },
          "key_string": "$keys.value",
          "algorithm": "RS256",
          "created_at": "$keys.created_at_time",
          
        }
      },
      {
        "$project": {
          "keys": 0,
          
        }
      },
      {
        "$merge": {
          "into": "jwt_signing_keys",
          
        }
      }
    ]);
    ```

- If using `access_token_signing_key_dynamic` true:
  - ```
    db.session_info.update({},
      {
        "$set": {
          "use_static_key": false
        }
      });
    ```
=======
## [4.6.0] - 2023-03-30

- Add Optional Search Tags to Pagination API to enable dashboard search

### New APIs:
  - `GET /user/search/tags` retrieves the available search tags 


## [4.5.0] - 2023-03-27

- Add TOTP recipe

### Database changes:

- Add new tables for TOTP recipe:
    - `totp_users` that stores the users that have enabled TOTP
    - `totp_user_devices` that stores devices (each device has its own secret) for each user
    - `totp_used_codes` that stores used codes for each user. This is to implement rate limiting and prevent replay
      attacks.
    - `user_last_active` that stores the last active time for each user.

### New APIs:

- `GET /users/count/active` to fetch the number of active users after the given timestamp.
- `POST /recipe/totp/device` to create a new device as well as the user if it doesn't exist.
- `POST /recipe/totp/device/verify` to verify a device. This is to ensure that the user has access to the device.
- `POST /recipe/totp/verify` to verify a code and continue the login flow.
- `PUT /recipe/totp/device` to update the name of a device. Name is just a string that the user can set to identify the
  device.
- `GET /recipe/totp/device/list` to get all devices for a user.
- `POST /recipe/totp/device/remove` to remove a device. If the user has no more devices, the user is also removed.

## [4.4.2] - 2023-03-16

- Adds null check in email normalisation to fix: https://github.com/supertokens/supertokens-node/issues/514

## [4.4.1] - 2023-03-09

- Normalises email in all APIs in which email was not being
  normalised: https://github.com/supertokens/supertokens-core/issues/577

>>>>>>> 4321d219
## [4.4.0] - 2023-02-21

### Added

- Dashboard Recipe
- Support with CDI version `2.18`

### Database Changes

- Adds `dashboard_users` table
- Adds `dashboard_user_sessions` table

## [4.3.0] - 2023-01-05

- Adds feature flag, ee folder and APIs to add / remove license keys for enterprise features.

## [4.2.1] - 2022-11-24

- Updates the type of `access_token_validity` in the CoreConfig from `int` to `long`

## [4.2.0] - 2022-11-07

- Update dependencies for security updates: https://github.com/supertokens/supertokens-core/issues/525

## [4.1.1] - 2022-10-13

- Updates core routes to now allow for trailing slashes

## [4.1.0] - 2022-09-22

- Adds request IP allow & deny list: https://github.com/supertokens/supertokens-core/issues/511

## [4.0.1] - 2022-09-19

- Fixes bug related to implementationDependencies.json

## [4.0.0] - 2022-09-19

### Added

- EmailPassword User migration API which allows you to import users with their email and password hashes.
- Support to import users with password hashes from Firebase
- Support with CDI version `2.16`
- Hello API on `/` route.

### Database Changes

- Updates the `password_hash` column in the `emailpassword_users` table from `VARCHAR(128)` to `VARCHAR(256)` to support
  more password hash lengths.
- Updates the `third_party_user_id` column in the `thirdparty_users` table from `VARCHAR(128)` to `VARCHAR(256)` to
  resolve https://github.com/supertokens/supertokens-core/issues/306

- For legacy users who are self hosting the SuperTokens core run the following command to update your database with the
  changes:
    - With MySql:
      `ALTER TABLE thirdparty_users MODIFY third_party_user_id VARCHAR(256); ALTER TABLE emailpassword_users MODIFY password_hash VARCHAR(256);`
    - With PostgreSQL:
      `ALTER TABLE thirdparty_users ALTER COLUMN third_party_user_id TYPE VARCHAR(256); ALTER TABLE emailpassword_users ALTER COLUMN password_hash TYPE VARCHAR(256);`

## [3.16.2] - 2022-09-02

### Bug fixes

- Updated java-jwt to handle `null` claims in JWTs

## [3.16.1] - 2022-09-02

### Bug fixes

- Fixed handling of `null` in access token payloads: https://github.com/supertokens/supertokens-core/issues/499

## [3.16.0] - 2022-08-18

- Changes logging level of API start / finished & Cronjob start / finished to be `INFO` level instead of `DEBUG` level.
- Added new config `log_level` to set logging level. Possible values are `DEBUG` | `INFO` | `WARN` | `ERROR` |
  `NONE`. As an example, setting the log level to `WARN` would make the core print out `WARN` and `ERROR` level logs.

## [3.15.1] - 2022-08-10

- Updates UserIdMapping recipe to resolve UserId Mappings for Auth recipes in the core itself

## [3.15.0] - 2022-07-25

- Adds UserIdMapping recipe
- Support for collecting and displaying failing tests

### Database changes

- Adds `userid_mapping` table

## [3.14.0] - 2022-06-07

- Fixes `/recipe/session/user GET` to return only session handles that have not expired.
- Support for new plugin interface version (v2.15)
- Checks for if the session has expired in `updateSession` before calling the update function.

## [3.13.0] - 2022-05-05

- Adds UserRoles recipe
- Fixes base_path config option not being observed when running `supertokens list`
- Adds base_path normalization logic

### Database changes

- Adds `roles`, `role_permissions` and `user_roles` table

## [3.12.1] - 2022-04-02

### Changes

- Changed default `--with_argon2_hashing_pool_size` in `hashingCalibrate` CLI command to 1.

## [3.12.0] - 2022-04-01

- Adds github action for running tests against in memory db.
- Adds github action for checking if "Run tests" action was completed (to run in PRs)
- Fixes how config values are changed during tests.
- Adds 60 mins timeout to github action jobs
- Moves deleting user metadata to happen before deleting the actual user.
- Adds support for argon2 hashing.
- Adds colours to CLI output (in case of errors).

### New config:

- `password_hashing_alg`
- `argon2_iterations`
- `argon2_memory_kb`
- `argon2_parallelism`
- `argon2_hashing_pool_size`
- `bcrypt_log_rounds`

### New CLI command:

- `supertokens hashingCalibrate`: Used to calibrate argon2 and bcrypt passing hashing params.

## [3.11.0] - 2022-03-19

### Changes

- Fixes memory leak during testing.
- Updated plugin interface version
- Adds usermetadata recipe
- Update CONTRIBUTING.md with instructions for gitpod setup

### Database changes

- Added `user_metadata` table

## [3.10.0] - 2022-02-23

- Updated plugin interface version
- Fixed ResultSet instances to avoid Memory Leaks

## [3.9.1] - 2022-02-16

- Fixed https://github.com/supertokens/supertokens-core/issues/373: Catching `StorageTransactionLogicException` in
  transaction helper function for retries

## [3.9.0] - 2022-01-31

### Changes

- Supporting CDI v2.12
- Adding the `userId` to the reponse of `recipe/user/password/reset`
- Adds support for providing base path for all APIs: https://github.com/supertokens/supertokens-node/issues/252
- Add workflow to verify if pr title follows conventional commits

### New config param:

- `base_path` - default is `""` (No base path)

## [3.8.0] - 2022-01-14

### Added

- Added Passwordless recipe ( with unit test coverage )

### Database changes

- Adds new tables for passwordless:
    - `passwordless_users` that stores the users of the passwordless recipe
    - `passwordless_devices` that stores devices/information about passwordless login attempts
    - `passwordless_codes` that stores the codes each device can consume to finish the login process

### Changes

- New recipeId in `/users` response with a corresponding new user type

## [3.7.0] - 2021-12-16

### Added

- Delete user endpoint

## [3.6.1] - 2021-11-15

### Fixes

- Issue with JWT expiry always being lower than expected
- Modulus and exponent for JsonWebKeys are now sent as unsigned when fetching public keys from the /jwt/jwks.json
  endpoint. Both values are url encoded without any padding.

### Changes

- JWT creation logic to add a `iss` claim only if none is provided

## [3.6.0] - 2021-08-26

### Added

- New config values `password_reset_token_lifetime`
  and `email_verification_token_lifetime`: https://github.com/supertokens/supertokens-core/issues/297
- Added support for multiple access token signing keys: https://github.com/supertokens/supertokens-core/issues/305
- Updated CDI version
- Added a table to store access token signing keys into SQL schema, called `session_access_token_signing_keys`
- New JWT recipe to create JWT tokens using SuperTokens
- New table `jwt_signing_keys` added to store keys used by the JWT recipe

## [3.5.3] - 2021-09-20

### Changes

- Explicitly adds UTF-8 compatible conversion when encoding / decoding base64 strings.

## [3.5.2] - 2021-09-01

### Fixes

- Issue with verifying refresh token throwing an unauthorised exception due to a db connection error.
- Sends far ahead jwt signing key expiry time in case updating them is
  disabled: https://github.com/supertokens/supertokens-core/issues/304

### Changes

- Changes JWT signing key update interval to not be limited to 720 hours

## [3.5.1] - 2021-08-25

### Added

- Logs non "OK" status code from APIs for debugging purposes.

### Fixed:

- Always throws unauthorised response if refresh token is not valid - previously it was throwing a 500 error in case it
  was not properly base 64 encoded.

## [3.5.0] - 2021-06-20

### Changed

- Make emailverificaiton tables take a generic userId: https://github.com/supertokens/supertokens-core/issues/258
- Adds new count and pagination APIs: https://github.com/supertokens/supertokens-core/issues/259
- Adds new API to get session data, and deprecates older one to get session and JWT payload separately:
  https://github.com/supertokens/supertokens-core/issues/255
- Removed `isVerified` boolean from thirdparty sign in up API as per CDI spec 2.8, and hence does not do email
  verification in this API either. Also related to https://github.com/supertokens/supertokens-core/issues/295

### Added

- Add `GET /recipe/users/by-email?email=john@example.com` endpoint for ThirdParty recipe to fetch all users with given
  email
- Add new emailverification APIs for remove tokens and unverify email.
- Add `PUT /recipe/user` for emailpassword recipe to change user's password or email.

## [3.4.2] - 2021-06-27

### Fixes

- `NullPointerException` that is thrown in `AccessTokenSigningKey.java` class when the `keyInfo` object is accessed in
  parallel after the signing key has expired: https://github.com/supertokens/supertokens-core/issues/282

## [3.4.1] - 2021-06-18

### Added

- `test_mode` to the options for running the core so that it can be run in test mode whilst being tested by the backend
  SDK.
- Adds `jwtSigningPublicKey` and `jwtSigningPublicKeyExpiryTime` to API response when returning `TRY_REFRESH_TOKEN
  ` from session verify.

## [3.4.0] - 2021-04-22

### Changed

- Uses Open JDK 15.0.1

## [3.3.0] - 2021-02-16

### Changed

- Extracted email verification into its own recipe
- ThirdParty recipe API

## [3.2.0] - 2021-01-26

### Changed

- Normalises email by making it all lower case
- Changes in handshake API
- Changes in config
- Changes in session create, verify and refresh APis

## [3.1.0] - 2021-01-14

### Changed

- Used rowmapper for in memory db
- Adds email verification APIs
- Adds user pagination APIs
- Adds timeJoined to whenever a user object is returned from an API

## [3.0.1] - 2020-10-27

### Changed

- Makes Hello API do a db query as well for better status checking

## [3.0.0] - 2020-10-25

### Changed

- Changes as per CDI 2.4: https://github.com/supertokens/core-driver-interface/issues/1
- In memory db uses the SQL interface
- Emailpassword recipe functions and APIs
- Deprecates the need for a separate SQLite repo (since the in mem one already exists within the core)

## [2.5.2] - 2020-10-25

### Fixed

- Issue #84 - Correct access token signing key expiry not being sent by APIs

## [2.5.1] - 2020-10-08

### Changed

- Fixed issue of docker image hanging when run in foreground

## [2.5.0] - 2020-10-08

### Added

- Updates the access token if blacklisting is switched on and the JWT payload has been changed somehow
- API key support
- JWT Api Key Rotation

### Removed

- Compatibility with the inefficient method for handling refresh tokens.

## [2.4.0] - 2020-09-09

### Added

- CSRF check in refresh API
- set csrf config to `false` by default
- compatibility with CDI 2.3

### Fixed

- When regenerating session, uses old access tokens' parentRefreshTokenHash1 instead of null

### Changed

- Optimises refresh token to not store old tokens in the database
- removes the need for a license key
- removes API Pings

## [2.3.0] - 2020-08-11

### Changed

- Makes default session expiry status code 401
- Makes default refresh API path "/session/refresh"
- Compatibility with CDI 2.2. Makes `cookie_domain` default value to not set, so that it will work with any API
- Makes sameSite = lax by default
- If licenseKey is missing, then dependency jars are downloaded in DEV mode

## [2.2.3] - 2020-08-10

### Changes

- Makes license Apache 2.0

## [2.2.2] - 2020-07-02

### Fixed

- Changes how versioning works to make it per API call.
- Supports CDI 2.1

## [2.2.1] - 2020-05-14

### Fixed

- Forcing of no in memory database flag to start command on Linux fixed

## [2.2.0] - 2020-05-20

### Added

- Uses in memory database in dev mode if database is not configured
- Removes the need to specify dev / production when running the start command

## [2.1.0] - 2020-04-30

### Added

- Compatibility with CDI 2.0
- API versions
- SameSite cookie option
- Updating of JWT payload
- Session expired status code configuration
- Partial lmrt support

## [2.0.0] - 2020-04-07

### Added

- Compatibility with NoSQL databases like MongoDB
- Setting sameSite cookie option. However, this is not usable in this release.

## [1.1.1] - 2020-03-23

### Changed

- Adds #!/bin/bash in scripts

## [1.1.0] - 2020-03-23

### Changed

- Allow for an unlimited number of SuperTokens instances in production mode
- License changes to reflect the above<|MERGE_RESOLUTION|>--- conflicted
+++ resolved
@@ -7,7 +7,6 @@
 
 ## [unreleased]
 
-<<<<<<< HEAD
 ### Breaking changes
 
 - Using an internal `SemVer` class to handle version numbers. This will make handling CDI version ranges easier.
@@ -122,7 +121,6 @@
         }
       });
     ```
-=======
 ## [4.6.0] - 2023-03-30
 
 - Add Optional Search Tags to Pagination API to enable dashboard search
@@ -164,7 +162,6 @@
 - Normalises email in all APIs in which email was not being
   normalised: https://github.com/supertokens/supertokens-core/issues/577
 
->>>>>>> 4321d219
 ## [4.4.0] - 2023-02-21
 
 ### Added
