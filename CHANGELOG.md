# Changelog

All notable changes to this project will be documented in this file.

The format is based on [Keep a Changelog](https://keepachangelog.com/en/1.0.0/), and this project adheres
to [Semantic Versioning](https://semver.org/spec/v2.0.0.html).

<<<<<<< HEAD
## [9.0.0] - 2024-03-04

### Added

- Supports CDI version `5.0`
- MFA stats in `EEFeatureFlag`
- Adds `ImportTotpDeviceAPI`

### Changes

- `deviceName` in request body of `CreateOrUpdateTotpDeviceAPI` `POST` is now optional
- Adds `firstFactors` and `requiredSecondaryFactors` in request body of create or update CUD, App and
  Tenant APIs
- Adds `deviceName` in the response of `CreateOrUpdateTotpDeviceAPI` `POST`
- `VerifyTOTPAPI` changes
  - Removes `allowUnverifiedDevices` from request body and unverified devices are not allowed
  - Adds `currentNumberOfFailedAttempts` and `maxNumberOfFailedAttempts` in response when status is 
    `INVALID_TOTP_ERROR` or `LIMIT_REACHED_ERROR`
  - Adds status `UNKNOWN_USER_ID_ERROR`
- `VerifyTotpDeviceAPI` changes
  - Adds `currentNumberOfFailedAttempts` and `maxNumberOfFailedAttempts` in response when status is
    `INVALID_TOTP_ERROR` or `LIMIT_REACHED_ERROR`
- Adds a new required `useDynamicSigningKey` into the request body of `RefreshSessionAPI`
  - This enables smooth switching between `useDynamicAccessTokenSigningKey` settings by allowing refresh calls to 
    change the signing key type of a session

### Migration

- TODO - copy once postgres / mysql changelog is done
=======
## [8.0.1] - 2024-03-11

- Making this version backward compatible. Breaking changes in `8.0.0` can now be ignored.
>>>>>>> 3282cb59

## [8.0.0] - 2024-03-04

### Breaking changes

- The following app specific APIs return a 403 when they are called with a tenant ID other than the `public` one. For example, if the path is `/users/count/active`,  and you call it with `/tenant1/users/count/active`, it will return a 403. But if you call it with `/public/users/count/active`, or just `/users/count/active`, it will work.
  - GET `/recipe/accountlinking/user/primary/check`
  - GET `/recipe/accountlinking/user/link/check`
  - POST `/recipe/accountlinking/user/primary`
  - POST `/recipe/accountlinking/user/link`
  - POST `/recipe/accountlinking/user/unlink`
  - GET `/users/count/active`
  - POST `/user/remove`
  - GET `/ee/featureflag`
  - GET `/user/id`
  - PUT `/ee/license`
  - DELETE `/ee/license`
  - GET `/ee/license`
  - GET `/requests/stats`
  - GET `/recipe/user` when querying by `userId`
  - GET `/recipe/jwt/jwks`
  - POST `/recipe/jwt`

### Fixes

- Fixes issue with non-auth recipe related storage handling

<<<<<<< HEAD
=======
### Migration

For Postgresql:
```sql
ALTER TABLE user_roles DROP CONSTRAINT IF EXISTS user_roles_role_fkey;
```

For MySQL:
```sql
ALTER TABLE user_roles DROP FOREIGN KEY user_roles_ibfk_1;
ALTER TABLE user_roles DROP FOREIGN KEY user_roles_ibfk_2;
ALTER TABLE user_roles
  ADD FOREIGN KEY (app_id, tenant_id)
    REFERENCES tenants (app_id, tenant_id) ON DELETE CASCADE;
```

>>>>>>> 3282cb59
## [7.0.18] - 2024-02-19

- Fixes vulnerabilities in dependencies
- Updates telemetry payload
- Fixes Active User tracking to use the right storage

## [7.0.17] - 2024-02-06

- Fixes issue where error logs were printed to StdOut instead of StdErr.
- Adds new config `supertokens_saas_load_only_cud` that makes the core instance load a particular CUD only, irrespective of the CUDs present in the db.
- Fixes connection pool handling when connection pool size changes for a tenant.

## [7.0.16] - 2023-12-04

- Returns 400, instead of 500, for badly typed core config while creating CUD, App or Tenant

## [7.0.15] - 2023-11-28

- Adds test for user pagination from old version

## [7.0.14] - 2023-11-21

- Updates test user query speed

### Migration

If using MySQL plugin, run the following SQL script:

```sql
CREATE INDEX app_id_to_user_id_primary_user_id_index ON app_id_to_user_id (primary_or_recipe_user_id);
CREATE INDEX app_id_to_user_id_user_id_index ON app_id_to_user_id (user_id);
```

## [7.0.13] - 2023-11-21

- Adds test to user query speed

### Migration

If using PostgreSQL database, run the following sql script:

```sql
CREATE INDEX IF NOT EXISTS app_id_to_user_id_primary_user_id_index ON app_id_to_user_id (primary_or_recipe_user_id, app_id);
```

## [7.0.12] - 2023-11-16

In this release, the core API routes have been updated to incorporate phone number normalization before processing. Consequently, existing entries in the database also need to undergo normalization. To facilitate this, we have included a migration script to normalize phone numbers for all the existing entries.

**NOTE**: You can skip the migration if you are not using passwordless via phone number.

### Migration steps

This script updates the `phone_number` column in the `passwordless_users`, `passwordless_user_to_tenant`, and `passwordless_devices` tables with their respective normalized values. This script is idempotent and can be run multiple times without any issue. Follow the steps below to run the script: 

1. Ensure that the core is already upgraded to version 7.0.12 (CDI version 4.0)
2. Run the migration script

    Make sure your Node.js version is 16 or above to run the script. Locate the migration script at `supertokens-core/migration_scripts/to_version_7_0_12/index.js`. Modify the script by updating the `DB_HOST`, `DB_USER`, `DB_PASSWORD`, and `DB_NAME` variables with the correct values. Subsequently, run the following commands to initiate the script:
    
    ```bash
       $ git clone https://github.com/supertokens/supertokens-core.git
       $ cd supertokens-core/migration_scripts/to_version_7_0_12
       $ npm install
       $ npm start
    ```

    Performance Note: On average, the script takes 19s for every 1000 rows with a maximum of 1 connection, 4.7s with a maximum of 5 connections (default), and 4.5s with a maximum of 10 connections. Increasing the `MAX_POOL_SIZE` allows the script to leverage more connections simultaneously, potentially improving execution speed.

## [7.0.11] - 2023-11-10

- Fixes email verification behaviour with user id mapping

## [7.0.10] - 2023-11-03

- Collects requests stats per app
- Adds `/requests/stats` API to return requests stats for the last day

## [7.0.9] - 2023-11-01

- Tests `verified` in `loginMethods` for users with userId mapping

## [7.0.8] - 2023-10-19

- Tests thirdParty serialization fix

## [7.0.7] - 2023-10-19

- Fixes test that verifies tenant config persistence

## [7.0.6] - 2023-10-18

- Fixes issue with cron tasks that run per app and tenant

## [7.0.5] - 2023-10-13

- Adds postgres testing to the CICD

## [7.0.4] - 2023-10-12

- Fixes user info from primary user id query
- Fixes `deviceIdHash` issue

## [7.0.3] - 2023-10-11

- Fixes issue with duplicate cron task

## [7.0.2] = 2023-10-05

- Fixes `500` error for passwordless login in certain cases - https://github.com/supertokens/supertokens-core/issues/828

## [7.0.1] - 2023-10-04

- Remove padding from link codes and pre-auth session ids in passwordless, but keep support for old format that included padding (`=` signs)

## [7.0.0] - 2023-09-19

- Support for CDI version 4.0
- Adds Account Linking feature

### Session recipe changes

- New access token version: v5, which contains a required prop: `rsub`. This contains the recipe user ID that belongs to the login method that the user used to login. The `sub` claim in the access token payload is now the primary user ID.
- APIs that return `SessionInformation` (like GET `/recipe/session`) contains userId, recipeUserId in the response.
- Apis that create / modify / refresh a session return the `recipeUserId` in the `session` object in the response.
- Token theft detected response returns userId and recipeUserId

### Db Schema changes

- Adds columns `primary_or_recipe_user_id`, `is_linked_or_is_a_primary_user` and `primary_or_recipe_user_time_joined` to `all_auth_recipe_users` table
- Adds columns `primary_or_recipe_user_id` and `is_linked_or_is_a_primary_user` to `app_id_to_user_id` table
- Removes index `all_auth_recipe_users_pagination_index` and addes `all_auth_recipe_users_pagination_index1`, 
  `all_auth_recipe_users_pagination_index2`, `all_auth_recipe_users_pagination_index3` and 
  `all_auth_recipe_users_pagination_index4` indexes instead on `all_auth_recipe_users` table
- Adds `all_auth_recipe_users_recipe_id_index` on `all_auth_recipe_users` table
- Adds `all_auth_recipe_users_primary_user_id_index` on `all_auth_recipe_users` table
- Adds `email` column to `emailpassword_pswd_reset_tokens` table
- Changes `user_id` foreign key constraint on `emailpassword_pswd_reset_tokens` to `app_id_to_user_id` table

### Migration steps for SQL

1. Ensure that the core is already upgraded to version 6.0.13 (CDI version 3.0)
2. Stop the core instance(s)
3. Run the migration script

    <details>

    <summary>If using PostgreSQL</summary>

    ```sql
    ALTER TABLE all_auth_recipe_users
      ADD COLUMN primary_or_recipe_user_id CHAR(36) NOT NULL DEFAULT ('0');

    ALTER TABLE all_auth_recipe_users
      ADD COLUMN is_linked_or_is_a_primary_user BOOLEAN NOT NULL DEFAULT FALSE;

    ALTER TABLE all_auth_recipe_users
      ADD COLUMN primary_or_recipe_user_time_joined BIGINT NOT NULL DEFAULT 0;

    UPDATE all_auth_recipe_users
      SET primary_or_recipe_user_id = user_id
      WHERE primary_or_recipe_user_id = '0';

    UPDATE all_auth_recipe_users
      SET primary_or_recipe_user_time_joined = time_joined
      WHERE primary_or_recipe_user_time_joined = 0;

    ALTER TABLE all_auth_recipe_users
      ADD CONSTRAINT all_auth_recipe_users_primary_or_recipe_user_id_fkey
        FOREIGN KEY (app_id, primary_or_recipe_user_id)
        REFERENCES app_id_to_user_id (app_id, user_id) ON DELETE CASCADE;

    ALTER TABLE all_auth_recipe_users
      ALTER primary_or_recipe_user_id DROP DEFAULT;

    ALTER TABLE app_id_to_user_id
      ADD COLUMN primary_or_recipe_user_id CHAR(36) NOT NULL DEFAULT ('0');

    ALTER TABLE app_id_to_user_id
      ADD COLUMN is_linked_or_is_a_primary_user BOOLEAN NOT NULL DEFAULT FALSE;

    UPDATE app_id_to_user_id
      SET primary_or_recipe_user_id = user_id
      WHERE primary_or_recipe_user_id = '0';

    ALTER TABLE app_id_to_user_id
      ADD CONSTRAINT app_id_to_user_id_primary_or_recipe_user_id_fkey
        FOREIGN KEY (app_id, primary_or_recipe_user_id)
        REFERENCES app_id_to_user_id (app_id, user_id) ON DELETE CASCADE;

    ALTER TABLE app_id_to_user_id
        ALTER primary_or_recipe_user_id DROP DEFAULT;

    DROP INDEX all_auth_recipe_users_pagination_index;

    CREATE INDEX all_auth_recipe_users_pagination_index1 ON all_auth_recipe_users (
      app_id, tenant_id, primary_or_recipe_user_time_joined DESC, primary_or_recipe_user_id DESC);

    CREATE INDEX all_auth_recipe_users_pagination_index2 ON all_auth_recipe_users (
      app_id, tenant_id, primary_or_recipe_user_time_joined ASC, primary_or_recipe_user_id DESC);

    CREATE INDEX all_auth_recipe_users_pagination_index3 ON all_auth_recipe_users (
      recipe_id, app_id, tenant_id, primary_or_recipe_user_time_joined DESC, primary_or_recipe_user_id DESC);

    CREATE INDEX all_auth_recipe_users_pagination_index4 ON all_auth_recipe_users (
      recipe_id, app_id, tenant_id, primary_or_recipe_user_time_joined ASC, primary_or_recipe_user_id DESC);

    CREATE INDEX all_auth_recipe_users_primary_user_id_index ON all_auth_recipe_users (primary_or_recipe_user_id, app_id);

    CREATE INDEX all_auth_recipe_users_recipe_id_index ON all_auth_recipe_users (app_id, recipe_id, tenant_id);

    ALTER TABLE emailpassword_pswd_reset_tokens DROP CONSTRAINT IF EXISTS emailpassword_pswd_reset_tokens_user_id_fkey;

    ALTER TABLE emailpassword_pswd_reset_tokens ADD CONSTRAINT emailpassword_pswd_reset_tokens_user_id_fkey FOREIGN KEY (app_id, user_id) REFERENCES app_id_to_user_id (app_id, user_id) ON DELETE CASCADE;

    ALTER TABLE emailpassword_pswd_reset_tokens ADD COLUMN email VARCHAR(256);
    ```
    </details>

    <details>

    <summary>If using MySQL</summary>

    ```sql
    ALTER TABLE all_auth_recipe_users
      ADD primary_or_recipe_user_id CHAR(36) NOT NULL DEFAULT ('0');

    ALTER TABLE all_auth_recipe_users
      ADD is_linked_or_is_a_primary_user BOOLEAN NOT NULL DEFAULT FALSE;

    ALTER TABLE all_auth_recipe_users
      ADD primary_or_recipe_user_time_joined BIGINT UNSIGNED NOT NULL DEFAULT 0;

    UPDATE all_auth_recipe_users
      SET primary_or_recipe_user_id = user_id
      WHERE primary_or_recipe_user_id = '0';

    UPDATE all_auth_recipe_users
      SET primary_or_recipe_user_time_joined = time_joined
      WHERE primary_or_recipe_user_time_joined = 0;

    ALTER TABLE all_auth_recipe_users
      ADD FOREIGN KEY (app_id, primary_or_recipe_user_id)
      REFERENCES app_id_to_user_id (app_id, user_id) ON DELETE CASCADE;

    ALTER TABLE all_auth_recipe_users
      ALTER primary_or_recipe_user_id DROP DEFAULT;

    ALTER TABLE app_id_to_user_id
      ADD primary_or_recipe_user_id CHAR(36) NOT NULL DEFAULT ('0');

    ALTER TABLE app_id_to_user_id
      ADD is_linked_or_is_a_primary_user BOOLEAN NOT NULL DEFAULT FALSE;

    UPDATE app_id_to_user_id
      SET primary_or_recipe_user_id = user_id
      WHERE primary_or_recipe_user_id = '0';

    ALTER TABLE app_id_to_user_id
      ADD FOREIGN KEY (app_id, primary_or_recipe_user_id)
      REFERENCES app_id_to_user_id (app_id, user_id) ON DELETE CASCADE;

    ALTER TABLE app_id_to_user_id
      ALTER primary_or_recipe_user_id DROP DEFAULT;

    DROP INDEX all_auth_recipe_users_pagination_index ON all_auth_recipe_users;

    CREATE INDEX all_auth_recipe_users_pagination_index1 ON all_auth_recipe_users (
      app_id, tenant_id, primary_or_recipe_user_time_joined DESC, primary_or_recipe_user_id DESC);

    CREATE INDEX all_auth_recipe_users_pagination_index2 ON all_auth_recipe_users (
      app_id, tenant_id, primary_or_recipe_user_time_joined ASC, primary_or_recipe_user_id DESC);

    CREATE INDEX all_auth_recipe_users_pagination_index3 ON all_auth_recipe_users (
      recipe_id, app_id, tenant_id, primary_or_recipe_user_time_joined DESC, primary_or_recipe_user_id DESC);

    CREATE INDEX all_auth_recipe_users_pagination_index4 ON all_auth_recipe_users (
      recipe_id, app_id, tenant_id, primary_or_recipe_user_time_joined ASC, primary_or_recipe_user_id DESC);

    CREATE INDEX all_auth_recipe_users_primary_user_id_index ON all_auth_recipe_users (primary_or_recipe_user_id, app_id);

    CREATE INDEX all_auth_recipe_users_recipe_id_index ON all_auth_recipe_users (app_id, recipe_id, tenant_id);

    ALTER TABLE emailpassword_pswd_reset_tokens 
      DROP FOREIGN KEY emailpassword_pswd_reset_tokens_ibfk_1;

    ALTER TABLE emailpassword_pswd_reset_tokens
      ADD FOREIGN KEY (app_id, user_id) REFERENCES app_id_to_user_id (app_id, user_id) ON DELETE CASCADE;

    ALTER TABLE emailpassword_pswd_reset_tokens ADD email VARCHAR(256);
    ```

    </details>

4. Start the new instance(s) of the core (version 7.0.0)

## [6.0.13] - 2023-09-15

- Fixes paid stats reporting for multitenancy

## [6.0.12] - 2023-09-04

- Fixes randomly occurring `serialization error for concurrent update` in `verifySession` API
- Fixes `MISSING_EE_FOLDER_ERROR` error when the core starts up with an empty database

## [6.0.11] - 2023-08-16

- Fixed feature flag cron job

## [6.0.10] - 2023-08-16

- Fixed an encoding/decoding issue for certain access token payloads

## [6.0.9] - 2023-08-14

- Now using decimal notation to add numbers into the access token payload (instead of scientific notation) 

## [6.0.8] - 2023-08-01

- Fixes CUD validation starting with number.

## [6.0.7] - 2023-07-28

- Fixes session removing for user with useridmapping when disassociating from tenant.
- Fixes issue with access token migration from version v1 and v2

## [6.0.6] - 2023-07-24

- Adds all ee features enabled for in memory database.

## [6.0.5] - 2023-07-20

- Fixes logging issue in API call where it used to print out the root CUD tenant info when querying with a tenant
  that does not exist.

## [6.0.4] - 2023-07-13

- Fixes tenant prefix in stack trace log
- `supertokens_default_cdi_version` config renamed to `supertokens_max_cdi_version`
- Fixes `/apiversion` GET to return versions until `supertokens_max_cdi_version` if set
- Fixes `/recipe/multitenancy/tenant` GET to return `TENANT_NOT_FOUND_ERROR` with 200 status when tenant was not found

## [6.0.3] - 2023-07-11

- Fixes duplicate users in users search queries when user is associated to multiple tenants
- Fixes wrong tenant id in logging for `APIKeyUnauthorisedException`

## [6.0.2] - 2023-07-04

- Fixes some of the session APIs to return `tenantId`
- argon and bcrypt related configs are now configurable only from config.yaml
- `ip_allow_regex` and `ip_deny_regex` are now protected properties for SaaS
- `hello` is disallowed as a tenantId
- creation of apps enables all recipes by default but not during creation of tenant

## [6.0.1]

- Fixes `Invalid API key` issue on hello API
- Fixes `CreateOrUpdateThirdPartyConfigAPI` as per CDI 3.0
- Fixes `sessionHandle` to include tenant information and the related APIs are now app specific
- Updated GET `/appid-<appId>/<tenantId>/recipe/session/user`
    - Adds `fetchAcrossAllTenants` with default `true` - controls fetching of sessions across all tenants or only a
      particular tenant
- Updated POST `/appid-<appId>/<tenantId>/recipe/session/remove`
    - Adds `revokeAcrossAllTenants` with default `true` - controls revoking of sessions across all tenants or only a
      particular tenant
- Updated telemetry to send `connectionUriDomain`, `appId` and `mau` information
- Updated feature flag stats to report `usersCount` per tenant

## [6.0.0] - 2023-06-02

### Adds

- Support for multitenancy.
- New config `supertokens_saas_secret` added to support multitenancy in SaaS mode.
- New config `supertokens_default_cdi_version` is added to specify the version of CDI core must assume when the version
  is not specified in the request. If this config is not specified, the core will assume the latest version.

### Fixes

- Fixes an issue where session verification would fail for JWTs created using the JWT recipe

### Changes

- Modifies the `/recipe/dashboard/session/verify` API to include the user's email in the response
- Support for multitenancy
    - New APIs to manage apps and tenants
        - `/recipe/multitenancy/connectionuridomain` PUT
        - `/recipe/multitenancy/connectionuridomain/remove` POST
        - `/recipe/multitenancy/connectionuridomain/list` GET
        - `/recipe/multitenancy/app` PUT
        - `/recipe/multitenancy/app/remove` POST
        - `/recipe/multitenancy/app/list` GET
        - `/appid-<appid>/recipe/multitenancy/tenant` PUT
        - `/appid-<appid>/<tenantid>/recipe/multitenancy/tenant` GET
        - `/appid-<appid>/recipe/multitenancy/tenant/remove` POST
        - `/appid-<appid>/recipe/multitenancy/tenant/list` GET
        - `/appid-<appid>/recipe/multitenancy/config/thirdparty` PUT
        - `/appid-<appid>/recipe/multitenancy/config/thirdparty/remove` POST
        - `/appid-<appid>/<tenantid>/recipe/multitenancy/tenant/user` POST
        - `/appid-<appid>/<tenantid>/recipe/multitenancy/tenant/user/remove` POST
    - API paths can be prefixed with `/appid-<appid>/<tenantid>` to perform app or tenant specific operations.

### Migration steps for SQL

1. Ensure that the core is already upgraded to version 5.0.0 (CDI version 2.21)
2. Stop the core instance(s)
3. Run the migration script

    <details>

    <summary>If using PostgreSQL</summary>

   #### Run the following SQL script

    ```sql
    -- General Tables

    CREATE TABLE IF NOT EXISTS apps  (
      app_id VARCHAR(64) NOT NULL DEFAULT 'public',
      created_at_time BIGINT,
      CONSTRAINT apps_pkey PRIMARY KEY(app_id)
    );

    INSERT INTO apps (app_id, created_at_time) 
      VALUES ('public', 0) ON CONFLICT DO NOTHING;

    ------------------------------------------------------------

    CREATE TABLE IF NOT EXISTS tenants (
      app_id VARCHAR(64) NOT NULL DEFAULT 'public',
      tenant_id VARCHAR(64) NOT NULL DEFAULT 'public',
      created_at_time BIGINT ,
      CONSTRAINT tenants_pkey
        PRIMARY KEY (app_id, tenant_id),
      CONSTRAINT tenants_app_id_fkey FOREIGN KEY(app_id)
        REFERENCES apps (app_id) ON DELETE CASCADE
    );

    INSERT INTO tenants (app_id, tenant_id, created_at_time) 
      VALUES ('public', 'public', 0) ON CONFLICT DO NOTHING;

    CREATE INDEX IF NOT EXISTS tenants_app_id_index ON tenants (app_id);

    ------------------------------------------------------------

    ALTER TABLE key_value
      ADD COLUMN IF NOT EXISTS app_id VARCHAR(64) DEFAULT 'public',
      ADD COLUMN IF NOT EXISTS tenant_id VARCHAR(64) DEFAULT 'public';

    ALTER TABLE key_value
      DROP CONSTRAINT key_value_pkey;

    ALTER TABLE key_value
      ADD CONSTRAINT key_value_pkey 
        PRIMARY KEY (app_id, tenant_id, name);

    ALTER TABLE key_value
      DROP CONSTRAINT IF EXISTS key_value_tenant_id_fkey;

    ALTER TABLE key_value
      ADD CONSTRAINT key_value_tenant_id_fkey 
        FOREIGN KEY (app_id, tenant_id)
        REFERENCES tenants (app_id, tenant_id) ON DELETE CASCADE;

    CREATE INDEX IF NOT EXISTS key_value_tenant_id_index ON key_value (app_id, tenant_id);

    ------------------------------------------------------------

    CREATE TABLE IF NOT EXISTS app_id_to_user_id (
      app_id VARCHAR(64) NOT NULL DEFAULT 'public',
      user_id CHAR(36) NOT NULL,
      recipe_id VARCHAR(128) NOT NULL,
      CONSTRAINT app_id_to_user_id_pkey
        PRIMARY KEY (app_id, user_id),
      CONSTRAINT app_id_to_user_id_app_id_fkey
        FOREIGN KEY(app_id) REFERENCES apps (app_id) ON DELETE CASCADE
    );

    INSERT INTO app_id_to_user_id (user_id, recipe_id) 
      SELECT user_id, recipe_id
      FROM all_auth_recipe_users ON CONFLICT DO NOTHING;

    CREATE INDEX IF NOT EXISTS app_id_to_user_id_app_id_index ON app_id_to_user_id (app_id);

    ------------------------------------------------------------

    ALTER TABLE all_auth_recipe_users
      ADD COLUMN IF NOT EXISTS app_id VARCHAR(64) DEFAULT 'public',
      ADD COLUMN IF NOT EXISTS tenant_id VARCHAR(64) DEFAULT 'public';

    ALTER TABLE all_auth_recipe_users
      DROP CONSTRAINT all_auth_recipe_users_pkey CASCADE;

    ALTER TABLE all_auth_recipe_users
      ADD CONSTRAINT all_auth_recipe_users_pkey 
        PRIMARY KEY (app_id, tenant_id, user_id);

    ALTER TABLE all_auth_recipe_users
      DROP CONSTRAINT IF EXISTS all_auth_recipe_users_tenant_id_fkey;

    ALTER TABLE all_auth_recipe_users
      ADD CONSTRAINT all_auth_recipe_users_tenant_id_fkey 
        FOREIGN KEY (app_id, tenant_id)
        REFERENCES tenants (app_id, tenant_id) ON DELETE CASCADE;

    ALTER TABLE all_auth_recipe_users
      DROP CONSTRAINT IF EXISTS all_auth_recipe_users_user_id_fkey;

    ALTER TABLE all_auth_recipe_users
      ADD CONSTRAINT all_auth_recipe_users_user_id_fkey 
        FOREIGN KEY (app_id, user_id)
        REFERENCES app_id_to_user_id (app_id, user_id) ON DELETE CASCADE;

    DROP INDEX all_auth_recipe_users_pagination_index;

    CREATE INDEX all_auth_recipe_users_pagination_index ON all_auth_recipe_users (time_joined DESC, user_id DESC, tenant_id DESC, app_id DESC);

    CREATE INDEX IF NOT EXISTS all_auth_recipe_user_id_index ON all_auth_recipe_users (app_id, user_id);

    CREATE INDEX IF NOT EXISTS all_auth_recipe_tenant_id_index ON all_auth_recipe_users (app_id, tenant_id);

    -- Multitenancy

    CREATE TABLE IF NOT EXISTS tenant_configs (
      connection_uri_domain VARCHAR(256) DEFAULT '',
      app_id VARCHAR(64) DEFAULT 'public',
      tenant_id VARCHAR(64) DEFAULT 'public',
      core_config TEXT,
      email_password_enabled BOOLEAN,
      passwordless_enabled BOOLEAN,
      third_party_enabled BOOLEAN,
      CONSTRAINT tenant_configs_pkey
        PRIMARY KEY (connection_uri_domain, app_id, tenant_id)
    );

    ------------------------------------------------------------

    CREATE TABLE IF NOT EXISTS tenant_thirdparty_providers (
      connection_uri_domain VARCHAR(256) DEFAULT '',
      app_id VARCHAR(64) DEFAULT 'public',
      tenant_id VARCHAR(64) DEFAULT 'public',
      third_party_id VARCHAR(28) NOT NULL,
      name VARCHAR(64),
      authorization_endpoint TEXT,
      authorization_endpoint_query_params TEXT,
      token_endpoint TEXT,
      token_endpoint_body_params TEXT,
      user_info_endpoint TEXT,
      user_info_endpoint_query_params TEXT,
      user_info_endpoint_headers TEXT,
      jwks_uri TEXT,
      oidc_discovery_endpoint TEXT,
      require_email BOOLEAN,
      user_info_map_from_id_token_payload_user_id VARCHAR(64),
      user_info_map_from_id_token_payload_email VARCHAR(64),
      user_info_map_from_id_token_payload_email_verified VARCHAR(64),
      user_info_map_from_user_info_endpoint_user_id VARCHAR(64),
      user_info_map_from_user_info_endpoint_email VARCHAR(64),
      user_info_map_from_user_info_endpoint_email_verified VARCHAR(64),
      CONSTRAINT tenant_thirdparty_providers_pkey
        PRIMARY KEY (connection_uri_domain, app_id, tenant_id, third_party_id),
      CONSTRAINT tenant_thirdparty_providers_tenant_id_fkey
        FOREIGN KEY(connection_uri_domain, app_id, tenant_id)
        REFERENCES tenant_configs (connection_uri_domain, app_id, tenant_id) ON DELETE CASCADE
    );

    CREATE INDEX IF NOT EXISTS tenant_thirdparty_providers_tenant_id_index ON tenant_thirdparty_providers (connection_uri_domain, app_id, tenant_id);

    ------------------------------------------------------------

    CREATE TABLE IF NOT EXISTS tenant_thirdparty_provider_clients (
      connection_uri_domain VARCHAR(256) DEFAULT '',
      app_id VARCHAR(64) DEFAULT 'public',
      tenant_id VARCHAR(64) DEFAULT 'public',
      third_party_id VARCHAR(28) NOT NULL,
      client_type VARCHAR(64) NOT NULL DEFAULT '',
      client_id VARCHAR(256) NOT NULL,
      client_secret TEXT,
      scope VARCHAR(128)[],
      force_pkce BOOLEAN,
      additional_config TEXT,
      CONSTRAINT tenant_thirdparty_provider_clients_pkey
        PRIMARY KEY (connection_uri_domain, app_id, tenant_id, third_party_id, client_type),
      CONSTRAINT tenant_thirdparty_provider_clients_third_party_id_fkey
        FOREIGN KEY (connection_uri_domain, app_id, tenant_id, third_party_id)
        REFERENCES tenant_thirdparty_providers (connection_uri_domain, app_id, tenant_id, third_party_id) ON DELETE CASCADE
    );

    CREATE INDEX IF NOT EXISTS tenant_thirdparty_provider_clients_third_party_id_index ON tenant_thirdparty_provider_clients (connection_uri_domain, app_id, tenant_id, third_party_id);

    -- Session

    ALTER TABLE session_info
      ADD COLUMN IF NOT EXISTS app_id VARCHAR(64) DEFAULT 'public',
      ADD COLUMN IF NOT EXISTS tenant_id VARCHAR(64) DEFAULT 'public';

    ALTER TABLE session_info
      DROP CONSTRAINT session_info_pkey CASCADE;

    ALTER TABLE session_info
      ADD CONSTRAINT session_info_pkey 
        PRIMARY KEY (app_id, tenant_id, session_handle);

    ALTER TABLE session_info
      DROP CONSTRAINT IF EXISTS session_info_tenant_id_fkey;

    ALTER TABLE session_info
      ADD CONSTRAINT session_info_tenant_id_fkey 
        FOREIGN KEY (app_id, tenant_id)
        REFERENCES tenants (app_id, tenant_id) ON DELETE CASCADE;

    CREATE INDEX IF NOT EXISTS session_expiry_index ON session_info (expires_at);

    CREATE INDEX IF NOT EXISTS session_info_tenant_id_index ON session_info (app_id, tenant_id);

    ------------------------------------------------------------

    ALTER TABLE session_access_token_signing_keys
      ADD COLUMN IF NOT EXISTS app_id VARCHAR(64) DEFAULT 'public';

    ALTER TABLE session_access_token_signing_keys
      DROP CONSTRAINT session_access_token_signing_keys_pkey CASCADE;

    ALTER TABLE session_access_token_signing_keys
      ADD CONSTRAINT session_access_token_signing_keys_pkey 
        PRIMARY KEY (app_id, created_at_time);

    ALTER TABLE session_access_token_signing_keys
      DROP CONSTRAINT IF EXISTS session_access_token_signing_keys_app_id_fkey;

    ALTER TABLE session_access_token_signing_keys
      ADD CONSTRAINT session_access_token_signing_keys_app_id_fkey 
        FOREIGN KEY (app_id)
        REFERENCES apps (app_id) ON DELETE CASCADE;

    CREATE INDEX IF NOT EXISTS access_token_signing_keys_app_id_index ON session_access_token_signing_keys (app_id);

    -- JWT

    ALTER TABLE jwt_signing_keys
      ADD COLUMN IF NOT EXISTS app_id VARCHAR(64) DEFAULT 'public';

    ALTER TABLE jwt_signing_keys
      DROP CONSTRAINT jwt_signing_keys_pkey CASCADE;

    ALTER TABLE jwt_signing_keys
      ADD CONSTRAINT jwt_signing_keys_pkey 
        PRIMARY KEY (app_id, key_id);

    ALTER TABLE jwt_signing_keys
      DROP CONSTRAINT IF EXISTS jwt_signing_keys_app_id_fkey;

    ALTER TABLE jwt_signing_keys
      ADD CONSTRAINT jwt_signing_keys_app_id_fkey 
        FOREIGN KEY (app_id)
        REFERENCES apps (app_id) ON DELETE CASCADE;

    CREATE INDEX IF NOT EXISTS jwt_signing_keys_app_id_index ON jwt_signing_keys (app_id);

    -- EmailVerification

    ALTER TABLE emailverification_verified_emails
      ADD COLUMN IF NOT EXISTS app_id VARCHAR(64) DEFAULT 'public';

    ALTER TABLE emailverification_verified_emails
      DROP CONSTRAINT emailverification_verified_emails_pkey CASCADE;

    ALTER TABLE emailverification_verified_emails
      ADD CONSTRAINT emailverification_verified_emails_pkey 
        PRIMARY KEY (app_id, user_id, email);

    ALTER TABLE emailverification_verified_emails
      DROP CONSTRAINT IF EXISTS emailverification_verified_emails_app_id_fkey;

    ALTER TABLE emailverification_verified_emails
      ADD CONSTRAINT emailverification_verified_emails_app_id_fkey 
        FOREIGN KEY (app_id)
        REFERENCES apps (app_id) ON DELETE CASCADE;

    CREATE INDEX IF NOT EXISTS emailverification_verified_emails_app_id_index ON emailverification_verified_emails (app_id);

    ------------------------------------------------------------

    ALTER TABLE emailverification_tokens
      ADD COLUMN IF NOT EXISTS app_id VARCHAR(64) DEFAULT 'public',
      ADD COLUMN IF NOT EXISTS tenant_id VARCHAR(64) DEFAULT 'public';

    ALTER TABLE emailverification_tokens
      DROP CONSTRAINT emailverification_tokens_pkey CASCADE;

    ALTER TABLE emailverification_tokens
      ADD CONSTRAINT emailverification_tokens_pkey 
        PRIMARY KEY (app_id, tenant_id, user_id, email, token);

    ALTER TABLE emailverification_tokens
      DROP CONSTRAINT IF EXISTS emailverification_tokens_tenant_id_fkey;

    ALTER TABLE emailverification_tokens
      ADD CONSTRAINT emailverification_tokens_tenant_id_fkey 
        FOREIGN KEY (app_id, tenant_id)
        REFERENCES tenants (app_id, tenant_id) ON DELETE CASCADE;

    CREATE INDEX IF NOT EXISTS emailverification_tokens_tenant_id_index ON emailverification_tokens (app_id, tenant_id);

    -- EmailPassword

    ALTER TABLE emailpassword_users
      ADD COLUMN IF NOT EXISTS app_id VARCHAR(64) DEFAULT 'public';

    ALTER TABLE emailpassword_users
      DROP CONSTRAINT emailpassword_users_pkey CASCADE;

    ALTER TABLE emailpassword_users
      DROP CONSTRAINT IF EXISTS emailpassword_users_email_key CASCADE;

    ALTER TABLE emailpassword_users
      ADD CONSTRAINT emailpassword_users_pkey 
        PRIMARY KEY (app_id, user_id);

    ALTER TABLE emailpassword_users
      DROP CONSTRAINT IF EXISTS emailpassword_users_user_id_fkey;

    ALTER TABLE emailpassword_users
      ADD CONSTRAINT emailpassword_users_user_id_fkey 
        FOREIGN KEY (app_id, user_id)
        REFERENCES app_id_to_user_id (app_id, user_id) ON DELETE CASCADE;

    ------------------------------------------------------------

    CREATE TABLE IF NOT EXISTS emailpassword_user_to_tenant (
      app_id VARCHAR(64) DEFAULT 'public',
      tenant_id VARCHAR(64) DEFAULT 'public',
      user_id CHAR(36) NOT NULL,
      email VARCHAR(256) NOT NULL,
      CONSTRAINT emailpassword_user_to_tenant_email_key
        UNIQUE (app_id, tenant_id, email),
      CONSTRAINT emailpassword_user_to_tenant_pkey
        PRIMARY KEY (app_id, tenant_id, user_id),
      CONSTRAINT emailpassword_user_to_tenant_user_id_fkey
        FOREIGN KEY (app_id, tenant_id, user_id)
        REFERENCES all_auth_recipe_users (app_id, tenant_id, user_id) ON DELETE CASCADE
    );

    ALTER TABLE emailpassword_user_to_tenant
      DROP CONSTRAINT IF EXISTS emailpassword_user_to_tenant_email_key;

    ALTER TABLE emailpassword_user_to_tenant
      ADD CONSTRAINT emailpassword_user_to_tenant_email_key
        UNIQUE (app_id, tenant_id, email);

    ALTER TABLE emailpassword_user_to_tenant
      DROP CONSTRAINT IF EXISTS emailpassword_user_to_tenant_user_id_fkey;

    ALTER TABLE emailpassword_user_to_tenant
      ADD CONSTRAINT emailpassword_user_to_tenant_user_id_fkey
        FOREIGN KEY (app_id, tenant_id, user_id)
        REFERENCES all_auth_recipe_users (app_id, tenant_id, user_id) ON DELETE CASCADE;

    INSERT INTO emailpassword_user_to_tenant (user_id, email)
      SELECT user_id, email FROM emailpassword_users ON CONFLICT DO NOTHING;

    ------------------------------------------------------------

    ALTER TABLE emailpassword_pswd_reset_tokens
      ADD COLUMN IF NOT EXISTS app_id VARCHAR(64) DEFAULT 'public';

    ALTER TABLE emailpassword_pswd_reset_tokens
      DROP CONSTRAINT emailpassword_pswd_reset_tokens_pkey CASCADE;

    ALTER TABLE emailpassword_pswd_reset_tokens
      ADD CONSTRAINT emailpassword_pswd_reset_tokens_pkey 
        PRIMARY KEY (app_id, user_id, token);

    ALTER TABLE emailpassword_pswd_reset_tokens
      DROP CONSTRAINT IF EXISTS emailpassword_pswd_reset_tokens_user_id_fkey;

    ALTER TABLE emailpassword_pswd_reset_tokens
      ADD CONSTRAINT emailpassword_pswd_reset_tokens_user_id_fkey 
        FOREIGN KEY (app_id, user_id)
        REFERENCES emailpassword_users (app_id, user_id) ON DELETE CASCADE;

    CREATE INDEX IF NOT EXISTS emailpassword_pswd_reset_tokens_user_id_index ON emailpassword_pswd_reset_tokens (app_id, user_id);

    -- Passwordless

    ALTER TABLE passwordless_users
      ADD COLUMN IF NOT EXISTS app_id VARCHAR(64) DEFAULT 'public';

    ALTER TABLE passwordless_users
      DROP CONSTRAINT passwordless_users_pkey CASCADE;

    ALTER TABLE passwordless_users
      ADD CONSTRAINT passwordless_users_pkey 
        PRIMARY KEY (app_id, user_id);

    ALTER TABLE passwordless_users
      DROP CONSTRAINT IF EXISTS passwordless_users_email_key;

    ALTER TABLE passwordless_users
      DROP CONSTRAINT IF EXISTS passwordless_users_phone_number_key;

    ALTER TABLE passwordless_users
      DROP CONSTRAINT IF EXISTS passwordless_users_user_id_fkey;

    ALTER TABLE passwordless_users
      ADD CONSTRAINT passwordless_users_user_id_fkey 
        FOREIGN KEY (app_id, user_id)
        REFERENCES app_id_to_user_id (app_id, user_id) ON DELETE CASCADE;

    ------------------------------------------------------------

    CREATE TABLE IF NOT EXISTS passwordless_user_to_tenant (
      app_id VARCHAR(64) DEFAULT 'public',
      tenant_id VARCHAR(64) DEFAULT 'public',
      user_id CHAR(36) NOT NULL,
      email VARCHAR(256),
      phone_number VARCHAR(256),
      CONSTRAINT passwordless_user_to_tenant_email_key
        UNIQUE (app_id, tenant_id, email),
      CONSTRAINT passwordless_user_to_tenant_phone_number_key
        UNIQUE (app_id, tenant_id, phone_number),
      CONSTRAINT passwordless_user_to_tenant_pkey
        PRIMARY KEY (app_id, tenant_id, user_id),
      CONSTRAINT passwordless_user_to_tenant_user_id_fkey
        FOREIGN KEY (app_id, tenant_id, user_id)
        REFERENCES all_auth_recipe_users (app_id, tenant_id, user_id) ON DELETE CASCADE
    );

    ALTER TABLE passwordless_user_to_tenant
      DROP CONSTRAINT IF EXISTS passwordless_user_to_tenant_user_id_fkey;

    ALTER TABLE passwordless_user_to_tenant
      ADD CONSTRAINT passwordless_user_to_tenant_user_id_fkey
        FOREIGN KEY (app_id, tenant_id, user_id)
        REFERENCES all_auth_recipe_users (app_id, tenant_id, user_id) ON DELETE CASCADE;

    INSERT INTO passwordless_user_to_tenant (user_id, email, phone_number)
      SELECT user_id, email, phone_number FROM passwordless_users ON CONFLICT DO NOTHING;

    ------------------------------------------------------------

    ALTER TABLE passwordless_devices
      ADD COLUMN IF NOT EXISTS app_id VARCHAR(64) DEFAULT 'public',
      ADD COLUMN IF NOT EXISTS tenant_id VARCHAR(64) DEFAULT 'public';

    ALTER TABLE passwordless_devices
      DROP CONSTRAINT passwordless_devices_pkey CASCADE;

    ALTER TABLE passwordless_devices
      ADD CONSTRAINT passwordless_devices_pkey 
        PRIMARY KEY (app_id, tenant_id, device_id_hash);

    ALTER TABLE passwordless_devices
      DROP CONSTRAINT IF EXISTS passwordless_devices_tenant_id_fkey;

    ALTER TABLE passwordless_devices
      ADD CONSTRAINT passwordless_devices_tenant_id_fkey 
        FOREIGN KEY (app_id, tenant_id)
        REFERENCES tenants (app_id, tenant_id) ON DELETE CASCADE;

    DROP INDEX IF EXISTS passwordless_devices_email_index;

    CREATE INDEX IF NOT EXISTS passwordless_devices_email_index ON passwordless_devices (app_id, tenant_id, email);

    DROP INDEX IF EXISTS passwordless_devices_phone_number_index;

    CREATE INDEX IF NOT EXISTS passwordless_devices_phone_number_index ON passwordless_devices (app_id, tenant_id, phone_number);

    CREATE INDEX IF NOT EXISTS passwordless_devices_tenant_id_index ON passwordless_devices (app_id, tenant_id);

    ------------------------------------------------------------

    ALTER TABLE passwordless_codes
      ADD COLUMN IF NOT EXISTS app_id VARCHAR(64) DEFAULT 'public',
      ADD COLUMN IF NOT EXISTS tenant_id VARCHAR(64) DEFAULT 'public';

    ALTER TABLE passwordless_codes
      DROP CONSTRAINT passwordless_codes_pkey CASCADE;

    ALTER TABLE passwordless_codes
      ADD CONSTRAINT passwordless_codes_pkey 
        PRIMARY KEY (app_id, tenant_id, code_id);

    ALTER TABLE passwordless_codes
      DROP CONSTRAINT IF EXISTS passwordless_codes_device_id_hash_fkey;

    ALTER TABLE passwordless_codes
      ADD CONSTRAINT passwordless_codes_device_id_hash_fkey 
        FOREIGN KEY (app_id, tenant_id, device_id_hash)
        REFERENCES passwordless_devices (app_id, tenant_id, device_id_hash) ON DELETE CASCADE;

    ALTER TABLE passwordless_codes
      DROP CONSTRAINT passwordless_codes_link_code_hash_key;

    ALTER TABLE passwordless_codes
      DROP CONSTRAINT IF EXISTS passwordless_codes_link_code_hash_key;

    ALTER TABLE passwordless_codes
      ADD CONSTRAINT passwordless_codes_link_code_hash_key
        UNIQUE (app_id, tenant_id, link_code_hash);

    DROP INDEX IF EXISTS passwordless_codes_created_at_index;

    CREATE INDEX IF NOT EXISTS passwordless_codes_created_at_index ON passwordless_codes (app_id, tenant_id, created_at);

    DROP INDEX IF EXISTS passwordless_codes_device_id_hash_index;
    CREATE INDEX IF NOT EXISTS passwordless_codes_device_id_hash_index ON passwordless_codes (app_id, tenant_id, device_id_hash);

    -- ThirdParty

    ALTER TABLE thirdparty_users
      ADD COLUMN IF NOT EXISTS app_id VARCHAR(64) DEFAULT 'public';

    ALTER TABLE thirdparty_users
      DROP CONSTRAINT thirdparty_users_pkey CASCADE;

    ALTER TABLE thirdparty_users
      DROP CONSTRAINT IF EXISTS thirdparty_users_user_id_key CASCADE;

    ALTER TABLE thirdparty_users
      ADD CONSTRAINT thirdparty_users_pkey 
        PRIMARY KEY (app_id, user_id);

    ALTER TABLE thirdparty_users
      DROP CONSTRAINT IF EXISTS thirdparty_users_user_id_fkey;

    ALTER TABLE thirdparty_users
      ADD CONSTRAINT thirdparty_users_user_id_fkey 
        FOREIGN KEY (app_id, user_id)
        REFERENCES app_id_to_user_id (app_id, user_id) ON DELETE CASCADE;

    DROP INDEX IF EXISTS thirdparty_users_thirdparty_user_id_index;

    CREATE INDEX IF NOT EXISTS thirdparty_users_thirdparty_user_id_index ON thirdparty_users (app_id, third_party_id, third_party_user_id);

    DROP INDEX IF EXISTS thirdparty_users_email_index;

    CREATE INDEX IF NOT EXISTS thirdparty_users_email_index ON thirdparty_users (app_id, email);

    ------------------------------------------------------------

    CREATE TABLE IF NOT EXISTS thirdparty_user_to_tenant (
      app_id VARCHAR(64) DEFAULT 'public',
      tenant_id VARCHAR(64) DEFAULT 'public',
      user_id CHAR(36) NOT NULL,
      third_party_id VARCHAR(28) NOT NULL,
      third_party_user_id VARCHAR(256) NOT NULL,
      CONSTRAINT thirdparty_user_to_tenant_third_party_user_id_key
        UNIQUE (app_id, tenant_id, third_party_id, third_party_user_id),
      CONSTRAINT thirdparty_user_to_tenant_pkey
        PRIMARY KEY (app_id, tenant_id, user_id),
      CONSTRAINT thirdparty_user_to_tenant_user_id_fkey
        FOREIGN KEY (app_id, tenant_id, user_id)
        REFERENCES all_auth_recipe_users (app_id, tenant_id, user_id) ON DELETE CASCADE
    );

    ALTER TABLE thirdparty_user_to_tenant
      DROP CONSTRAINT IF EXISTS thirdparty_user_to_tenant_third_party_user_id_key;

    ALTER TABLE thirdparty_user_to_tenant
      ADD CONSTRAINT thirdparty_user_to_tenant_third_party_user_id_key
        UNIQUE (app_id, tenant_id, third_party_id, third_party_user_id);

    ALTER TABLE thirdparty_user_to_tenant
      DROP CONSTRAINT IF EXISTS thirdparty_user_to_tenant_user_id_fkey;

    ALTER TABLE thirdparty_user_to_tenant
      ADD CONSTRAINT thirdparty_user_to_tenant_user_id_fkey
        FOREIGN KEY (app_id, tenant_id, user_id)
        REFERENCES all_auth_recipe_users (app_id, tenant_id, user_id) ON DELETE CASCADE;

    INSERT INTO thirdparty_user_to_tenant (user_id, third_party_id, third_party_user_id)
      SELECT user_id, third_party_id, third_party_user_id FROM thirdparty_users ON CONFLICT DO NOTHING;

    -- UserIdMapping

    ALTER TABLE userid_mapping
      ADD COLUMN IF NOT EXISTS app_id VARCHAR(64) DEFAULT 'public';

    ALTER TABLE userid_mapping
      DROP CONSTRAINT IF EXISTS userid_mapping_pkey CASCADE;

    ALTER TABLE userid_mapping
      ADD CONSTRAINT userid_mapping_pkey 
        PRIMARY KEY (app_id, supertokens_user_id, external_user_id);

    ALTER TABLE userid_mapping
      DROP CONSTRAINT IF EXISTS userid_mapping_supertokens_user_id_key;

    ALTER TABLE userid_mapping
      ADD CONSTRAINT userid_mapping_supertokens_user_id_key
        UNIQUE (app_id, supertokens_user_id);

    ALTER TABLE userid_mapping
      DROP CONSTRAINT IF EXISTS userid_mapping_external_user_id_key;

    ALTER TABLE userid_mapping
      ADD CONSTRAINT userid_mapping_external_user_id_key
        UNIQUE (app_id, external_user_id);

    ALTER TABLE userid_mapping
      DROP CONSTRAINT IF EXISTS userid_mapping_supertokens_user_id_fkey;

    ALTER TABLE userid_mapping
      ADD CONSTRAINT userid_mapping_supertokens_user_id_fkey 
        FOREIGN KEY (app_id, supertokens_user_id)
        REFERENCES app_id_to_user_id (app_id, user_id) ON DELETE CASCADE;

    CREATE INDEX IF NOT EXISTS userid_mapping_supertokens_user_id_index ON userid_mapping (app_id, supertokens_user_id);

    -- UserRoles

    ALTER TABLE roles
      ADD COLUMN IF NOT EXISTS app_id VARCHAR(64) DEFAULT 'public';

    ALTER TABLE roles
      DROP CONSTRAINT roles_pkey CASCADE;

    ALTER TABLE roles
      ADD CONSTRAINT roles_pkey 
        PRIMARY KEY (app_id, role);

    ALTER TABLE roles
      DROP CONSTRAINT IF EXISTS roles_app_id_fkey;

    ALTER TABLE roles
      ADD CONSTRAINT roles_app_id_fkey 
        FOREIGN KEY (app_id)
        REFERENCES apps (app_id) ON DELETE CASCADE;

    CREATE INDEX IF NOT EXISTS roles_app_id_index ON roles (app_id);

    ------------------------------------------------------------

    ALTER TABLE role_permissions
      ADD COLUMN IF NOT EXISTS app_id VARCHAR(64) DEFAULT 'public';

    ALTER TABLE role_permissions
      DROP CONSTRAINT role_permissions_pkey CASCADE;

    ALTER TABLE role_permissions
      ADD CONSTRAINT role_permissions_pkey 
        PRIMARY KEY (app_id, role, permission);

    ALTER TABLE role_permissions
      DROP CONSTRAINT IF EXISTS role_permissions_role_fkey;

    ALTER TABLE role_permissions
      ADD CONSTRAINT role_permissions_role_fkey 
        FOREIGN KEY (app_id, role)
        REFERENCES roles (app_id, role) ON DELETE CASCADE;

    DROP INDEX IF EXISTS role_permissions_permission_index;

    CREATE INDEX IF NOT EXISTS role_permissions_permission_index ON role_permissions (app_id, permission);

    CREATE INDEX IF NOT EXISTS role_permissions_role_index ON role_permissions (app_id, role);

    ------------------------------------------------------------

    ALTER TABLE user_roles
      ADD COLUMN IF NOT EXISTS app_id VARCHAR(64) DEFAULT 'public',
      ADD COLUMN IF NOT EXISTS tenant_id VARCHAR(64) DEFAULT 'public';

    ALTER TABLE user_roles
      DROP CONSTRAINT user_roles_pkey CASCADE;

    ALTER TABLE user_roles
      ADD CONSTRAINT user_roles_pkey 
        PRIMARY KEY (app_id, tenant_id, user_id, role);

    ALTER TABLE user_roles
      DROP CONSTRAINT IF EXISTS user_roles_tenant_id_fkey;

    ALTER TABLE user_roles
      ADD CONSTRAINT user_roles_tenant_id_fkey 
        FOREIGN KEY (app_id, tenant_id)
        REFERENCES tenants (app_id, tenant_id) ON DELETE CASCADE;

    ALTER TABLE user_roles
      DROP CONSTRAINT IF EXISTS user_roles_role_fkey;

    ALTER TABLE user_roles
      ADD CONSTRAINT user_roles_role_fkey 
        FOREIGN KEY (app_id, role)
        REFERENCES roles (app_id, role) ON DELETE CASCADE;

    DROP INDEX IF EXISTS user_roles_role_index;

    CREATE INDEX IF NOT EXISTS user_roles_role_index ON user_roles (app_id, tenant_id, role);

    CREATE INDEX IF NOT EXISTS user_roles_tenant_id_index ON user_roles (app_id, tenant_id);

    CREATE INDEX IF NOT EXISTS user_roles_app_id_role_index ON user_roles (app_id, role);

    -- UserMetadata

    ALTER TABLE user_metadata
      ADD COLUMN IF NOT EXISTS app_id VARCHAR(64) DEFAULT 'public';

    ALTER TABLE user_metadata
      DROP CONSTRAINT user_metadata_pkey CASCADE;

    ALTER TABLE user_metadata
      ADD CONSTRAINT user_metadata_pkey 
        PRIMARY KEY (app_id, user_id);

    ALTER TABLE user_metadata
      DROP CONSTRAINT IF EXISTS user_metadata_app_id_fkey;

    ALTER TABLE user_metadata
      ADD CONSTRAINT user_metadata_app_id_fkey 
        FOREIGN KEY (app_id)
        REFERENCES apps (app_id) ON DELETE CASCADE;

    CREATE INDEX IF NOT EXISTS user_metadata_app_id_index ON user_metadata (app_id);

    -- Dashboard

    ALTER TABLE dashboard_users
      ADD COLUMN IF NOT EXISTS app_id VARCHAR(64) DEFAULT 'public';

    ALTER TABLE dashboard_users
      DROP CONSTRAINT dashboard_users_pkey CASCADE;

    ALTER TABLE dashboard_users
      ADD CONSTRAINT dashboard_users_pkey 
        PRIMARY KEY (app_id, user_id);

    ALTER TABLE dashboard_users
      DROP CONSTRAINT IF EXISTS dashboard_users_email_key;

    ALTER TABLE dashboard_users
      ADD CONSTRAINT dashboard_users_email_key
        UNIQUE (app_id, email);

    ALTER TABLE dashboard_users
      DROP CONSTRAINT IF EXISTS dashboard_users_app_id_fkey;

    ALTER TABLE dashboard_users
      ADD CONSTRAINT dashboard_users_app_id_fkey 
        FOREIGN KEY (app_id)
        REFERENCES apps (app_id) ON DELETE CASCADE;

    CREATE INDEX IF NOT EXISTS dashboard_users_app_id_index ON dashboard_users (app_id);

    ------------------------------------------------------------

    ALTER TABLE dashboard_user_sessions
      ADD COLUMN IF NOT EXISTS app_id VARCHAR(64) DEFAULT 'public';

    ALTER TABLE dashboard_user_sessions
      DROP CONSTRAINT dashboard_user_sessions_pkey CASCADE;

    ALTER TABLE dashboard_user_sessions
      ADD CONSTRAINT dashboard_user_sessions_pkey 
        PRIMARY KEY (app_id, session_id);

    ALTER TABLE dashboard_user_sessions
      DROP CONSTRAINT IF EXISTS dashboard_user_sessions_user_id_fkey;

    ALTER TABLE dashboard_user_sessions
      ADD CONSTRAINT dashboard_user_sessions_user_id_fkey 
        FOREIGN KEY (app_id, user_id)
        REFERENCES dashboard_users (app_id, user_id) ON DELETE CASCADE;

    CREATE INDEX IF NOT EXISTS dashboard_user_sessions_user_id_index ON dashboard_user_sessions (app_id, user_id);

    -- TOTP

    ALTER TABLE totp_users
      ADD COLUMN IF NOT EXISTS app_id VARCHAR(64) DEFAULT 'public';

    ALTER TABLE totp_users
      DROP CONSTRAINT totp_users_pkey CASCADE;

    ALTER TABLE totp_users
      ADD CONSTRAINT totp_users_pkey 
        PRIMARY KEY (app_id, user_id);

    ALTER TABLE totp_users
      DROP CONSTRAINT IF EXISTS totp_users_app_id_fkey;

    ALTER TABLE totp_users
      ADD CONSTRAINT totp_users_app_id_fkey 
        FOREIGN KEY (app_id)
        REFERENCES apps (app_id) ON DELETE CASCADE;

    CREATE INDEX IF NOT EXISTS totp_users_app_id_index ON totp_users (app_id);

    ------------------------------------------------------------

    ALTER TABLE totp_user_devices
      ADD COLUMN IF NOT EXISTS app_id VARCHAR(64) DEFAULT 'public';

    ALTER TABLE totp_user_devices
      DROP CONSTRAINT totp_user_devices_pkey;

    ALTER TABLE totp_user_devices
      ADD CONSTRAINT totp_user_devices_pkey 
        PRIMARY KEY (app_id, user_id, device_name);

    ALTER TABLE totp_user_devices
      DROP CONSTRAINT IF EXISTS totp_user_devices_user_id_fkey;

    ALTER TABLE totp_user_devices
      ADD CONSTRAINT totp_user_devices_user_id_fkey 
        FOREIGN KEY (app_id, user_id)
        REFERENCES totp_users (app_id, user_id) ON DELETE CASCADE;

    CREATE INDEX IF NOT EXISTS totp_user_devices_user_id_index ON totp_user_devices (app_id, user_id);

    ------------------------------------------------------------

    ALTER TABLE totp_used_codes
      ADD COLUMN IF NOT EXISTS app_id VARCHAR(64) DEFAULT 'public',
      ADD COLUMN IF NOT EXISTS tenant_id VARCHAR(64) DEFAULT 'public';

    ALTER TABLE totp_used_codes
      DROP CONSTRAINT totp_used_codes_pkey CASCADE;

    ALTER TABLE totp_used_codes
      ADD CONSTRAINT totp_used_codes_pkey 
        PRIMARY KEY (app_id, tenant_id, user_id, created_time_ms);

    ALTER TABLE totp_used_codes
      DROP CONSTRAINT IF EXISTS totp_used_codes_user_id_fkey;

    ALTER TABLE totp_used_codes
      ADD CONSTRAINT totp_used_codes_user_id_fkey 
        FOREIGN KEY (app_id, user_id)
        REFERENCES totp_users (app_id, user_id) ON DELETE CASCADE;

    ALTER TABLE totp_used_codes
      DROP CONSTRAINT IF EXISTS totp_used_codes_tenant_id_fkey;

    ALTER TABLE totp_used_codes
      ADD CONSTRAINT totp_used_codes_tenant_id_fkey 
        FOREIGN KEY (app_id, tenant_id)
        REFERENCES tenants (app_id, tenant_id) ON DELETE CASCADE;

    DROP INDEX IF EXISTS totp_used_codes_expiry_time_ms_index;

    CREATE INDEX IF NOT EXISTS totp_used_codes_expiry_time_ms_index ON totp_used_codes (app_id, tenant_id, expiry_time_ms);

    CREATE INDEX IF NOT EXISTS totp_used_codes_user_id_index ON totp_used_codes (app_id, user_id);

    CREATE INDEX IF NOT EXISTS totp_used_codes_tenant_id_index ON totp_used_codes (app_id, tenant_id);

    -- ActiveUsers

    ALTER TABLE user_last_active
      ADD COLUMN IF NOT EXISTS app_id VARCHAR(64) DEFAULT 'public';

    ALTER TABLE user_last_active
      DROP CONSTRAINT user_last_active_pkey CASCADE;

    ALTER TABLE user_last_active
      ADD CONSTRAINT user_last_active_pkey 
        PRIMARY KEY (app_id, user_id);

    ALTER TABLE user_last_active
      DROP CONSTRAINT IF EXISTS user_last_active_app_id_fkey;

    ALTER TABLE user_last_active
      ADD CONSTRAINT user_last_active_app_id_fkey 
        FOREIGN KEY (app_id)
        REFERENCES apps (app_id) ON DELETE CASCADE;

    CREATE INDEX IF NOT EXISTS user_last_active_app_id_index ON user_last_active (app_id);

    ```

    </details>

    <details>

    <summary>If using MySQL</summary>

   #### Run the following SQL script

    ```sql
    -- helper stored procedures

    CREATE PROCEDURE st_drop_all_fkeys()
    BEGIN
      DECLARE done INT DEFAULT FALSE;
      DECLARE dropCommand VARCHAR(255);
      DECLARE dropCur CURSOR for 
              SELECT concat('ALTER TABLE ', table_schema,'.',table_name,' DROP FOREIGN KEY ', constraint_name, ';') 
              FROM information_schema.table_constraints
              WHERE constraint_type='FOREIGN KEY' 
                  AND table_schema = DATABASE();

      DECLARE CONTINUE handler for NOT found SET done = true;
        OPEN dropCur;

        read_loop: LOOP
            FETCH dropCur INTO dropCommand;
            IF done THEN
                leave read_loop;
            END IF;

            SET @sdropCommand = dropCommand;

            PREPARE dropClientUpdateKeyStmt FROM @sdropCommand;

            EXECUTE dropClientUpdateKeyStmt;

            DEALLOCATE prepare dropClientUpdateKeyStmt;
        END LOOP;

        CLOSE dropCur;
    END

    ---

    CREATE PROCEDURE st_drop_all_pkeys()
    BEGIN
      DECLARE done INT DEFAULT FALSE;
      DECLARE dropCommand VARCHAR(255);
      DECLARE dropCur CURSOR for 
              SELECT concat('ALTER TABLE ', table_schema,'.',table_name,' DROP PRIMARY KEY ', ';') 
              FROM information_schema.table_constraints
              WHERE constraint_type='PRIMARY KEY' 
                  AND table_schema = DATABASE();

      DECLARE CONTINUE handler for NOT found SET done = true;
        OPEN dropCur;

        read_loop: LOOP
            FETCH dropCur INTO dropCommand;
            IF done THEN
                leave read_loop;
            END IF;

            SET @sdropCommand = dropCommand;

            PREPARE dropClientUpdateKeyStmt FROM @sdropCommand;

            EXECUTE dropClientUpdateKeyStmt;

            DEALLOCATE prepare dropClientUpdateKeyStmt;
        END LOOP;

        CLOSE dropCur;
    END

    ---

    CREATE PROCEDURE st_drop_all_keys()
    BEGIN
      DECLARE done INT DEFAULT FALSE;
      DECLARE dropCommand VARCHAR(255);
      DECLARE dropCur CURSOR for 
              SELECT concat('ALTER TABLE ', table_schema,'.',table_name,' DROP INDEX ', constraint_name, ';') 
              FROM information_schema.table_constraints
              WHERE constraint_type='UNIQUE' 
                  AND table_schema = DATABASE();

      DECLARE CONTINUE handler for NOT found SET done = true;
        OPEN dropCur;

        read_loop: LOOP
            FETCH dropCur INTO dropCommand;
            IF done THEN
                leave read_loop;
            END IF;

            SET @sdropCommand = dropCommand;

            PREPARE dropClientUpdateKeyStmt FROM @sdropCommand;

            EXECUTE dropClientUpdateKeyStmt;

            DEALLOCATE prepare dropClientUpdateKeyStmt;
        END LOOP;

        CLOSE dropCur;
    END

    ---

    CREATE PROCEDURE st_drop_all_indexes()
    BEGIN
      DECLARE done INT DEFAULT FALSE;
      DECLARE dropCommand VARCHAR(255);
      DECLARE dropCur CURSOR for 
              SELECT DISTINCT concat('ALTER TABLE ', table_schema, '.', table_name, ' DROP INDEX ', index_name, ';')
              FROM information_schema.statistics
              WHERE NON_UNIQUE = 1 AND table_schema = database();

      DECLARE CONTINUE handler for NOT found SET done = true;
        OPEN dropCur;

        read_loop: LOOP
            FETCH dropCur INTO dropCommand;
            IF done THEN
                leave read_loop;
            END IF;

            SET @sdropCommand = dropCommand;

            PREPARE dropClientUpdateKeyStmt FROM @sdropCommand;

            EXECUTE dropClientUpdateKeyStmt;

            DEALLOCATE prepare dropClientUpdateKeyStmt;
        END LOOP;

        CLOSE dropCur;
    END

    ---

    CREATE PROCEDURE st_add_column_if_not_exists(
    IN p_table_name varchar(50), 
    IN p_column_name varchar(50),
    IN p_column_type varchar(50),
    IN p_additional varchar(100),
    OUT p_status_message varchar(100))
        READS SQL DATA
    BEGIN
        DECLARE v_count INT;
        
        # Check wether column exist or not
        SELECT count(*) INTO v_count
        FROM information_schema.columns
        WHERE table_schema = database()
            AND table_name   = p_table_name
            AND column_name  = p_column_name;
            
        IF v_count > 0 THEN
          # Return column already exists message
          SELECT 'Column already Exists' INTO p_status_message;
        ELSE
            # Add Column and return success message
          set @ddl_addcolumn=CONCAT('ALTER TABLE ',database(),'.',p_table_name,
          ' ADD COLUMN ',p_column_name,' ',p_column_type,' ',p_additional);
        prepare add_column_sql from @ddl_addcolumn;
        execute add_column_sql;
          SELECT 'Column Successfully  Created!' INTO p_status_message;
        END IF;
    END

    -- Drop constraints and indexes

    CALL st_drop_all_fkeys();
    CALL st_drop_all_keys();
    CALL st_drop_all_pkeys();
    CALL st_drop_all_indexes(); 

    -- General Tables

    CREATE TABLE IF NOT EXISTS apps  (
      app_id VARCHAR(64) NOT NULL DEFAULT 'public',
      created_at_time BIGINT UNSIGNED
    );

    ALTER TABLE apps
      ADD PRIMARY KEY(app_id);

    INSERT IGNORE INTO apps (app_id, created_at_time) 
      VALUES ('public', 0);

    ------------------------------------------------------------

    CREATE TABLE IF NOT EXISTS tenants (
      app_id VARCHAR(64) NOT NULL DEFAULT 'public',
      tenant_id VARCHAR(64) NOT NULL DEFAULT 'public',
      created_at_time BIGINT UNSIGNED
    );

    ALTER TABLE tenants
      ADD PRIMARY KEY(app_id, tenant_id);

    ALTER TABLE tenants
      ADD FOREIGN KEY (app_id)
        REFERENCES apps (app_id) ON DELETE CASCADE;

    INSERT IGNORE INTO tenants (app_id, tenant_id, created_at_time) 
      VALUES ('public', 'public', 0);

    ------------------------------------------------------------

    CALL st_add_column_if_not_exists('key_value', 'app_id', 'VARCHAR(64)', 'NOT NULL DEFAULT \'public\'', @status_message);
    CALL st_add_column_if_not_exists('key_value', 'tenant_id', 'VARCHAR(64)', 'NOT NULL DEFAULT \'public\'', @status_message);

    ALTER TABLE key_value
      ADD PRIMARY KEY (app_id, tenant_id, name);

    ALTER TABLE key_value
      ADD FOREIGN KEY (app_id, tenant_id)
        REFERENCES tenants (app_id, tenant_id) ON DELETE CASCADE;

    ------------------------------------------------------------

    CREATE TABLE IF NOT EXISTS app_id_to_user_id (
      app_id VARCHAR(64) NOT NULL DEFAULT 'public',
      user_id CHAR(36) NOT NULL,
      recipe_id VARCHAR(128) NOT NULL
    );

    ALTER TABLE app_id_to_user_id
      ADD PRIMARY KEY (app_id, user_id);

    ALTER TABLE app_id_to_user_id
      ADD FOREIGN KEY (app_id)
        REFERENCES apps (app_id) ON DELETE CASCADE;

    INSERT IGNORE INTO app_id_to_user_id (user_id, recipe_id) 
      SELECT user_id, recipe_id
      FROM all_auth_recipe_users;

    ------------------------------------------------------------

    CALL st_add_column_if_not_exists('all_auth_recipe_users', 'app_id', 'VARCHAR(64)', 'NOT NULL DEFAULT \'public\'', @status_message);
    CALL st_add_column_if_not_exists('all_auth_recipe_users', 'tenant_id', 'VARCHAR(64)', 'NOT NULL DEFAULT \'public\'', @status_message);

    ALTER TABLE all_auth_recipe_users
      ADD PRIMARY KEY (app_id, tenant_id, user_id);

    ALTER TABLE all_auth_recipe_users
      ADD FOREIGN KEY (app_id, tenant_id)
        REFERENCES tenants (app_id, tenant_id) ON DELETE CASCADE;

    ALTER TABLE all_auth_recipe_users
      ADD FOREIGN KEY (app_id, user_id)
        REFERENCES app_id_to_user_id (app_id, user_id) ON DELETE CASCADE;

    CREATE INDEX all_auth_recipe_users_pagination_index ON all_auth_recipe_users (time_joined DESC, user_id DESC, tenant_id DESC, app_id DESC);

    -- Multitenancy

    CREATE TABLE IF NOT EXISTS tenant_configs (
      connection_uri_domain VARCHAR(256) DEFAULT '',
      app_id VARCHAR(64) DEFAULT 'public',
      tenant_id VARCHAR(64) DEFAULT 'public',
      core_config TEXT,
      email_password_enabled BOOLEAN,
      passwordless_enabled BOOLEAN,
      third_party_enabled BOOLEAN
    );

    ALTER TABLE tenant_configs
      ADD PRIMARY KEY (connection_uri_domain, app_id, tenant_id);

    ------------------------------------------------------------

    CREATE TABLE IF NOT EXISTS tenant_thirdparty_providers (
      connection_uri_domain VARCHAR(256) DEFAULT '',
      app_id VARCHAR(64) DEFAULT 'public',
      tenant_id VARCHAR(64) DEFAULT 'public',
      third_party_id VARCHAR(28) NOT NULL,
      name VARCHAR(64),
      authorization_endpoint TEXT,
      authorization_endpoint_query_params TEXT,
      token_endpoint TEXT,
      token_endpoint_body_params TEXT,
      user_info_endpoint TEXT,
      user_info_endpoint_query_params TEXT,
      user_info_endpoint_headers TEXT,
      jwks_uri TEXT,
      oidc_discovery_endpoint TEXT,
      require_email BOOLEAN,
      user_info_map_from_id_token_payload_user_id VARCHAR(64),
      user_info_map_from_id_token_payload_email VARCHAR(64),
      user_info_map_from_id_token_payload_email_verified VARCHAR(64),
      user_info_map_from_user_info_endpoint_user_id VARCHAR(64),
      user_info_map_from_user_info_endpoint_email VARCHAR(64),
      user_info_map_from_user_info_endpoint_email_verified VARCHAR(64)
    );

    ALTER TABLE tenant_thirdparty_providers
      ADD PRIMARY KEY (connection_uri_domain, app_id, tenant_id, third_party_id);

    ALTER TABLE tenant_thirdparty_providers
      ADD FOREIGN KEY (connection_uri_domain, app_id, tenant_id)
        REFERENCES tenant_configs (connection_uri_domain, app_id, tenant_id) ON DELETE CASCADE;

    ------------------------------------------------------------

    CREATE TABLE IF NOT EXISTS tenant_thirdparty_provider_clients (
      connection_uri_domain VARCHAR(256) DEFAULT '',
      app_id VARCHAR(64) DEFAULT 'public',
      tenant_id VARCHAR(64) DEFAULT 'public',
      third_party_id VARCHAR(28) NOT NULL,
      client_type VARCHAR(64) NOT NULL DEFAULT '',
      client_id VARCHAR(256) NOT NULL,
      client_secret TEXT,
      scope TEXT,
      force_pkce BOOLEAN,
      additional_config TEXT
    );

    ALTER TABLE tenant_thirdparty_provider_clients
      ADD PRIMARY KEY (connection_uri_domain, app_id, tenant_id, third_party_id, client_type);

    ALTER TABLE tenant_thirdparty_provider_clients
      ADD FOREIGN KEY (connection_uri_domain, app_id, tenant_id, third_party_id)
        REFERENCES tenant_thirdparty_providers (connection_uri_domain, app_id, tenant_id, third_party_id) ON DELETE CASCADE;


    -- Session

    CALL st_add_column_if_not_exists('session_info', 'app_id', 'VARCHAR(64)', 'NOT NULL DEFAULT \'public\'', @status_message);
    CALL st_add_column_if_not_exists('session_info', 'tenant_id', 'VARCHAR(64)', 'NOT NULL DEFAULT \'public\'', @status_message);

    ALTER TABLE session_info
      ADD PRIMARY KEY (app_id, tenant_id, session_handle);

    ALTER TABLE session_info
      ADD FOREIGN KEY (app_id, tenant_id)
        REFERENCES tenants (app_id, tenant_id) ON DELETE CASCADE;

    CREATE INDEX session_expiry_index ON session_info (expires_at);

    ------------------------------------------------------------

    CALL st_add_column_if_not_exists('session_access_token_signing_keys', 'app_id', 'VARCHAR(64)', 'NOT NULL DEFAULT \'public\'', @status_message);

    ALTER TABLE session_access_token_signing_keys
      ADD PRIMARY KEY (app_id, created_at_time);

    ALTER TABLE session_access_token_signing_keys
      ADD FOREIGN KEY (app_id)
        REFERENCES apps (app_id) ON DELETE CASCADE;

    -- JWT

    CALL st_add_column_if_not_exists('jwt_signing_keys', 'app_id', 'VARCHAR(64)', 'NOT NULL DEFAULT \'public\'', @status_message);

    ALTER TABLE jwt_signing_keys
      ADD PRIMARY KEY (app_id, key_id);

    ALTER TABLE jwt_signing_keys
      ADD FOREIGN KEY (app_id)
        REFERENCES apps (app_id) ON DELETE CASCADE;

    -- EmailVerification

    CALL st_add_column_if_not_exists('emailverification_verified_emails', 'app_id', 'VARCHAR(64)', 'NOT NULL DEFAULT \'public\'', @status_message);

    ALTER TABLE emailverification_verified_emails
      ADD PRIMARY KEY (app_id, user_id, email);

    ALTER TABLE emailverification_verified_emails
      ADD FOREIGN KEY (app_id)
        REFERENCES apps (app_id) ON DELETE CASCADE;

    ------------------------------------------------------------

    CALL st_add_column_if_not_exists('emailverification_tokens', 'app_id', 'VARCHAR(64)', 'NOT NULL DEFAULT \'public\'', @status_message);
    CALL st_add_column_if_not_exists('emailverification_tokens', 'tenant_id', 'VARCHAR(64)', 'NOT NULL DEFAULT \'public\'', @status_message);

    ALTER TABLE emailverification_tokens
      ADD PRIMARY KEY (app_id, tenant_id, user_id, email, token);

    ALTER TABLE emailverification_tokens
      ADD FOREIGN KEY (app_id, tenant_id)
        REFERENCES tenants (app_id, tenant_id) ON DELETE CASCADE;

    ALTER TABLE emailverification_tokens
      ADD CONSTRAINT token UNIQUE (token);

    CREATE INDEX emailverification_tokens_index ON emailverification_tokens(token_expiry);

    -- EmailPassword

    CALL st_add_column_if_not_exists('emailpassword_users', 'app_id', 'VARCHAR(64)', 'NOT NULL DEFAULT \'public\'', @status_message);

    ALTER TABLE emailpassword_users
      ADD PRIMARY KEY (app_id, user_id);

    ALTER TABLE emailpassword_users
      ADD FOREIGN KEY (app_id, user_id)
        REFERENCES app_id_to_user_id (app_id, user_id) ON DELETE CASCADE;

    -- ------------------------------------------------------------

    CREATE TABLE IF NOT EXISTS emailpassword_user_to_tenant (
      app_id VARCHAR(64) DEFAULT 'public',
      tenant_id VARCHAR(64) DEFAULT 'public',
      user_id CHAR(36) NOT NULL,
      email VARCHAR(256) NOT NULL
    );

    ALTER TABLE emailpassword_user_to_tenant
      ADD PRIMARY KEY (app_id, tenant_id, user_id);

    ALTER TABLE emailpassword_user_to_tenant
      ADD CONSTRAINT email UNIQUE (app_id, tenant_id, email);

    ALTER TABLE emailpassword_user_to_tenant
      ADD CONSTRAINT FOREIGN KEY (app_id, tenant_id, user_id)
        REFERENCES all_auth_recipe_users (app_id, tenant_id, user_id) ON DELETE CASCADE;

    INSERT IGNORE INTO emailpassword_user_to_tenant (user_id, email)
      SELECT user_id, email FROM emailpassword_users;

    ------------------------------------------------------------

    CALL st_add_column_if_not_exists('emailpassword_pswd_reset_tokens', 'app_id', 'VARCHAR(64)', 'NOT NULL DEFAULT \'public\'', @status_message);

    ALTER TABLE emailpassword_pswd_reset_tokens
      ADD PRIMARY KEY (app_id, user_id, token);

    ALTER TABLE emailpassword_pswd_reset_tokens
      ADD FOREIGN KEY (app_id, user_id)
        REFERENCES emailpassword_users (app_id, user_id) ON DELETE CASCADE;

    ALTER TABLE emailpassword_pswd_reset_tokens
      ADD CONSTRAINT token UNIQUE (token);

    CREATE INDEX emailpassword_password_reset_token_expiry_index ON emailpassword_pswd_reset_tokens (token_expiry);

    -- Passwordless

    CALL st_add_column_if_not_exists('passwordless_users', 'app_id', 'VARCHAR(64)', 'NOT NULL DEFAULT \'public\'', @status_message);

    ALTER TABLE passwordless_users
      ADD PRIMARY KEY (app_id, user_id);

    ALTER TABLE passwordless_users
      ADD FOREIGN KEY (app_id, user_id)
        REFERENCES app_id_to_user_id (app_id, user_id) ON DELETE CASCADE;

    ------------------------------------------------------------

    CREATE TABLE IF NOT EXISTS passwordless_user_to_tenant (
      app_id VARCHAR(64) DEFAULT 'public',
      tenant_id VARCHAR(64) DEFAULT 'public',
      user_id CHAR(36) NOT NULL,
      email VARCHAR(256),
      phone_number VARCHAR(256)
    );

    ALTER TABLE passwordless_user_to_tenant
      ADD PRIMARY KEY (app_id, tenant_id, user_id);

    ALTER TABLE passwordless_user_to_tenant
      ADD CONSTRAINT email UNIQUE (app_id, tenant_id, email);

    ALTER TABLE passwordless_user_to_tenant
      ADD CONSTRAINT phone_number UNIQUE (app_id, tenant_id, phone_number);

    ALTER TABLE passwordless_user_to_tenant
      ADD FOREIGN KEY (app_id, tenant_id, user_id)
        REFERENCES all_auth_recipe_users (app_id, tenant_id, user_id) ON DELETE CASCADE;

    INSERT IGNORE INTO passwordless_user_to_tenant (user_id, email, phone_number)
      SELECT user_id, email, phone_number FROM passwordless_users;

    ------------------------------------------------------------

    CALL st_add_column_if_not_exists('passwordless_devices', 'app_id', 'VARCHAR(64)', 'NOT NULL DEFAULT \'public\'', @status_message);
    CALL st_add_column_if_not_exists('passwordless_devices', 'tenant_id', 'VARCHAR(64)', 'NOT NULL DEFAULT \'public\'', @status_message);

    ALTER TABLE passwordless_devices
      ADD PRIMARY KEY (app_id, tenant_id, device_id_hash);

    ALTER TABLE passwordless_devices
      ADD FOREIGN KEY (app_id, tenant_id)
        REFERENCES tenants (app_id, tenant_id) ON DELETE CASCADE;

    CREATE INDEX passwordless_devices_email_index ON passwordless_devices (app_id, tenant_id, email);

    CREATE INDEX passwordless_devices_phone_number_index ON passwordless_devices (app_id, tenant_id, phone_number);

    ------------------------------------------------------------

    CALL st_add_column_if_not_exists('passwordless_codes', 'app_id', 'VARCHAR(64)', 'NOT NULL DEFAULT \'public\'', @status_message);
    CALL st_add_column_if_not_exists('passwordless_codes', 'tenant_id', 'VARCHAR(64)', 'NOT NULL DEFAULT \'public\'', @status_message);

    ALTER TABLE passwordless_codes
      ADD PRIMARY KEY (app_id, tenant_id, code_id);

    ALTER TABLE passwordless_codes
      ADD FOREIGN KEY (app_id, tenant_id, device_id_hash)
        REFERENCES passwordless_devices (app_id, tenant_id, device_id_hash) ON DELETE CASCADE;

    ALTER TABLE passwordless_codes
      ADD CONSTRAINT link_code_hash
        UNIQUE (app_id, tenant_id, link_code_hash);

    CREATE INDEX passwordless_codes_created_at_index ON passwordless_codes (app_id, tenant_id, created_at);

    -- ThirdParty

    CALL st_add_column_if_not_exists('thirdparty_users', 'app_id', 'VARCHAR(64)', 'NOT NULL DEFAULT \'public\'', @status_message);

    ALTER TABLE thirdparty_users
      ADD PRIMARY KEY (app_id, user_id);

    ALTER TABLE thirdparty_users
      ADD FOREIGN KEY (app_id, user_id)
        REFERENCES app_id_to_user_id (app_id, user_id) ON DELETE CASCADE;

    CREATE INDEX thirdparty_users_thirdparty_user_id_index ON thirdparty_users (app_id, third_party_id, third_party_user_id);

    CREATE INDEX thirdparty_users_email_index ON thirdparty_users (app_id, email);

    ------------------------------------------------------------

    CREATE TABLE IF NOT EXISTS thirdparty_user_to_tenant (
      app_id VARCHAR(64) DEFAULT 'public',
      tenant_id VARCHAR(64) DEFAULT 'public',
      user_id CHAR(36) NOT NULL,
      third_party_id VARCHAR(28) NOT NULL,
      third_party_user_id VARCHAR(256) NOT NULL
    );

    ALTER TABLE thirdparty_user_to_tenant
      ADD PRIMARY KEY (app_id, tenant_id, user_id);

    ALTER TABLE thirdparty_user_to_tenant
      ADD CONSTRAINT third_party_user_id
        UNIQUE (app_id, tenant_id, third_party_id, third_party_user_id);

    ALTER TABLE thirdparty_user_to_tenant
      ADD FOREIGN KEY (app_id, tenant_id, user_id)
        REFERENCES all_auth_recipe_users (app_id, tenant_id, user_id) ON DELETE CASCADE;

    INSERT IGNORE INTO thirdparty_user_to_tenant (user_id, third_party_id, third_party_user_id)
      SELECT user_id, third_party_id, third_party_user_id FROM thirdparty_users;

    -- UserIdMapping

    CALL st_add_column_if_not_exists('userid_mapping', 'app_id', 'VARCHAR(64)', 'NOT NULL DEFAULT \'public\'', @status_message);

    ALTER TABLE userid_mapping
      ADD PRIMARY KEY (app_id, supertokens_user_id, external_user_id);

    ALTER TABLE userid_mapping
      ADD CONSTRAINT supertokens_user_id
        UNIQUE (app_id, supertokens_user_id);

    ALTER TABLE userid_mapping
      ADD CONSTRAINT external_user_id
        UNIQUE (app_id, external_user_id);

    ALTER TABLE userid_mapping
      ADD FOREIGN KEY (app_id, supertokens_user_id)
        REFERENCES app_id_to_user_id (app_id, user_id) ON DELETE CASCADE;

    -- UserRoles

    CALL st_add_column_if_not_exists('roles', 'app_id', 'VARCHAR(64)', 'NOT NULL DEFAULT \'public\'', @status_message);

    ALTER TABLE roles
      ADD PRIMARY KEY (app_id, role);

    ALTER TABLE roles
      ADD FOREIGN KEY (app_id)
        REFERENCES apps (app_id) ON DELETE CASCADE;

    ------------------------------------------------------------

    CALL st_add_column_if_not_exists('role_permissions', 'app_id', 'VARCHAR(64)', 'NOT NULL DEFAULT \'public\'', @status_message);

    ALTER TABLE role_permissions
      ADD PRIMARY KEY (app_id, role, permission);

    ALTER TABLE role_permissions
      ADD FOREIGN KEY (app_id, role)
        REFERENCES roles (app_id, role) ON DELETE CASCADE;

    CREATE INDEX role_permissions_permission_index ON role_permissions (app_id, permission);

    ------------------------------------------------------------

    CALL st_add_column_if_not_exists('user_roles', 'app_id', 'VARCHAR(64)', 'NOT NULL DEFAULT \'public\'', @status_message);
    CALL st_add_column_if_not_exists('user_roles', 'tenant_id', 'VARCHAR(64)', 'NOT NULL DEFAULT \'public\'', @status_message);

    ALTER TABLE user_roles
      ADD PRIMARY KEY (app_id, tenant_id, user_id, role);

    ALTER TABLE user_roles
      ADD FOREIGN KEY (app_id, role)
        REFERENCES roles (app_id, role) ON DELETE CASCADE;

    ALTER TABLE user_roles
      ADD FOREIGN KEY (app_id, tenant_id)
        REFERENCES tenants (app_id, tenant_id) ON DELETE CASCADE;

    CREATE INDEX user_roles_role_index ON user_roles (app_id, tenant_id, role);

    -- UserMetadata

    CALL st_add_column_if_not_exists('user_metadata', 'app_id', 'VARCHAR(64)', 'NOT NULL DEFAULT \'public\'', @status_message);

    ALTER TABLE user_metadata
      ADD PRIMARY KEY (app_id, user_id);

    ALTER TABLE user_metadata
      ADD FOREIGN KEY (app_id)
        REFERENCES apps (app_id) ON DELETE CASCADE;

    -- Dashboard

    CALL st_add_column_if_not_exists('dashboard_users', 'app_id', 'VARCHAR(64)', 'NOT NULL DEFAULT \'public\'', @status_message);

    ALTER TABLE dashboard_users
      ADD PRIMARY KEY (app_id, user_id);

    ALTER TABLE dashboard_users
      ADD CONSTRAINT email
        UNIQUE (app_id, email);

    ALTER TABLE dashboard_users
      ADD FOREIGN KEY (app_id)
        REFERENCES apps (app_id) ON DELETE CASCADE;

    ------------------------------------------------------------

    CALL st_add_column_if_not_exists('dashboard_user_sessions', 'app_id', 'VARCHAR(64)', 'NOT NULL DEFAULT \'public\'', @status_message);

    ALTER TABLE dashboard_user_sessions
      ADD PRIMARY KEY (app_id, session_id);

    ALTER TABLE dashboard_user_sessions
      ADD FOREIGN KEY (app_id, user_id)
        REFERENCES dashboard_users (app_id, user_id) ON DELETE CASCADE;

    CREATE INDEX dashboard_user_sessions_expiry_index ON dashboard_user_sessions (expiry);

    -- TOTP

    CALL st_add_column_if_not_exists('totp_users', 'app_id', 'VARCHAR(64)', 'NOT NULL DEFAULT \'public\'', @status_message);

    ALTER TABLE totp_users
      ADD PRIMARY KEY (app_id, user_id);

    ALTER TABLE totp_users
      ADD FOREIGN KEY (app_id)
        REFERENCES apps (app_id) ON DELETE CASCADE;

    ------------------------------------------------------------

    CALL st_add_column_if_not_exists('totp_user_devices', 'app_id', 'VARCHAR(64)', 'NOT NULL DEFAULT \'public\'', @status_message);

    ALTER TABLE totp_user_devices
      ADD PRIMARY KEY (app_id, user_id, device_name);

    ALTER TABLE totp_user_devices
      ADD FOREIGN KEY (app_id, user_id)
        REFERENCES totp_users (app_id, user_id) ON DELETE CASCADE;

    ------------------------------------------------------------

    CALL st_add_column_if_not_exists('totp_used_codes', 'app_id', 'VARCHAR(64)', 'NOT NULL DEFAULT \'public\'', @status_message);
    CALL st_add_column_if_not_exists('totp_used_codes', 'tenant_id', 'VARCHAR(64)', 'NOT NULL DEFAULT \'public\'', @status_message);

    ALTER TABLE totp_used_codes
      ADD PRIMARY KEY (app_id, tenant_id, user_id, created_time_ms);

    ALTER TABLE totp_used_codes
      ADD FOREIGN KEY (app_id, user_id)
        REFERENCES totp_users (app_id, user_id) ON DELETE CASCADE;

    ALTER TABLE totp_used_codes
      ADD FOREIGN KEY (app_id, tenant_id)
        REFERENCES tenants (app_id, tenant_id) ON DELETE CASCADE;

    CREATE INDEX totp_used_codes_expiry_time_ms_index ON totp_used_codes (app_id, tenant_id, expiry_time_ms);

    -- ActiveUsers

    CALL st_add_column_if_not_exists('user_last_active', 'app_id', 'VARCHAR(64)', 'NOT NULL DEFAULT \'public\'', @status_message);

    ALTER TABLE user_last_active
      ADD PRIMARY KEY (app_id, user_id);

    ALTER TABLE user_last_active
      ADD FOREIGN KEY (app_id)
        REFERENCES apps (app_id) ON DELETE CASCADE;

    -- Drop procedures

    DROP PROCEDURE st_drop_all_fkeys;

    DROP PROCEDURE st_drop_all_keys;

    DROP PROCEDURE st_drop_all_pkeys;

    DROP PROCEDURE st_drop_all_indexes;

    DROP PROCEDURE st_add_column_if_not_exists;
    ```

    </details>

4. Start the new instance(s) of the core (version 6.0.0)

## [5.0.0] - 2023-04-05

### Changes

- Updated the `java-jwt` dependency version
- Increases free Dashboard user count to 3

### Fixes

- Fixed creating JWTs using MongoDB if a key already exists

### Breaking changes

- Using an internal `SemVer` class to handle version numbers. This will make handling CDI version ranges easier.
- Support for CDI version `2.21`
    - Removed POST `/recipe/handshake`
    - Added `useDynamicSigningKey` into `createNewSession` (POST `/recipe/session`), replacing
      `access_token_signing_key_dynamic` used in CDI<=2.18
    - Added `useStaticSigningKey` into `createSignedJWT` (POST `/recipe/jwt`)
    - Added `checkDatabase` into `verifySession` (POST `/recipe/session/verify`), replacing
      `access_token_blacklisting` used in CDI<=2.18
    - Removed `idRefreshToken`, `jwtSigningPublicKey`, `jwtSigningPublicKeyExpiryTime` and `jwtSigningPublicKeyList`
      from responses
    - Deprecated GET `/recipe/jwt/jwks`
    - Added GET `/.well-known/jwks.json`: a standard jwks
- Added new access token version
    - Uses standard prop names (i.e.: `sub` instead of `userId`)
    - Contains the id of the signing key in the header (as `kid`)
    - Stores the user payload merged into the root level, instead of the `userData` prop
- Session handling function now throw if the user payload contains protected props (`sub`, `iat`, `exp`,
  `sessionHandle`, `refreshTokenHash1`, `parentRefreshTokenHash1`, `antiCsrfToken`)
    - A related exception type was added as `AccessTokenPayloadError`
- Refactored the handling of signing keys
- `createNewSession` now takes a `useStaticKey` parameter instead of depending on the
  `access_token_signing_key_dynamic` config value
- `createJWTToken` now supports signing by a dynamic key
- `getSession` now takes a `checkDatabase` parameter instead of using the `access_token_blacklisting` config value
- Updated plugin interface version to 2.21

### Configuration Changes

- `access_token_signing_key_dynamic` is now deprecated, only used for requests with CDI<=2.18
- `access_token_blacklisting` is now deprecated, only used for requests with CDI<=2.18
- Renamed `access_token_signing_key_update_interval` to `access_token_dynamic_signing_key_update_interval`

### Database Changes

- Added new `useStaticKey` field into session info
- Manual migration is also required if `access_token_signing_key_dynamic` was set to false

#### Migration steps for SQL

- If using `access_token_signing_key_dynamic` false:
    ```sql
    ALTER TABLE session_info ADD COLUMN use_static_key BOOLEAN NOT NULL DEFAULT(true);
    ALTER TABLE session_info ALTER COLUMN use_static_key DROP DEFAULT;
    ```
    ```sql
    INSERT INTO jwt_signing_keys(key_id, key_string, algorithm, created_at)
      select CONCAT('s-', created_at_time) as key_id, value as key_string, 'RS256' as algorithm, created_at_time as created_at
      from session_access_token_signing_keys;
    ```
- If using `access_token_signing_key_dynamic` true or not set:
  - ```sql
    ALTER TABLE session_info ADD COLUMN use_static_key BOOLEAN NOT NULL DEFAULT(false);
    ALTER TABLE session_info ALTER COLUMN use_static_key DROP DEFAULT;
    ```

#### Migration steps for MongoDB

- If using `access_token_signing_key_dynamic` false:
    ```
    db.session_info.update({},
      {
        "$set": {
          "use_static_key": true
        }
      });
    ```
    ```
    db.key_value.aggregate([
      {
        "$match": {
          _id: "access_token_signing_key_list"
        }
      },
      {
        $unwind: "$keys"
      },
      {
        $addFields: {
          _id: {
            "$concat": [
              "s-",
              {
                $convert: {
                  input: "$keys.created_at_time",
                  to: "string"
                }
              }
            ]
          },
          "key_string": "$keys.value",
          "algorithm": "RS256",
          "created_at": "$keys.created_at_time",
        }
      },
      {
        "$project": {
          "keys": 0,
          
        }
      },
      {
        "$merge": {
          "into": "jwt_signing_keys",
          
        }
      }
  ]);
    ```

- If using `access_token_signing_key_dynamic` true or not set:
    ```
    db.session_info.update({},
      {
        "$set": {
          "use_static_key": false
        }
      });
    ```

## [4.6.0] - 2023-03-30

- Add Optional Search Tags to Pagination API to enable dashboard search

### New APIs:

- `GET /user/search/tags` retrieves the available search tags

## [4.5.0] - 2023-03-27

- Add TOTP recipe

### Database changes:

- Add new tables for TOTP recipe:
    - `totp_users` that stores the users that have enabled TOTP
    - `totp_user_devices` that stores devices (each device has its own secret) for each user
    - `totp_used_codes` that stores used codes for each user. This is to implement rate limiting and prevent replay
      attacks.
    - `user_last_active` that stores the last active time for each user.

### New APIs:

- `GET /users/count/active` to fetch the number of active users after the given timestamp.
- `POST /recipe/totp/device` to create a new device as well as the user if it doesn't exist.
- `POST /recipe/totp/device/verify` to verify a device. This is to ensure that the user has access to the device.
- `POST /recipe/totp/verify` to verify a code and continue the login flow.
- `PUT /recipe/totp/device` to update the name of a device. Name is just a string that the user can set to identify the
  device.
- `GET /recipe/totp/device/list` to get all devices for a user.
- `POST /recipe/totp/device/remove` to remove a device. If the user has no more devices, the user is also removed.

## [4.4.2] - 2023-03-16

- Adds null check in email normalisation to fix: https://github.com/supertokens/supertokens-node/issues/514

## [4.4.1] - 2023-03-09

- Normalises email in all APIs in which email was not being
  normalised: https://github.com/supertokens/supertokens-core/issues/577

## [4.4.0] - 2023-02-21

### Added

- Dashboard Recipe
- Support with CDI version `2.18`

### Database Changes

- Adds `dashboard_users` table
- Adds `dashboard_user_sessions` table

## [4.3.0] - 2023-01-05

- Adds feature flag, ee folder and APIs to add / remove license keys for enterprise features.

## [4.2.1] - 2022-11-24

- Updates the type of `access_token_validity` in the CoreConfig from `int` to `long`

## [4.2.0] - 2022-11-07

- Update dependencies for security updates: https://github.com/supertokens/supertokens-core/issues/525

## [4.1.1] - 2022-10-13

- Updates core routes to now allow for trailing slashes

## [4.1.0] - 2022-09-22

- Adds request IP allow & deny list: https://github.com/supertokens/supertokens-core/issues/511

## [4.0.1] - 2022-09-19

- Fixes bug related to implementationDependencies.json

## [4.0.0] - 2022-09-19

### Added

- EmailPassword User migration API which allows you to import users with their email and password hashes.
- Support to import users with password hashes from Firebase
- Support with CDI version `2.16`
- Hello API on `/` route.

### Database Changes

- Updates the `password_hash` column in the `emailpassword_users` table from `VARCHAR(128)` to `VARCHAR(256)` to support
  more password hash lengths.
- Updates the `third_party_user_id` column in the `thirdparty_users` table from `VARCHAR(128)` to `VARCHAR(256)` to
  resolve https://github.com/supertokens/supertokens-core/issues/306

- For legacy users who are self hosting the SuperTokens core run the following command to update your database with the
  changes:
    - With MySql:
      `ALTER TABLE thirdparty_users MODIFY third_party_user_id VARCHAR(256); ALTER TABLE emailpassword_users MODIFY password_hash VARCHAR(256);`
    - With PostgreSQL:
      `ALTER TABLE thirdparty_users ALTER COLUMN third_party_user_id TYPE VARCHAR(256); ALTER TABLE emailpassword_users ALTER COLUMN password_hash TYPE VARCHAR(256);`

## [3.16.2] - 2022-09-02

### Bug fixes

- Updated java-jwt to handle `null` claims in JWTs

## [3.16.1] - 2022-09-02

### Bug fixes

- Fixed handling of `null` in access token payloads: https://github.com/supertokens/supertokens-core/issues/499

## [3.16.0] - 2022-08-18

- Changes logging level of API start / finished & Cronjob start / finished to be `INFO` level instead of `DEBUG` level.
- Added new config `log_level` to set logging level. Possible values are `DEBUG` | `INFO` | `WARN` | `ERROR` |
  `NONE`. As an example, setting the log level to `WARN` would make the core print out `WARN` and `ERROR` level logs.

## [3.15.1] - 2022-08-10

- Updates UserIdMapping recipe to resolve UserId Mappings for Auth recipes in the core itself

## [3.15.0] - 2022-07-25

- Adds UserIdMapping recipe
- Support for collecting and displaying failing tests

### Database changes

- Adds `userid_mapping` table

## [3.14.0] - 2022-06-07

- Fixes `/recipe/session/user GET` to return only session handles that have not expired.
- Support for new plugin interface version (v2.15)
- Checks for if the session has expired in `updateSession` before calling the update function.

## [3.13.0] - 2022-05-05

- Adds UserRoles recipe
- Fixes base_path config option not being observed when running `supertokens list`
- Adds base_path normalization logic

### Database changes

- Adds `roles`, `role_permissions` and `user_roles` table

## [3.12.1] - 2022-04-02

### Changes

- Changed default `--with_argon2_hashing_pool_size` in `hashingCalibrate` CLI command to 1.

## [3.12.0] - 2022-04-01

- Adds github action for running tests against in memory db.
- Adds github action for checking if "Run tests" action was completed (to run in PRs)
- Fixes how config values are changed during tests.
- Adds 60 mins timeout to github action jobs
- Moves deleting user metadata to happen before deleting the actual user.
- Adds support for argon2 hashing.
- Adds colours to CLI output (in case of errors).

### New config:

- `password_hashing_alg`
- `argon2_iterations`
- `argon2_memory_kb`
- `argon2_parallelism`
- `argon2_hashing_pool_size`
- `bcrypt_log_rounds`

### New CLI command:

- `supertokens hashingCalibrate`: Used to calibrate argon2 and bcrypt passing hashing params.

## [3.11.0] - 2022-03-19

### Changes

- Fixes memory leak during testing.
- Updated plugin interface version
- Adds usermetadata recipe
- Update CONTRIBUTING.md with instructions for gitpod setup

### Database changes

- Added `user_metadata` table

## [3.10.0] - 2022-02-23

- Updated plugin interface version
- Fixed ResultSet instances to avoid Memory Leaks

## [3.9.1] - 2022-02-16

- Fixed https://github.com/supertokens/supertokens-core/issues/373: Catching `StorageTransactionLogicException` in
  transaction helper function for retries

## [3.9.0] - 2022-01-31

### Changes

- Supporting CDI v2.12
- Adding the `userId` to the reponse of `recipe/user/password/reset`
- Adds support for providing base path for all APIs: https://github.com/supertokens/supertokens-node/issues/252
- Add workflow to verify if pr title follows conventional commits

### New config param:

- `base_path` - default is `""` (No base path)

## [3.8.0] - 2022-01-14

### Added

- Added Passwordless recipe ( with unit test coverage )

### Database changes

- Adds new tables for passwordless:
    - `passwordless_users` that stores the users of the passwordless recipe
    - `passwordless_devices` that stores devices/information about passwordless login attempts
    - `passwordless_codes` that stores the codes each device can consume to finish the login process

### Changes

- New recipeId in `/users` response with a corresponding new user type

## [3.7.0] - 2021-12-16

### Added

- Delete user endpoint

## [3.6.1] - 2021-11-15

### Fixes

- Issue with JWT expiry always being lower than expected
- Modulus and exponent for JsonWebKeys are now sent as unsigned when fetching public keys from the /jwt/jwks.json
  endpoint. Both values are url encoded without any padding.

### Changes

- JWT creation logic to add a `iss` claim only if none is provided

## [3.6.0] - 2021-08-26

### Added

- New config values `password_reset_token_lifetime`
  and `email_verification_token_lifetime`: https://github.com/supertokens/supertokens-core/issues/297
- Added support for multiple access token signing keys: https://github.com/supertokens/supertokens-core/issues/305
- Updated CDI version
- Added a table to store access token signing keys into SQL schema, called `session_access_token_signing_keys`
- New JWT recipe to create JWT tokens using SuperTokens
- New table `jwt_signing_keys` added to store keys used by the JWT recipe

## [3.5.3] - 2021-09-20

### Changes

- Explicitly adds UTF-8 compatible conversion when encoding / decoding base64 strings.

## [3.5.2] - 2021-09-01

### Fixes

- Issue with verifying refresh token throwing an unauthorised exception due to a db connection error.
- Sends far ahead jwt signing key expiry time in case updating them is
  disabled: https://github.com/supertokens/supertokens-core/issues/304

### Changes

- Changes JWT signing key update interval to not be limited to 720 hours

## [3.5.1] - 2021-08-25

### Added

- Logs non "OK" status code from APIs for debugging purposes.

### Fixed:

- Always throws unauthorised response if refresh token is not valid - previously it was throwing a 500 error in case it
  was not properly base 64 encoded.

## [3.5.0] - 2021-06-20

### Changed

- Make emailverificaiton tables take a generic userId: https://github.com/supertokens/supertokens-core/issues/258
- Adds new count and pagination APIs: https://github.com/supertokens/supertokens-core/issues/259
- Adds new API to get session data, and deprecates older one to get session and JWT payload separately:
  https://github.com/supertokens/supertokens-core/issues/255
- Removed `isVerified` boolean from thirdparty sign in up API as per CDI spec 2.8, and hence does not do email
  verification in this API either. Also related to https://github.com/supertokens/supertokens-core/issues/295

### Added

- Add `GET /recipe/users/by-email?email=john@example.com` endpoint for ThirdParty recipe to fetch all users with given
  email
- Add new emailverification APIs for remove tokens and unverify email.
- Add `PUT /recipe/user` for emailpassword recipe to change user's password or email.

## [3.4.2] - 2021-06-27

### Fixes

- `NullPointerException` that is thrown in `AccessTokenSigningKey.java` class when the `keyInfo` object is accessed in
  parallel after the signing key has expired: https://github.com/supertokens/supertokens-core/issues/282

## [3.4.1] - 2021-06-18

### Added

- `test_mode` to the options for running the core so that it can be run in test mode whilst being tested by the backend
  SDK.
- Adds `jwtSigningPublicKey` and `jwtSigningPublicKeyExpiryTime` to API response when returning `TRY_REFRESH_TOKEN
  ` from session verify.

## [3.4.0] - 2021-04-22

### Changed

- Uses Open JDK 15.0.1

## [3.3.0] - 2021-02-16

### Changed

- Extracted email verification into its own recipe
- ThirdParty recipe API

## [3.2.0] - 2021-01-26

### Changed

- Normalises email by making it all lower case
- Changes in handshake API
- Changes in config
- Changes in session create, verify and refresh APis

## [3.1.0] - 2021-01-14

### Changed

- Used rowmapper for in memory db
- Adds email verification APIs
- Adds user pagination APIs
- Adds timeJoined to whenever a user object is returned from an API

## [3.0.1] - 2020-10-27

### Changed

- Makes Hello API do a db query as well for better status checking

## [3.0.0] - 2020-10-25

### Changed

- Changes as per CDI 2.4: https://github.com/supertokens/core-driver-interface/issues/1
- In memory db uses the SQL interface
- Emailpassword recipe functions and APIs
- Deprecates the need for a separate SQLite repo (since the in mem one already exists within the core)

## [2.5.2] - 2020-10-25

### Fixed

- Issue #84 - Correct access token signing key expiry not being sent by APIs

## [2.5.1] - 2020-10-08

### Changed

- Fixed issue of docker image hanging when run in foreground

## [2.5.0] - 2020-10-08

### Added

- Updates the access token if blacklisting is switched on and the JWT payload has been changed somehow
- API key support
- JWT Api Key Rotation

### Removed

- Compatibility with the inefficient method for handling refresh tokens.

## [2.4.0] - 2020-09-09

### Added

- CSRF check in refresh API
- set csrf config to `false` by default
- compatibility with CDI 2.3

### Fixed

- When regenerating session, uses old access tokens' parentRefreshTokenHash1 instead of null

### Changed

- Optimises refresh token to not store old tokens in the database
- removes the need for a license key
- removes API Pings

## [2.3.0] - 2020-08-11

### Changed

- Makes default session expiry status code 401
- Makes default refresh API path "/session/refresh"
- Compatibility with CDI 2.2. Makes `cookie_domain` default value to not set, so that it will work with any API
- Makes sameSite = lax by default
- If licenseKey is missing, then dependency jars are downloaded in DEV mode

## [2.2.3] - 2020-08-10

### Changes

- Makes license Apache 2.0

## [2.2.2] - 2020-07-02

### Fixed

- Changes how versioning works to make it per API call.
- Supports CDI 2.1

## [2.2.1] - 2020-05-14

### Fixed

- Forcing of no in memory database flag to start command on Linux fixed

## [2.2.0] - 2020-05-20

### Added

- Uses in memory database in dev mode if database is not configured
- Removes the need to specify dev / production when running the start command

## [2.1.0] - 2020-04-30

### Added

- Compatibility with CDI 2.0
- API versions
- SameSite cookie option
- Updating of JWT payload
- Session expired status code configuration
- Partial lmrt support

## [2.0.0] - 2020-04-07

### Added

- Compatibility with NoSQL databases like MongoDB
- Setting sameSite cookie option. However, this is not usable in this release.

## [1.1.1] - 2020-03-23

### Changed

- Adds #!/bin/bash in scripts

## [1.1.0] - 2020-03-23

### Changed

- Allow for an unlimited number of SuperTokens instances in production mode
- License changes to reflect the above<|MERGE_RESOLUTION|>--- conflicted
+++ resolved
@@ -5,7 +5,6 @@
 The format is based on [Keep a Changelog](https://keepachangelog.com/en/1.0.0/), and this project adheres
 to [Semantic Versioning](https://semver.org/spec/v2.0.0.html).
 
-<<<<<<< HEAD
 ## [9.0.0] - 2024-03-04
 
 ### Added
@@ -35,11 +34,10 @@
 ### Migration
 
 - TODO - copy once postgres / mysql changelog is done
-=======
+
 ## [8.0.1] - 2024-03-11
 
 - Making this version backward compatible. Breaking changes in `8.0.0` can now be ignored.
->>>>>>> 3282cb59
 
 ## [8.0.0] - 2024-03-04
 
@@ -67,8 +65,6 @@
 
 - Fixes issue with non-auth recipe related storage handling
 
-<<<<<<< HEAD
-=======
 ### Migration
 
 For Postgresql:
@@ -85,7 +81,6 @@
     REFERENCES tenants (app_id, tenant_id) ON DELETE CASCADE;
 ```
 
->>>>>>> 3282cb59
 ## [7.0.18] - 2024-02-19
 
 - Fixes vulnerabilities in dependencies
