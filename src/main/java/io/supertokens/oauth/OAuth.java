/*
 *    Copyright (c) 2024, VRAI Labs and/or its affiliates. All rights reserved.
 *
 *    This software is licensed under the Apache License, Version 2.0 (the
 *    "License") as published by the Apache Software Foundation.
 *
 *    You may not use this file except in compliance with the License. You may
 *    obtain a copy of the License at http://www.apache.org/licenses/LICENSE-2.0
 *
 *    Unless required by applicable law or agreed to in writing, software
 *    distributed under the License is distributed on an "AS IS" BASIS, WITHOUT
 *    WARRANTIES OR CONDITIONS OF ANY KIND, either express or implied. See the
 *    License for the specific language governing permissions and limitations
 *    under the License.
 */

package io.supertokens.oauth;

import com.auth0.jwt.exceptions.JWTCreationException;
import com.google.gson.JsonArray;
import com.google.gson.JsonElement;
import com.google.gson.JsonObject;

import io.supertokens.Main;
import io.supertokens.config.Config;
import io.supertokens.exceptions.TryRefreshTokenException;
import io.supertokens.featureflag.EE_FEATURES;
import io.supertokens.featureflag.FeatureFlag;
import io.supertokens.featureflag.exceptions.FeatureNotEnabledException;
import io.supertokens.jwt.exceptions.UnsupportedJWTSigningAlgorithmException;
import io.supertokens.oauth.exceptions.*;
import io.supertokens.pluginInterface.Storage;
import io.supertokens.pluginInterface.StorageUtils;
import io.supertokens.pluginInterface.exceptions.InvalidConfigException;
import io.supertokens.pluginInterface.exceptions.StorageQueryException;
import io.supertokens.pluginInterface.exceptions.StorageTransactionLogicException;
import io.supertokens.pluginInterface.multitenancy.AppIdentifier;
import io.supertokens.pluginInterface.multitenancy.exceptions.TenantOrAppNotFoundException;
import io.supertokens.pluginInterface.oauth.OAuthLogoutChallenge;
import io.supertokens.pluginInterface.oauth.OAuthStorage;
import io.supertokens.session.jwt.JWT.JWTException;
import io.supertokens.utils.Utils;

import java.io.IOException;
import java.nio.charset.StandardCharsets;
import java.security.InvalidKeyException;
import java.security.MessageDigest;
import java.security.NoSuchAlgorithmException;
import java.security.spec.InvalidKeySpecException;
import java.util.*;
import java.util.Map.Entry;

public class OAuth {
    private static void checkForOauthFeature(AppIdentifier appIdentifier, Main main)
            throws StorageQueryException, TenantOrAppNotFoundException, FeatureNotEnabledException {
        EE_FEATURES[] features = FeatureFlag.getInstance(main, appIdentifier).getEnabledFeatures();
        for (EE_FEATURES f : features) {
            if (f == EE_FEATURES.OAUTH) {
                return;
            }
        }

        throw new FeatureNotEnabledException(
                "OAuth feature is not enabled. Please subscribe to a SuperTokens core license key to enable this " +
                        "feature.");
    }

    public static HttpRequestForOry.Response doOAuthProxyGET(Main main, AppIdentifier appIdentifier, Storage storage, String clientIdToCheck, String path, boolean proxyToAdmin, boolean camelToSnakeCaseConversion, Map<String, String> queryParams, Map<String, String> headers) throws StorageQueryException, OAuthClientNotFoundException, TenantOrAppNotFoundException, FeatureNotEnabledException, InvalidConfigException, IOException, OAuthAPIException {
        checkForOauthFeature(appIdentifier, main);
        OAuthStorage oauthStorage = StorageUtils.getOAuthStorage(storage);

        if (camelToSnakeCaseConversion) {
            queryParams = convertCamelToSnakeCase(queryParams);
        }

        if (clientIdToCheck != null) {
            if (!oauthStorage.doesClientIdExistForApp(appIdentifier, clientIdToCheck)) {
                throw new OAuthClientNotFoundException();
            }
        }

        // Request transformations
        headers = Transformations.transformRequestHeadersForHydra(headers);

        String baseURL;
        if (proxyToAdmin) {
            baseURL = Config.getConfig(appIdentifier.getAsPublicTenantIdentifier(), main).getOAuthProviderAdminServiceUrl();
        } else {
            baseURL = Config.getConfig(appIdentifier.getAsPublicTenantIdentifier(), main).getOAuthProviderPublicServiceUrl();
        }
        String fullUrl = baseURL + path;

        HttpRequestForOry.Response response = HttpRequestForOry.doGet(fullUrl, headers, queryParams);

        // Response transformations
        response.jsonResponse = Transformations.transformJsonResponseFromHydra(main, appIdentifier, response.jsonResponse);
        response.headers = Transformations.transformResponseHeadersFromHydra(main, appIdentifier, response.headers);

        checkNonSuccessResponse(response);

        if (camelToSnakeCaseConversion) {
            response.jsonResponse = convertSnakeCaseToCamelCaseRecursively(response.jsonResponse);
        }


        return response;
    }

    public static HttpRequestForOry.Response doOAuthProxyFormPOST(Main main, AppIdentifier appIdentifier, Storage storage, String clientIdToCheck, String path, boolean proxyToAdmin, boolean camelToSnakeCaseConversion, Map<String, String> formFields, Map<String, String> headers) throws StorageQueryException, OAuthClientNotFoundException, TenantOrAppNotFoundException, FeatureNotEnabledException, InvalidConfigException, IOException, OAuthAPIException {
        checkForOauthFeature(appIdentifier, main);
        OAuthStorage oauthStorage = StorageUtils.getOAuthStorage(storage);

        if (camelToSnakeCaseConversion) {
            formFields = OAuth.convertCamelToSnakeCase(formFields);
        }

        if (clientIdToCheck != null) {
            if (!oauthStorage.doesClientIdExistForApp(appIdentifier, clientIdToCheck)) {
                throw new OAuthClientNotFoundException();
            }
        }

        // Request transformations
        formFields = Transformations.transformFormFieldsForHydra(formFields);
        headers = Transformations.transformRequestHeadersForHydra(headers);

        String baseURL;
        if (proxyToAdmin) {
            baseURL = Config.getConfig(appIdentifier.getAsPublicTenantIdentifier(), main).getOAuthProviderAdminServiceUrl();
        } else {
            baseURL = Config.getConfig(appIdentifier.getAsPublicTenantIdentifier(), main).getOAuthProviderPublicServiceUrl();
        }
        String fullUrl = baseURL + path;

        HttpRequestForOry.Response response = HttpRequestForOry.doFormPost(fullUrl, headers, formFields);

        // Response transformations
        response.jsonResponse = Transformations.transformJsonResponseFromHydra(main, appIdentifier, response.jsonResponse);
        response.headers = Transformations.transformResponseHeadersFromHydra(main, appIdentifier, response.headers);

        checkNonSuccessResponse(response);

        if (camelToSnakeCaseConversion) {
            response.jsonResponse = OAuth.convertSnakeCaseToCamelCaseRecursively(response.jsonResponse);
        }

        return response;
    }

    public static HttpRequestForOry.Response doOAuthProxyJsonPOST(Main main, AppIdentifier appIdentifier, Storage storage, String clientIdToCheck, String path, boolean proxyToAdmin, boolean camelToSnakeCaseConversion, JsonObject jsonInput, Map<String, String> headers) throws StorageQueryException, OAuthClientNotFoundException, TenantOrAppNotFoundException, FeatureNotEnabledException, InvalidConfigException, IOException, OAuthAPIException {
        checkForOauthFeature(appIdentifier, main);
        OAuthStorage oauthStorage = StorageUtils.getOAuthStorage(storage);

        if (camelToSnakeCaseConversion) {
            jsonInput = convertCamelToSnakeCase(jsonInput);
        }

        if (clientIdToCheck != null) {
            if (!oauthStorage.doesClientIdExistForApp(appIdentifier, clientIdToCheck)) {
                throw new OAuthClientNotFoundException();
            }
        }

        // Request transformations
        jsonInput = Transformations.transformJsonForHydra(jsonInput);
        headers = Transformations.transformRequestHeadersForHydra(headers);

        String baseURL;
        if (proxyToAdmin) {
            baseURL = Config.getConfig(appIdentifier.getAsPublicTenantIdentifier(), main).getOAuthProviderAdminServiceUrl();
        } else {
            baseURL = Config.getConfig(appIdentifier.getAsPublicTenantIdentifier(), main).getOAuthProviderPublicServiceUrl();
        }
        String fullUrl = baseURL + path;

        HttpRequestForOry.Response response = HttpRequestForOry.doJsonPost(fullUrl, headers, jsonInput);

        // Response transformations
        response.jsonResponse = Transformations.transformJsonResponseFromHydra(main, appIdentifier, response.jsonResponse);
        response.headers = Transformations.transformResponseHeadersFromHydra(main, appIdentifier, response.headers);

        checkNonSuccessResponse(response);

        if (camelToSnakeCaseConversion) {
            response.jsonResponse = convertSnakeCaseToCamelCaseRecursively(response.jsonResponse);
        }

        return response;
    }

    public static HttpRequestForOry.Response doOAuthProxyJsonPUT(Main main, AppIdentifier appIdentifier, Storage storage, String clientIdToCheck, String path, boolean proxyToAdmin, boolean camelToSnakeCaseConversion,  Map<String, String> queryParams, JsonObject jsonInput, Map<String, String> headers) throws StorageQueryException, OAuthClientNotFoundException, TenantOrAppNotFoundException, FeatureNotEnabledException, InvalidConfigException, IOException, OAuthAPIException {
        checkForOauthFeature(appIdentifier, main);
        OAuthStorage oauthStorage = StorageUtils.getOAuthStorage(storage);

        if (camelToSnakeCaseConversion) {
            queryParams = convertCamelToSnakeCase(queryParams);
            jsonInput = convertCamelToSnakeCase(jsonInput);
        }

        if (clientIdToCheck != null) {
            if (!oauthStorage.doesClientIdExistForApp(appIdentifier, clientIdToCheck)) {
                throw new OAuthClientNotFoundException();
            }
        }

        // Request transformations
        jsonInput = Transformations.transformJsonForHydra(jsonInput);
        headers = Transformations.transformRequestHeadersForHydra(headers);

        String baseURL;
        if (proxyToAdmin) {
            baseURL = Config.getConfig(appIdentifier.getAsPublicTenantIdentifier(), main).getOAuthProviderAdminServiceUrl();
        } else {
            baseURL = Config.getConfig(appIdentifier.getAsPublicTenantIdentifier(), main).getOAuthProviderPublicServiceUrl();
        }
        String fullUrl = baseURL + path;

        HttpRequestForOry.Response response = HttpRequestForOry.doJsonPut(fullUrl, queryParams, headers, jsonInput);

        // Response transformations
        response.jsonResponse = Transformations.transformJsonResponseFromHydra(main, appIdentifier, response.jsonResponse);
        response.headers = Transformations.transformResponseHeadersFromHydra(main, appIdentifier, response.headers);

        checkNonSuccessResponse(response);

        if (camelToSnakeCaseConversion) {
            response.jsonResponse = convertSnakeCaseToCamelCaseRecursively(response.jsonResponse);
        }

        return response;
    }

    public static HttpRequestForOry.Response doOAuthProxyJsonDELETE(Main main, AppIdentifier appIdentifier, Storage storage, String clientIdToCheck, String path, boolean proxyToAdmin, boolean camelToSnakeCaseConversion, Map<String, String> queryParams, JsonObject jsonInput, Map<String, String> headers) throws StorageQueryException, OAuthClientNotFoundException, TenantOrAppNotFoundException, FeatureNotEnabledException, InvalidConfigException, IOException, OAuthAPIException {
        checkForOauthFeature(appIdentifier, main);
        OAuthStorage oauthStorage = StorageUtils.getOAuthStorage(storage);

        if (camelToSnakeCaseConversion) {
            jsonInput = OAuth.convertCamelToSnakeCase(jsonInput);
        }

        if (clientIdToCheck != null) {
            if (!oauthStorage.doesClientIdExistForApp(appIdentifier, clientIdToCheck)) {
                throw new OAuthClientNotFoundException();
            }
        }

        // Request transformations
        jsonInput = Transformations.transformJsonForHydra(jsonInput);
        headers = Transformations.transformRequestHeadersForHydra(headers);

        String baseURL;
        if (proxyToAdmin) {
            baseURL = Config.getConfig(appIdentifier.getAsPublicTenantIdentifier(), main).getOAuthProviderAdminServiceUrl();
        } else {
            baseURL = Config.getConfig(appIdentifier.getAsPublicTenantIdentifier(), main).getOAuthProviderPublicServiceUrl();
        }
        String fullUrl = baseURL + path;

        HttpRequestForOry.Response response = HttpRequestForOry.doJsonDelete(fullUrl, queryParams, headers, jsonInput);

        // Response transformations
        response.jsonResponse = Transformations.transformJsonResponseFromHydra(main, appIdentifier, response.jsonResponse);
        response.headers = Transformations.transformResponseHeadersFromHydra(main, appIdentifier, response.headers);

        checkNonSuccessResponse(response);

        if (camelToSnakeCaseConversion) {
            response.jsonResponse = OAuth.convertSnakeCaseToCamelCaseRecursively(response.jsonResponse);
        }

        return response;
    }

    private static void checkNonSuccessResponse(HttpRequestForOry.Response response) throws OAuthAPIException, OAuthClientNotFoundException {
        if (response.statusCode == 404) {
            throw new OAuthClientNotFoundException();
        }
        if (response.statusCode >= 400) {
            String error = response.jsonResponse.getAsJsonObject().get("error").getAsString();
            String errorDescription = null;
            if (response.jsonResponse.getAsJsonObject().has("error_description")) {
                errorDescription = response.jsonResponse.getAsJsonObject().get("error_description").getAsString();
            }
            throw new OAuthAPIException(error, errorDescription, response.statusCode);
        }
    }

    public static String transformTokensInAuthRedirect(Main main, AppIdentifier appIdentifier, Storage storage, String url, String iss, JsonObject accessTokenUpdate, JsonObject idTokenUpdate, boolean useDynamicKey) {
        if (url.indexOf('#') == -1) {
            return url;
        }

        try {
            // Extract the part after '#'
            String fragment = url.substring(url.indexOf('#') + 1);

            // Parse the fragment as query parameters
            // Create a JsonObject from the params
            JsonObject jsonBody = new JsonObject();
            for (String param : fragment.split("&")) {
                String[] keyValue = param.split("=", 2);
                if (keyValue.length == 2) {
                    String key = keyValue[0];
                    String value = java.net.URLDecoder.decode(keyValue[1], StandardCharsets.UTF_8.toString());
                    jsonBody.addProperty(key, value);
                }
            }

            // Transform the tokens
            JsonObject transformedJson = transformTokens(main, appIdentifier, storage, jsonBody, iss, accessTokenUpdate, idTokenUpdate, useDynamicKey);

            // Reconstruct the query params
            StringBuilder newFragment = new StringBuilder();
            for (Map.Entry<String, JsonElement> entry : transformedJson.entrySet()) {
                if (newFragment.length() > 0) {
                    newFragment.append("&");
                }
                String encodedValue = java.net.URLEncoder.encode(entry.getValue().getAsString(), StandardCharsets.UTF_8.toString());
                newFragment.append(entry.getKey()).append("=").append(encodedValue);
            }

            // Reconstruct the URL
            String baseUrl = url.substring(0, url.indexOf('#'));
            return baseUrl + "#" + newFragment.toString();
        } catch (Exception e) {
            // If any exception occurs, return the original URL
            return url;
        }
    }

    public static JsonObject transformTokens(Main main, AppIdentifier appIdentifier, Storage storage, JsonObject jsonBody, String iss, JsonObject accessTokenUpdate, JsonObject idTokenUpdate, boolean useDynamicKey) throws IOException, JWTException, InvalidKeyException, NoSuchAlgorithmException, StorageQueryException, StorageTransactionLogicException, UnsupportedJWTSigningAlgorithmException, TenantOrAppNotFoundException, InvalidKeySpecException, JWTCreationException, InvalidConfigException {
        String atHash = null;

        System.out.println("transformTokens: " + jsonBody.toString());

        if (jsonBody.has("refresh_token")) {
            String refreshToken = jsonBody.get("refresh_token").getAsString();
            refreshToken = refreshToken.replace("ory_rt_", "st_rt_");
            jsonBody.addProperty("refresh_token", refreshToken);
        }

        if (jsonBody.has("access_token")) {
            String accessToken = jsonBody.get("access_token").getAsString();
            accessToken = OAuthToken.reSignToken(appIdentifier, main, accessToken, iss, accessTokenUpdate, null, OAuthToken.TokenType.ACCESS_TOKEN, useDynamicKey, 0);
            jsonBody.addProperty("access_token", accessToken);

            // Compute at_hash as per OAuth 2.0 standard
            // 1. Take the access token
            // 2. Hash it with SHA-256
            // 3. Take the left-most half of the hash
            // 4. Base64url encode it
            byte[] accessTokenBytes = accessToken.getBytes(StandardCharsets.UTF_8);
            MessageDigest digest = MessageDigest.getInstance("SHA-256");
            byte[] hash = digest.digest(accessTokenBytes);
            byte[] halfHash = Arrays.copyOf(hash, hash.length / 2);
            atHash = Base64.getUrlEncoder().withoutPadding().encodeToString(halfHash);
        }

        if (jsonBody.has("id_token")) {
            String idToken = jsonBody.get("id_token").getAsString();
            idToken = OAuthToken.reSignToken(appIdentifier, main, idToken, iss, idTokenUpdate, atHash, OAuthToken.TokenType.ID_TOKEN, useDynamicKey, 0);
            jsonBody.addProperty("id_token", idToken);
        }

        return jsonBody;
    }

    public static void addOrUpdateClientId(Main main, AppIdentifier appIdentifier, Storage storage, String clientId, boolean isClientCredentialsOnly) throws StorageQueryException {
        OAuthStorage oauthStorage = StorageUtils.getOAuthStorage(storage);
        oauthStorage.addOrUpdateClientForApp(appIdentifier, clientId, isClientCredentialsOnly);
    }

    public static void removeClientId(Main main, AppIdentifier appIdentifier, Storage storage, String clientId) throws StorageQueryException {
        OAuthStorage oauthStorage = StorageUtils.getOAuthStorage(storage);
        oauthStorage.removeAppClientAssociation(appIdentifier, clientId);
    }

    public static List<String> listClientIds(Main main, AppIdentifier appIdentifier, Storage storage) throws StorageQueryException {
        OAuthStorage oauthStorage = StorageUtils.getOAuthStorage(storage);
        return oauthStorage.listClientsForApp(appIdentifier);
    }

    private static Map<String, String> convertCamelToSnakeCase(Map<String, String> queryParams) {
        Map<String, String> result = new HashMap<>();
        if (queryParams != null) {
            for (Map.Entry<String, String> entry : queryParams.entrySet()) {
                result.put(Utils.camelCaseToSnakeCase(entry.getKey()), entry.getValue());
            }
        }
        return result;
    }

    public static JsonObject convertCamelToSnakeCase(JsonObject queryParams) {
        JsonObject result = new JsonObject();
        for (Map.Entry<String, JsonElement> entry : queryParams.entrySet()) {
            result.add(Utils.camelCaseToSnakeCase(entry.getKey()), entry.getValue());
        }
        return result;
    }

    private static JsonElement convertSnakeCaseToCamelCaseRecursively(JsonElement jsonResponse) {
        if (jsonResponse == null) {
            return null;
        }

        if (jsonResponse.isJsonObject()) {
            JsonObject result = new JsonObject();
            for (Entry<String, JsonElement> entry: jsonResponse.getAsJsonObject().entrySet()) {
                String key = entry.getKey();
                JsonElement value = entry.getValue();
                if (value.isJsonObject()) {
                    value = convertSnakeCaseToCamelCaseRecursively(value.getAsJsonObject());
                }
                result.add(Utils.snakeCaseToCamelCase(key), value);
            }
            return result;
        } else if (jsonResponse.isJsonArray()) {
            JsonArray result = new JsonArray();
            for (JsonElement element : jsonResponse.getAsJsonArray()) {
                result.add(convertSnakeCaseToCamelCaseRecursively(element));
            }
            return result;
        }
        return jsonResponse;

    }

    public static void verifyAndUpdateIntrospectRefreshTokenPayload(Main main, AppIdentifier appIdentifier,
            Storage storage, JsonObject payload, String refreshToken) throws StorageQueryException, TenantOrAppNotFoundException, FeatureNotEnabledException, InvalidConfigException, IOException {
        
        OAuthStorage oauthStorage = StorageUtils.getOAuthStorage(storage);

        if (!payload.get("active").getAsBoolean()) {
            return; // refresh token is not active
        }

        Transformations.transformExt(payload);
        payload.remove("ext");

        boolean isValid = !isTokenRevokedBasedOnPayload(oauthStorage, appIdentifier, payload);

        if (!isValid) {
            payload.entrySet().clear();
            payload.addProperty("active", false);

            // // ideally we want to revoke the refresh token in hydra, but we can't since we don't have the client secret here
            // refreshToken = refreshToken.replace("st_rt_", "ory_rt_");
            // Map<String, String> formFields = new HashMap<>();
            // formFields.put("token", refreshToken);

            // try {
            //     doOAuthProxyFormPOST(
            //         main, appIdentifier, oauthStorage,
            //         clientId, // clientIdToCheck
            //         "/oauth2/revoke", // path
            //         false, // proxyToAdmin
            //         false, // camelToSnakeCaseConversion
            //         formFields,
            //         new HashMap<>());
            // } catch (OAuthAPIException | OAuthClientNotFoundException e) {
            //     // ignore
            // }
        }
    }

    private static boolean isTokenRevokedBasedOnPayload(OAuthStorage oauthStorage, AppIdentifier appIdentifier, JsonObject payload) throws StorageQueryException {
        long issuedAt = payload.get("iat").getAsLong();
        List<String> targetTypes = new ArrayList<>();
        List<String> targetValues = new ArrayList<>();

        targetTypes.add("client_id");
        targetValues.add(payload.get("client_id").getAsString());

        if (payload.has("jti")) {
            targetTypes.add("jti");
            targetValues.add(payload.get("jti").getAsString());
        }

        if (payload.has("gid")) {
            targetTypes.add("gid");
            targetValues.add(payload.get("gid").getAsString());
        }

        if (payload.has("sessionHandle")) {
            targetTypes.add("session_handle");
            targetValues.add(payload.get("sessionHandle").getAsString());
        }

        return oauthStorage.isRevoked(appIdentifier, targetTypes.toArray(new String[0]), targetValues.toArray(new String[0]), issuedAt);
    }

    public static JsonObject introspectAccessToken(Main main, AppIdentifier appIdentifier, Storage storage,
            String token) throws StorageQueryException, StorageTransactionLogicException, TenantOrAppNotFoundException, UnsupportedJWTSigningAlgorithmException {
        try {
            OAuthStorage oauthStorage = StorageUtils.getOAuthStorage(storage);
            JsonObject payload = OAuthToken.getPayloadFromJWTToken(appIdentifier, main, token);

            if (payload.has("stt") && payload.get("stt").getAsInt() == OAuthToken.TokenType.ACCESS_TOKEN.getValue()) {

                boolean isValid = !isTokenRevokedBasedOnPayload(oauthStorage, appIdentifier, payload);

                if (isValid) {
                    payload.addProperty("active", true);
                    payload.addProperty("token_type", "Bearer");
                    payload.addProperty("token_use", "access_token");
    
                    return payload;
                }
            }
            // else fallback to active: false

        } catch (TryRefreshTokenException e) {
            // fallback to active: false
        }

        JsonObject result = new JsonObject();
        result.addProperty("active", false);
        return result;
    }

    public static void revokeTokensForClientId(Main main, AppIdentifier appIdentifier, Storage storage, String clientId) throws StorageQueryException {
        long exp = System.currentTimeMillis() / 1000 + 3600 * 24 * 183; // 6 month from now
        OAuthStorage oauthStorage = StorageUtils.getOAuthStorage(storage);
        oauthStorage.revoke(appIdentifier, "client_id", clientId, exp);
    }

	public static void revokeRefreshToken(Main main, AppIdentifier appIdentifier, Storage storage, String gid, long exp) throws StorageQueryException, NoSuchAlgorithmException {
		OAuthStorage oauthStorage = StorageUtils.getOAuthStorage(storage);
		oauthStorage.revoke(appIdentifier, "gid", gid, exp);
	}

    public static void revokeAccessToken(Main main, AppIdentifier appIdentifier,
            Storage storage, String token) throws StorageQueryException, TenantOrAppNotFoundException, UnsupportedJWTSigningAlgorithmException, StorageTransactionLogicException {
        try {
            OAuthStorage oauthStorage = StorageUtils.getOAuthStorage(storage);
            JsonObject payload = OAuthToken.getPayloadFromJWTToken(appIdentifier, main, token);

            long exp = payload.get("exp").getAsLong();

            if (payload.has("stt") && payload.get("stt").getAsInt() == OAuthToken.TokenType.ACCESS_TOKEN.getValue()) {
                String jti = payload.get("jti").getAsString();
                oauthStorage.revoke(appIdentifier, "jti", jti, exp);
            }

        } catch (TryRefreshTokenException e) {
            // the token is already invalid or revoked, so ignore
        }
    }

	public static void revokeSessionHandle(Main main, AppIdentifier appIdentifier, Storage storage,
			String sessionHandle) throws StorageQueryException {
        long exp = System.currentTimeMillis() / 1000 + 3600 * 24 * 183; // 6 month from now
        OAuthStorage oauthStorage = StorageUtils.getOAuthStorage(storage);
        oauthStorage.revoke(appIdentifier, "session_handle", sessionHandle, exp);
	}

    public static JsonObject verifyIdTokenAndGetPayload(Main main, AppIdentifier appIdentifier, Storage storage,
            String idToken) throws StorageQueryException, OAuthAPIException, TenantOrAppNotFoundException, UnsupportedJWTSigningAlgorithmException, StorageTransactionLogicException {
        try {
            return OAuthToken.getPayloadFromJWTToken(appIdentifier, main, idToken);
        } catch (TryRefreshTokenException e) {
            // invalid id token
            throw new OAuthAPIException("invalid_request", "The request is missing a required parameter, includes an invalid parameter value, includes a parameter more than once, or is otherwise malformed.", 400);
        }
    }

    public static void addM2MToken(Main main, AppIdentifier appIdentifier, Storage storage, String accessToken) throws StorageQueryException, TenantOrAppNotFoundException, TryRefreshTokenException, UnsupportedJWTSigningAlgorithmException, StorageTransactionLogicException {
        OAuthStorage oauthStorage = StorageUtils.getOAuthStorage(storage);
        JsonObject payload = OAuthToken.getPayloadFromJWTToken(appIdentifier, main, accessToken);
        oauthStorage.addM2MToken(appIdentifier, payload.get("client_id").getAsString(), payload.get("iat").getAsLong(), payload.get("exp").getAsLong());
    }

    public static String createLogoutRequestAndReturnRedirectUri(Main main, AppIdentifier appIdentifier, Storage storage, String clientId,
            String postLogoutRedirectionUri, String sessionHandle, String state) throws StorageQueryException {
        
        OAuthStorage oauthStorage = StorageUtils.getOAuthStorage(storage);

        String logoutChallenge = UUID.randomUUID().toString();
        oauthStorage.addLogoutChallenge(appIdentifier, logoutChallenge, clientId, postLogoutRedirectionUri, sessionHandle, state, System.currentTimeMillis());

        return "{apiDomain}/oauth/logout?logout_challenge=" + logoutChallenge;
    }

    public static String consumeLogoutChallengeAndGetRedirectUri(Main main, AppIdentifier appIdentifier, Storage storage, String challenge) throws StorageQueryException, OAuthAPIException {
        OAuthStorage oauthStorage = StorageUtils.getOAuthStorage(storage);
        OAuthLogoutChallenge logoutChallenge = oauthStorage.getLogoutChallenge(appIdentifier, challenge);

        if (logoutChallenge == null) {
            throw new OAuthAPIException("invalid_request", "Logout request not found", 400);
        }
<<<<<<< HEAD

        revokeSessionHandle(main, appIdentifier, oauthStorage, logoutChallenge.sessionHandle);

        String url = null;
        if (logoutChallenge.postLogoutRedirectionUri != null) {
            url = logoutChallenge.postLogoutRedirectionUri;
        } else {
            url = "{apiDomain}/fallbacks/logout/callback";
        }

        if (logoutChallenge.state != null) {
            return url + "?state=" + logoutChallenge.state;
        } else {
            return url;
=======

        revokeSessionHandle(main, appIdentifier, oauthStorage, logoutChallenge.sessionHandle);

        if (logoutChallenge.postLogoutRedirectionUri != null) {
            String url = logoutChallenge.postLogoutRedirectionUri;
            if (logoutChallenge.state != null) {
                return url + "?state=" + logoutChallenge.state;
            } else {
                return url;
            }
        } else {
            return "{apiDomain}/fallbacks/logout/callback";
>>>>>>> 6f225c56
        }
    }

    public static void deleteLogoutChallenge(Main main, AppIdentifier appIdentifier, Storage storage, String challenge) throws StorageQueryException {
        OAuthStorage oauthStorage = StorageUtils.getOAuthStorage(storage);
        oauthStorage.deleteLogoutChallenge(appIdentifier, challenge);
    }
}<|MERGE_RESOLUTION|>--- conflicted
+++ resolved
@@ -588,22 +588,6 @@
         if (logoutChallenge == null) {
             throw new OAuthAPIException("invalid_request", "Logout request not found", 400);
         }
-<<<<<<< HEAD
-
-        revokeSessionHandle(main, appIdentifier, oauthStorage, logoutChallenge.sessionHandle);
-
-        String url = null;
-        if (logoutChallenge.postLogoutRedirectionUri != null) {
-            url = logoutChallenge.postLogoutRedirectionUri;
-        } else {
-            url = "{apiDomain}/fallbacks/logout/callback";
-        }
-
-        if (logoutChallenge.state != null) {
-            return url + "?state=" + logoutChallenge.state;
-        } else {
-            return url;
-=======
 
         revokeSessionHandle(main, appIdentifier, oauthStorage, logoutChallenge.sessionHandle);
 
@@ -616,7 +600,6 @@
             }
         } else {
             return "{apiDomain}/fallbacks/logout/callback";
->>>>>>> 6f225c56
         }
     }
 
