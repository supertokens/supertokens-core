/*
 *    Copyright (c) 2024, VRAI Labs and/or its affiliates. All rights reserved.
 *
 *    This software is licensed under the Apache License, Version 2.0 (the
 *    "License") as published by the Apache Software Foundation.
 *
 *    You may not use this file except in compliance with the License. You may
 *    obtain a copy of the License at http://www.apache.org/licenses/LICENSE-2.0
 *
 *    Unless required by applicable law or agreed to in writing, software
 *    distributed under the License is distributed on an "AS IS" BASIS, WITHOUT
 *    WARRANTIES OR CONDITIONS OF ANY KIND, either express or implied. See the
 *    License for the specific language governing permissions and limitations
 *    under the License.
 */

package io.supertokens.oauth;

import com.auth0.jwt.exceptions.JWTCreationException;
import com.google.gson.JsonArray;
import com.google.gson.JsonElement;
import com.google.gson.JsonObject;

import io.supertokens.Main;
import io.supertokens.config.Config;
import io.supertokens.exceptions.TryRefreshTokenException;
import io.supertokens.featureflag.EE_FEATURES;
import io.supertokens.featureflag.FeatureFlag;
import io.supertokens.featureflag.exceptions.FeatureNotEnabledException;
import io.supertokens.jwt.exceptions.UnsupportedJWTSigningAlgorithmException;
import io.supertokens.oauth.exceptions.*;
import io.supertokens.pluginInterface.Storage;
import io.supertokens.pluginInterface.StorageUtils;
import io.supertokens.pluginInterface.exceptions.InvalidConfigException;
import io.supertokens.pluginInterface.exceptions.StorageQueryException;
import io.supertokens.pluginInterface.exceptions.StorageTransactionLogicException;
import io.supertokens.pluginInterface.multitenancy.AppIdentifier;
import io.supertokens.pluginInterface.multitenancy.exceptions.TenantOrAppNotFoundException;
import io.supertokens.pluginInterface.oauth.OAuthStorage;
import io.supertokens.pluginInterface.oauth.exceptions.OAuth2ClientAlreadyExistsForAppException;
import io.supertokens.session.jwt.JWT.JWTException;
import io.supertokens.utils.Utils;

import java.io.IOException;
import java.security.InvalidKeyException;
import java.security.NoSuchAlgorithmException;
import java.security.spec.InvalidKeySpecException;
import java.util.*;
import java.util.Map.Entry;

public class OAuth {
    private static void checkForOauthFeature(AppIdentifier appIdentifier, Main main)
            throws StorageQueryException, TenantOrAppNotFoundException, FeatureNotEnabledException {
        EE_FEATURES[] features = FeatureFlag.getInstance(main, appIdentifier).getEnabledFeatures();
        for (EE_FEATURES f : features) {
            if (f == EE_FEATURES.OAUTH) {
                return;
            }
        }

        throw new FeatureNotEnabledException(
                "OAuth feature is not enabled. Please subscribe to a SuperTokens core license key to enable this " +
                        "feature.");
    }

    public static HttpRequestForOry.Response doOAuthProxyGET(Main main, AppIdentifier appIdentifier, Storage storage, String clientIdToCheck, String path, boolean proxyToAdmin, boolean camelToSnakeCaseConversion, Map<String, String> queryParams, Map<String, String> headers) throws StorageQueryException, OAuthClientNotFoundException, TenantOrAppNotFoundException, FeatureNotEnabledException, InvalidConfigException, IOException, OAuthAPIException {
        checkForOauthFeature(appIdentifier, main);
        OAuthStorage oauthStorage = StorageUtils.getOAuthStorage(storage);

        if (camelToSnakeCaseConversion) {
            queryParams = convertCamelToSnakeCase(queryParams);
        }

        if (clientIdToCheck != null) {
            if (!oauthStorage.doesClientIdExistForThisApp(appIdentifier, clientIdToCheck)) {
                throw new OAuthClientNotFoundException();
            }
        }

        // Request transformations
        headers = Transformations.transformRequestHeadersForHydra(headers);

        String baseURL;
        if (proxyToAdmin) {
            baseURL = Config.getConfig(appIdentifier.getAsPublicTenantIdentifier(), main).getOAuthProviderAdminServiceUrl();
        } else {
            baseURL = Config.getConfig(appIdentifier.getAsPublicTenantIdentifier(), main).getOAuthProviderPublicServiceUrl();
        }
        String fullUrl = baseURL + path;

        HttpRequestForOry.Response response = HttpRequestForOry.doGet(fullUrl, headers, queryParams);

        // Response transformations
        response.jsonResponse = Transformations.transformJsonResponseFromHydra(main, appIdentifier, response.jsonResponse);
        response.headers = Transformations.transformResponseHeadersFromHydra(main, appIdentifier, response.headers);

        checkNonSuccessResponse(response);

        if (camelToSnakeCaseConversion) {
            response.jsonResponse = convertSnakeCaseToCamelCaseRecursively(response.jsonResponse);
        }


        return response;
    }

    public static HttpRequestForOry.Response doOAuthProxyFormPOST(Main main, AppIdentifier appIdentifier, Storage storage, String clientIdToCheck, String path, boolean proxyToAdmin, boolean camelToSnakeCaseConversion, Map<String, String> formFields, Map<String, String> headers) throws StorageQueryException, OAuthClientNotFoundException, TenantOrAppNotFoundException, FeatureNotEnabledException, InvalidConfigException, IOException, OAuthAPIException {
        checkForOauthFeature(appIdentifier, main);
        OAuthStorage oauthStorage = StorageUtils.getOAuthStorage(storage);

        if (camelToSnakeCaseConversion) {
            formFields = OAuth.convertCamelToSnakeCase(formFields);
        }

        if (clientIdToCheck != null) {
            if (!oauthStorage.doesClientIdExistForThisApp(appIdentifier, clientIdToCheck)) {
                throw new OAuthClientNotFoundException();
            }
        }

        // Request transformations
        formFields = Transformations.transformFormFieldsForHydra(formFields);
        headers = Transformations.transformRequestHeadersForHydra(headers);

        String baseURL;
        if (proxyToAdmin) {
            baseURL = Config.getConfig(appIdentifier.getAsPublicTenantIdentifier(), main).getOAuthProviderAdminServiceUrl();
        } else {
            baseURL = Config.getConfig(appIdentifier.getAsPublicTenantIdentifier(), main).getOAuthProviderPublicServiceUrl();
        }
        String fullUrl = baseURL + path;

        HttpRequestForOry.Response response = HttpRequestForOry.doFormPost(fullUrl, headers, formFields);

        // Response transformations
        response.jsonResponse = Transformations.transformJsonResponseFromHydra(main, appIdentifier, response.jsonResponse);
        response.headers = Transformations.transformResponseHeadersFromHydra(main, appIdentifier, response.headers);

        checkNonSuccessResponse(response);

        if (camelToSnakeCaseConversion) {
            response.jsonResponse = OAuth.convertSnakeCaseToCamelCaseRecursively(response.jsonResponse);
        }

        return response;
    }

    public static HttpRequestForOry.Response doOAuthProxyJsonPOST(Main main, AppIdentifier appIdentifier, Storage storage, String clientIdToCheck, String path, boolean proxyToAdmin, boolean camelToSnakeCaseConversion, JsonObject jsonInput, Map<String, String> headers) throws StorageQueryException, OAuthClientNotFoundException, TenantOrAppNotFoundException, FeatureNotEnabledException, InvalidConfigException, IOException, OAuthAPIException {
        checkForOauthFeature(appIdentifier, main);
        OAuthStorage oauthStorage = StorageUtils.getOAuthStorage(storage);

        if (camelToSnakeCaseConversion) {
            jsonInput = convertCamelToSnakeCase(jsonInput);
        }

        if (clientIdToCheck != null) {
            if (!oauthStorage.doesClientIdExistForThisApp(appIdentifier, clientIdToCheck)) {
                throw new OAuthClientNotFoundException();
            }
        }

        // Request transformations
        jsonInput = Transformations.transformJsonForHydra(jsonInput);
        headers = Transformations.transformRequestHeadersForHydra(headers);

        String baseURL;
        if (proxyToAdmin) {
            baseURL = Config.getConfig(appIdentifier.getAsPublicTenantIdentifier(), main).getOAuthProviderAdminServiceUrl();
        } else {
            baseURL = Config.getConfig(appIdentifier.getAsPublicTenantIdentifier(), main).getOAuthProviderPublicServiceUrl();
        }
        String fullUrl = baseURL + path;

        HttpRequestForOry.Response response = HttpRequestForOry.doJsonPost(fullUrl, headers, jsonInput);

        // Response transformations
        response.jsonResponse = Transformations.transformJsonResponseFromHydra(main, appIdentifier, response.jsonResponse);
        response.headers = Transformations.transformResponseHeadersFromHydra(main, appIdentifier, response.headers);

        checkNonSuccessResponse(response);

        if (camelToSnakeCaseConversion) {
            response.jsonResponse = convertSnakeCaseToCamelCaseRecursively(response.jsonResponse);
        }

        return response;
    }

    public static HttpRequestForOry.Response doOAuthProxyJsonPUT(Main main, AppIdentifier appIdentifier, Storage storage, String clientIdToCheck, String path, boolean proxyToAdmin, boolean camelToSnakeCaseConversion,  Map<String, String> queryParams, JsonObject jsonInput, Map<String, String> headers) throws StorageQueryException, OAuthClientNotFoundException, TenantOrAppNotFoundException, FeatureNotEnabledException, InvalidConfigException, IOException, OAuthAPIException {
        checkForOauthFeature(appIdentifier, main);
        OAuthStorage oauthStorage = StorageUtils.getOAuthStorage(storage);

        if (camelToSnakeCaseConversion) {
            queryParams = convertCamelToSnakeCase(queryParams);
            jsonInput = convertCamelToSnakeCase(jsonInput);
        }

        if (clientIdToCheck != null) {
            if (!oauthStorage.doesClientIdExistForThisApp(appIdentifier, clientIdToCheck)) {
                throw new OAuthClientNotFoundException();
            }
        }

        // Request transformations
        jsonInput = Transformations.transformJsonForHydra(jsonInput);
        headers = Transformations.transformRequestHeadersForHydra(headers);

        String baseURL;
        if (proxyToAdmin) {
            baseURL = Config.getConfig(appIdentifier.getAsPublicTenantIdentifier(), main).getOAuthProviderAdminServiceUrl();
        } else {
            baseURL = Config.getConfig(appIdentifier.getAsPublicTenantIdentifier(), main).getOAuthProviderPublicServiceUrl();
        }
        String fullUrl = baseURL + path;

        HttpRequestForOry.Response response = HttpRequestForOry.doJsonPut(fullUrl, queryParams, headers, jsonInput);

        // Response transformations
        response.jsonResponse = Transformations.transformJsonResponseFromHydra(main, appIdentifier, response.jsonResponse);
        response.headers = Transformations.transformResponseHeadersFromHydra(main, appIdentifier, response.headers);

        checkNonSuccessResponse(response);

        if (camelToSnakeCaseConversion) {
            response.jsonResponse = convertSnakeCaseToCamelCaseRecursively(response.jsonResponse);
        }

        return response;
    }

<<<<<<< HEAD
    public static HttpRequest.Response doOAuthProxyJsonDELETE(Main main, AppIdentifier appIdentifier, Storage storage, String path, boolean proxyToAdmin, boolean camelToSnakeCaseConversion, Map<String, String> queryParams, JsonObject jsonInput, Map<String, String> headers) throws StorageQueryException, OAuthClientNotFoundException, TenantOrAppNotFoundException, FeatureNotEnabledException, InvalidConfigException, IOException, OAuthAPIException {
=======
    public static HttpRequestForOry.Response doOAuthProxyJsonDELETE(Main main, AppIdentifier appIdentifier, Storage storage, String clientIdToCheck, String path, boolean proxyToAdmin, boolean camelToSnakeCaseConversion, JsonObject jsonInput, Map<String, String> headers) throws StorageQueryException, OAuthClientNotFoundException, TenantOrAppNotFoundException, FeatureNotEnabledException, InvalidConfigException, IOException, OAuthAPIException {
>>>>>>> b791bf4c
        checkForOauthFeature(appIdentifier, main);
        OAuthStorage oauthStorage = StorageUtils.getOAuthStorage(storage);

        if (camelToSnakeCaseConversion) {
            jsonInput = OAuth.convertCamelToSnakeCase(jsonInput);
        }

        if (clientIdToCheck != null) {
            if (!oauthStorage.doesClientIdExistForThisApp(appIdentifier, clientIdToCheck)) {
                throw new OAuthClientNotFoundException();
            }
        }

        // Request transformations
        jsonInput = Transformations.transformJsonForHydra(jsonInput);
        headers = Transformations.transformRequestHeadersForHydra(headers);

        String baseURL;
        if (proxyToAdmin) {
            baseURL = Config.getConfig(appIdentifier.getAsPublicTenantIdentifier(), main).getOAuthProviderAdminServiceUrl();
        } else {
            baseURL = Config.getConfig(appIdentifier.getAsPublicTenantIdentifier(), main).getOAuthProviderPublicServiceUrl();
        }
        String fullUrl = baseURL + path;

<<<<<<< HEAD
        HttpRequest.Response response = HttpRequest.doJsonDelete(fullUrl, headers, queryParams, jsonInput);
=======
        HttpRequestForOry.Response response = HttpRequestForOry.doJsonDelete(fullUrl, headers, jsonInput);
>>>>>>> b791bf4c

        // Response transformations
        response.jsonResponse = Transformations.transformJsonResponseFromHydra(main, appIdentifier, response.jsonResponse);
        response.headers = Transformations.transformResponseHeadersFromHydra(main, appIdentifier, response.headers);

        checkNonSuccessResponse(response);

        if (camelToSnakeCaseConversion) {
            response.jsonResponse = OAuth.convertSnakeCaseToCamelCaseRecursively(response.jsonResponse);
        }

        return response;
    }

    private static void checkNonSuccessResponse(HttpRequestForOry.Response response) throws OAuthAPIException, OAuthClientNotFoundException {
        if (response.statusCode == 404) {
            throw new OAuthClientNotFoundException();
        }
        if (response.statusCode >= 400) {
            String error = response.jsonResponse.getAsJsonObject().get("error").getAsString();
            String errorDescription = null;
            if (response.jsonResponse.getAsJsonObject().has("error_description")) {
                errorDescription = response.jsonResponse.getAsJsonObject().get("error_description").getAsString();
            }
            throw new OAuthAPIException(error, errorDescription, response.statusCode);
        }
    }

    public static JsonObject transformTokens(Main main, AppIdentifier appIdentifier, Storage storage, JsonObject jsonBody, String iss, JsonObject accessTokenUpdate, JsonObject idTokenUpdate, boolean useDynamicKey) throws IOException, JWTException, InvalidKeyException, NoSuchAlgorithmException, StorageQueryException, StorageTransactionLogicException, UnsupportedJWTSigningAlgorithmException, TenantOrAppNotFoundException, InvalidKeySpecException, JWTCreationException, InvalidConfigException {
        if (jsonBody.has("access_token")) {
            String accessToken = jsonBody.get("access_token").getAsString();
            accessToken = OAuthToken.reSignToken(appIdentifier, main, accessToken, iss, accessTokenUpdate, OAuthToken.TokenType.ACCESS_TOKEN, useDynamicKey, 0);
            jsonBody.addProperty("access_token", accessToken);
        }

        if (jsonBody.has("id_token")) {
            String idToken = jsonBody.get("id_token").getAsString();
            idToken = OAuthToken.reSignToken(appIdentifier, main, idToken, iss, idTokenUpdate, OAuthToken.TokenType.ID_TOKEN, useDynamicKey, 0);
            jsonBody.addProperty("id_token", idToken);
        }

        if (jsonBody.has("refresh_token")) {
            String refreshToken = jsonBody.get("refresh_token").getAsString();
            refreshToken = refreshToken.replace("ory_rt_", "st_rt_");
            jsonBody.addProperty("refresh_token", refreshToken);
        }

        return jsonBody;
    }

    public static void addClientId(Main main, AppIdentifier appIdentifier, Storage storage, String clientId) throws StorageQueryException, OAuth2ClientAlreadyExistsForAppException {
        OAuthStorage oauthStorage = StorageUtils.getOAuthStorage(storage);
        oauthStorage.addClientForApp(appIdentifier, clientId);
    }

    public static void removeClientId(Main main, AppIdentifier appIdentifier, Storage storage, String clientId) throws StorageQueryException {
        OAuthStorage oauthStorage = StorageUtils.getOAuthStorage(storage);
        oauthStorage.removeAppClientAssociation(appIdentifier, clientId);
    }

    public static List<String> listClientIds(Main main, AppIdentifier appIdentifier, Storage storage) throws StorageQueryException {
        OAuthStorage oauthStorage = StorageUtils.getOAuthStorage(storage);
        return oauthStorage.listClientsForApp(appIdentifier);
    }

    private static Map<String, String> convertCamelToSnakeCase(Map<String, String> queryParams) {
        Map<String, String> result = new HashMap<>();
        if (queryParams != null) {
            for (Map.Entry<String, String> entry : queryParams.entrySet()) {
                result.put(Utils.camelCaseToSnakeCase(entry.getKey()), entry.getValue());
            }
        }
        return result;
    }

    public static JsonObject convertCamelToSnakeCase(JsonObject queryParams) {
        JsonObject result = new JsonObject();
        for (Map.Entry<String, JsonElement> entry : queryParams.entrySet()) {
            result.add(Utils.camelCaseToSnakeCase(entry.getKey()), entry.getValue());
        }
        return result;
    }

    private static JsonElement convertSnakeCaseToCamelCaseRecursively(JsonElement jsonResponse) {
        if (jsonResponse == null) {
            return null;
        }

        if (jsonResponse.isJsonObject()) {
            JsonObject result = new JsonObject();
            for (Entry<String, JsonElement> entry: jsonResponse.getAsJsonObject().entrySet()) {
                String key = entry.getKey();
                JsonElement value = entry.getValue();
                if (value.isJsonObject()) {
                    value = convertSnakeCaseToCamelCaseRecursively(value.getAsJsonObject());
                }
                result.add(Utils.snakeCaseToCamelCase(key), value);
            }
            return result;
        } else if (jsonResponse.isJsonArray()) {
            JsonArray result = new JsonArray();
            for (JsonElement element : jsonResponse.getAsJsonArray()) {
                result.add(convertSnakeCaseToCamelCaseRecursively(element));
            }
            return result;
        }
        return jsonResponse;

    }

    public static JsonObject introspectAccessToken(Main main, AppIdentifier appIdentifier, Storage storage,
            String token) throws StorageQueryException, StorageTransactionLogicException, TenantOrAppNotFoundException, UnsupportedJWTSigningAlgorithmException {
        try {
            OAuthStorage oauthStorage = StorageUtils.getOAuthStorage(storage);
            JsonObject payload = OAuthToken.getPayloadFromJWTToken(appIdentifier, main, token);

            if (payload.has("stt") && payload.get("stt").getAsInt() == OAuthToken.TokenType.ACCESS_TOKEN.getValue()) {

                long issuedAt = payload.get("iat").getAsLong();
                String rtHash = payload.get("rt_hash").getAsString();
                String subject = payload.get("sub").getAsString();
                String jti = payload.get("jti").getAsString();
                String clientId = payload.get("client_id").getAsString();
                String sessionHandle = null;
                if (payload.has("sessionHandle")) {
                    sessionHandle = payload.get("sessionHandle").getAsString();
                }

                boolean isRTHashValid = !oauthStorage.isRevoked(appIdentifier, "rt_hash", rtHash, issuedAt);
                boolean isSubjectValid = !oauthStorage.isRevoked(appIdentifier, "sub", subject, issuedAt);
                boolean isJTIValid = !oauthStorage.isRevoked(appIdentifier, "jti", jti, issuedAt);
                boolean isClientIdValid = !oauthStorage.isRevoked(appIdentifier, "client_id_sub", clientId + ":" + subject, issuedAt);
                boolean isSessionHandleValid = true;
                if (sessionHandle != null) {
                    isSessionHandleValid = !oauthStorage.isRevoked(appIdentifier, "sessionHandle", sessionHandle, issuedAt);
                }

                if (isRTHashValid && isSubjectValid && isJTIValid && isClientIdValid && isSessionHandleValid) {
                    payload.addProperty("active", true);
                    payload.addProperty("token_type", "Bearer");
                    payload.addProperty("token_use", "access_token");
    
                    return payload;
                }
            }
            // else fallback to active: false

        } catch (TryRefreshTokenException e) {
            // fallback to active: false
        }

        JsonObject result = new JsonObject();
        result.addProperty("active", false);
        return result;
    }

    public static void revokeAllConsentSessions(Main main, AppIdentifier appIdentifier, Storage storage, String subject, String clientId) throws StorageQueryException {
        OAuthStorage oauthStorage = StorageUtils.getOAuthStorage(storage);
        if (clientId == null) {
            oauthStorage.revoke(appIdentifier, "sub", subject);
        } else {
            oauthStorage.revoke(appIdentifier, "client_id_sub", clientId + ":" + subject);
        }
    }
}<|MERGE_RESOLUTION|>--- conflicted
+++ resolved
@@ -228,11 +228,7 @@
         return response;
     }
 
-<<<<<<< HEAD
-    public static HttpRequest.Response doOAuthProxyJsonDELETE(Main main, AppIdentifier appIdentifier, Storage storage, String path, boolean proxyToAdmin, boolean camelToSnakeCaseConversion, Map<String, String> queryParams, JsonObject jsonInput, Map<String, String> headers) throws StorageQueryException, OAuthClientNotFoundException, TenantOrAppNotFoundException, FeatureNotEnabledException, InvalidConfigException, IOException, OAuthAPIException {
-=======
-    public static HttpRequestForOry.Response doOAuthProxyJsonDELETE(Main main, AppIdentifier appIdentifier, Storage storage, String clientIdToCheck, String path, boolean proxyToAdmin, boolean camelToSnakeCaseConversion, JsonObject jsonInput, Map<String, String> headers) throws StorageQueryException, OAuthClientNotFoundException, TenantOrAppNotFoundException, FeatureNotEnabledException, InvalidConfigException, IOException, OAuthAPIException {
->>>>>>> b791bf4c
+    public static HttpRequestForOry.Response doOAuthProxyJsonDELETE(Main main, AppIdentifier appIdentifier, Storage storage, String clientIdToCheck, String path, boolean proxyToAdmin, boolean camelToSnakeCaseConversion, Map<String, String> queryParams, JsonObject jsonInput, Map<String, String> headers) throws StorageQueryException, OAuthClientNotFoundException, TenantOrAppNotFoundException, FeatureNotEnabledException, InvalidConfigException, IOException, OAuthAPIException {
         checkForOauthFeature(appIdentifier, main);
         OAuthStorage oauthStorage = StorageUtils.getOAuthStorage(storage);
 
@@ -258,11 +254,7 @@
         }
         String fullUrl = baseURL + path;
 
-<<<<<<< HEAD
-        HttpRequest.Response response = HttpRequest.doJsonDelete(fullUrl, headers, queryParams, jsonInput);
-=======
-        HttpRequestForOry.Response response = HttpRequestForOry.doJsonDelete(fullUrl, headers, jsonInput);
->>>>>>> b791bf4c
+        HttpRequestForOry.Response response = HttpRequestForOry.doJsonDelete(fullUrl, queryParams, headers, jsonInput);
 
         // Response transformations
         response.jsonResponse = Transformations.transformJsonResponseFromHydra(main, appIdentifier, response.jsonResponse);
