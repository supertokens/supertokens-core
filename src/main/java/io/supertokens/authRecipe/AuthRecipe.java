/*
 *    Copyright (c) 2021, VRAI Labs and/or its affiliates. All rights reserved.
 *
 *    This software is licensed under the Apache License, Version 2.0 (the
 *    "License") as published by the Apache Software Foundation.
 *
 *    You may not use this file except in compliance with the License. You may
 *    obtain a copy of the License at http://www.apache.org/licenses/LICENSE-2.0
 *
 *    Unless required by applicable law or agreed to in writing, software
 *    distributed under the License is distributed on an "AS IS" BASIS, WITHOUT
 *    WARRANTIES OR CONDITIONS OF ANY KIND, either express or implied. See the
 *    License for the specific language governing permissions and limitations
 *    under the License.
 */

package io.supertokens.authRecipe;

import io.supertokens.Main;
import io.supertokens.authRecipe.exception.AccountInfoAlreadyAssociatedWithAnotherPrimaryUserIdException;
import io.supertokens.authRecipe.exception.InputUserIdIsNotAPrimaryUserException;
import io.supertokens.authRecipe.exception.RecipeUserIdAlreadyLinkedWithAnotherPrimaryUserIdException;
import io.supertokens.authRecipe.exception.RecipeUserIdAlreadyLinkedWithPrimaryUserIdException;
import io.supertokens.featureflag.EE_FEATURES;
import io.supertokens.featureflag.FeatureFlag;
import io.supertokens.featureflag.exceptions.FeatureNotEnabledException;
import io.supertokens.multitenancy.exception.BadPermissionException;
import io.supertokens.pluginInterface.RECIPE_ID;
import io.supertokens.pluginInterface.STORAGE_TYPE;
import io.supertokens.pluginInterface.Storage;
import io.supertokens.pluginInterface.StorageUtils;
import io.supertokens.pluginInterface.authRecipe.AuthRecipeStorage;
import io.supertokens.pluginInterface.authRecipe.AuthRecipeUserInfo;
import io.supertokens.pluginInterface.authRecipe.LoginMethod;
import io.supertokens.pluginInterface.authRecipe.sqlStorage.AuthRecipeSQLStorage;
import io.supertokens.pluginInterface.dashboard.DashboardSearchTags;
import io.supertokens.pluginInterface.emailpassword.exceptions.UnknownUserIdException;
import io.supertokens.pluginInterface.exceptions.StorageQueryException;
import io.supertokens.pluginInterface.exceptions.StorageTransactionLogicException;
import io.supertokens.pluginInterface.multitenancy.AppIdentifier;
import io.supertokens.pluginInterface.multitenancy.TenantIdentifier;
import io.supertokens.pluginInterface.multitenancy.exceptions.TenantOrAppNotFoundException;
import io.supertokens.pluginInterface.session.sqlStorage.SessionSQLStorage;
import io.supertokens.pluginInterface.sqlStorage.TransactionConnection;
import io.supertokens.pluginInterface.useridmapping.UserIdMapping;
import io.supertokens.session.Session;
import io.supertokens.storageLayer.StorageLayer;
import io.supertokens.useridmapping.UserIdType;
import org.jetbrains.annotations.TestOnly;

import javax.annotation.Nullable;
import java.util.*;

/*This files contains functions that are common for all auth recipes*/

public class AuthRecipe {

    public static final int USER_PAGINATION_LIMIT = 500;

    @TestOnly
    public static boolean unlinkAccounts(Main main, String recipeUserId)
            throws StorageQueryException, UnknownUserIdException, InputUserIdIsNotAPrimaryUserException {
        return unlinkAccounts(main, new AppIdentifier(null, null), StorageLayer.getStorage(main), recipeUserId);
    }


    // returns true if the input user ID was deleted - which can happens if it was a primary user id and
    // there were other accounts linked to it as well.
    public static boolean unlinkAccounts(Main main, AppIdentifier appIdentifier,
                                         Storage storage, String recipeUserId)
            throws StorageQueryException, UnknownUserIdException, InputUserIdIsNotAPrimaryUserException {
        AuthRecipeSQLStorage authRecipeStorage = StorageUtils.getAuthRecipeStorage(storage);
        try {
            UnlinkResult res = authRecipeStorage.startTransaction(con -> {
                AuthRecipeUserInfo primaryUser = authRecipeStorage.getPrimaryUserById_Transaction(appIdentifier, con,
                        recipeUserId);
                if (primaryUser == null) {
                    throw new StorageTransactionLogicException(new UnknownUserIdException());
                }

                if (!primaryUser.isPrimaryUser) {
                    throw new StorageTransactionLogicException(new InputUserIdIsNotAPrimaryUserException(recipeUserId));
                }

                io.supertokens.pluginInterface.useridmapping.UserIdMapping mappingResult =
                        io.supertokens.useridmapping.UserIdMapping.getUserIdMapping(
                                appIdentifier, authRecipeStorage,
                                recipeUserId, UserIdType.SUPERTOKENS);

                if (primaryUser.getSupertokensUserId().equals(recipeUserId)) {
                    // we are trying to unlink the user ID which is the same as the primary one.
                    if (primaryUser.loginMethods.length == 1) {
                        authRecipeStorage.unlinkAccounts_Transaction(appIdentifier, con, primaryUser.getSupertokensUserId(), recipeUserId);
                        return new UnlinkResult(mappingResult == null ? recipeUserId : mappingResult.externalUserId, false);
                    } else {
                        // Here we delete the recipe user id cause if we just unlink, then there will be two
                        // distinct users with the same ID - which is a broken state.
                        // The delete will also cause the automatic unlinking.
                        // We need to make sure that it only deletes sessions for recipeUserId and not other linked
                        // users who have their sessions for primaryUserId (that is equal to the recipeUserId)
                        deleteUserHelper(con, appIdentifier, storage, recipeUserId, false, mappingResult);
                        return new UnlinkResult(mappingResult == null ? recipeUserId : mappingResult.externalUserId, true);
                    }
                } else {
                    authRecipeStorage.unlinkAccounts_Transaction(appIdentifier, con, primaryUser.getSupertokensUserId(), recipeUserId);
                    return new UnlinkResult(mappingResult == null ? recipeUserId : mappingResult.externalUserId, false);
                }
            });
            Session.revokeAllSessionsForUser(main, appIdentifier, storage, res.userId, false);
            return res.wasLinked;
        } catch (StorageTransactionLogicException e) {
            if (e.actualException instanceof UnknownUserIdException) {
                throw (UnknownUserIdException) e.actualException;
            } else if (e.actualException instanceof InputUserIdIsNotAPrimaryUserException) {
                throw (InputUserIdIsNotAPrimaryUserException) e.actualException;
            }
            throw new RuntimeException(e);
        }
    }

    @TestOnly
    public static AuthRecipeUserInfo getUserById(Main main, String userId)
            throws StorageQueryException {
        return getUserById(new AppIdentifier(null, null), StorageLayer.getStorage(main), userId);
    }

    public static AuthRecipeUserInfo getUserById(AppIdentifier appIdentifier, Storage storage, String userId)
            throws StorageQueryException {
        return  StorageUtils.getAuthRecipeStorage(storage).getPrimaryUserById(appIdentifier, userId);
    }

    public static class CreatePrimaryUserResult {
        public AuthRecipeUserInfo user;
        public boolean wasAlreadyAPrimaryUser;

        public CreatePrimaryUserResult(AuthRecipeUserInfo user, boolean wasAlreadyAPrimaryUser) {
            this.user = user;
            this.wasAlreadyAPrimaryUser = wasAlreadyAPrimaryUser;
        }
    }

    public static class CanLinkAccountsResult {
        public String recipeUserId;
        public String primaryUserId;

        public boolean alreadyLinked;

        public CanLinkAccountsResult(String recipeUserId, String primaryUserId, boolean alreadyLinked) {
            this.recipeUserId = recipeUserId;
            this.primaryUserId = primaryUserId;
            this.alreadyLinked = alreadyLinked;
        }
    }

    @TestOnly
    public static CanLinkAccountsResult canLinkAccounts(Main main, String recipeUserId, String primaryUserId)
            throws StorageQueryException, UnknownUserIdException, InputUserIdIsNotAPrimaryUserException,
            RecipeUserIdAlreadyLinkedWithAnotherPrimaryUserIdException,
            AccountInfoAlreadyAssociatedWithAnotherPrimaryUserIdException {
        return canLinkAccounts(new AppIdentifier(null, null), StorageLayer.getStorage(main), recipeUserId, primaryUserId);
    }

    public static CanLinkAccountsResult canLinkAccounts(AppIdentifier appIdentifier, Storage storage,
                                                        String recipeUserId, String primaryUserId)
            throws StorageQueryException, UnknownUserIdException, InputUserIdIsNotAPrimaryUserException,
            RecipeUserIdAlreadyLinkedWithAnotherPrimaryUserIdException,
            AccountInfoAlreadyAssociatedWithAnotherPrimaryUserIdException {
        AuthRecipeSQLStorage authRecipeStorage = StorageUtils.getAuthRecipeStorage(storage);
        try {
            return authRecipeStorage.startTransaction(con -> {
                try {
                    CanLinkAccountsResult result = canLinkAccountsHelper(con, appIdentifier, authRecipeStorage,
                            recipeUserId, primaryUserId);

                    authRecipeStorage.commitTransaction(con);

                    return result;
                } catch (UnknownUserIdException | InputUserIdIsNotAPrimaryUserException |
                         RecipeUserIdAlreadyLinkedWithAnotherPrimaryUserIdException |
                         AccountInfoAlreadyAssociatedWithAnotherPrimaryUserIdException e) {
                    throw new StorageTransactionLogicException(e);
                }
            });
        } catch (StorageTransactionLogicException e) {
            if (e.actualException instanceof UnknownUserIdException) {
                throw (UnknownUserIdException) e.actualException;
            } else if (e.actualException instanceof InputUserIdIsNotAPrimaryUserException) {
                throw (InputUserIdIsNotAPrimaryUserException) e.actualException;
            } else if (e.actualException instanceof RecipeUserIdAlreadyLinkedWithAnotherPrimaryUserIdException) {
                throw (RecipeUserIdAlreadyLinkedWithAnotherPrimaryUserIdException) e.actualException;
            } else if (e.actualException instanceof AccountInfoAlreadyAssociatedWithAnotherPrimaryUserIdException) {
                throw (AccountInfoAlreadyAssociatedWithAnotherPrimaryUserIdException) e.actualException;
            }
            throw new StorageQueryException(e);
        }
    }

    private static CanLinkAccountsResult canLinkAccountsHelper(TransactionConnection con,
                                                               AppIdentifier appIdentifier,
                                                               Storage storage,
                                                               String _recipeUserId, String _primaryUserId)
            throws StorageQueryException, UnknownUserIdException, InputUserIdIsNotAPrimaryUserException,
            RecipeUserIdAlreadyLinkedWithAnotherPrimaryUserIdException,
            AccountInfoAlreadyAssociatedWithAnotherPrimaryUserIdException {
        AuthRecipeSQLStorage authRecipeStorage = StorageUtils.getAuthRecipeStorage(storage);
        AuthRecipeUserInfo primaryUser = authRecipeStorage.getPrimaryUserById_Transaction(appIdentifier, con,
                _primaryUserId);

        if (primaryUser == null) {
            throw new UnknownUserIdException();
        }

        if (!primaryUser.isPrimaryUser) {
            throw new InputUserIdIsNotAPrimaryUserException(primaryUser.getSupertokensUserId());
        }

        AuthRecipeUserInfo recipeUser = authRecipeStorage.getPrimaryUserById_Transaction(appIdentifier, con,
                _recipeUserId);
        if (recipeUser == null) {
            throw new UnknownUserIdException();
        }

        if (recipeUser.isPrimaryUser) {
            if (recipeUser.getSupertokensUserId().equals(primaryUser.getSupertokensUserId())) {
                return new CanLinkAccountsResult(recipeUser.getSupertokensUserId(), primaryUser.getSupertokensUserId(), true);
            } else {
                throw new RecipeUserIdAlreadyLinkedWithAnotherPrimaryUserIdException(recipeUser,
                        "The input recipe user ID is already linked to another user ID");
            }
        }

        // now we know that the recipe user ID is not a primary user, so we can focus on it's one
        // login method
        assert (recipeUser.loginMethods.length == 1);
        LoginMethod recipeUserIdLM = recipeUser.loginMethods[0];

        Set<String> tenantIds = new HashSet<>();
        tenantIds.addAll(recipeUser.tenantIds);
        tenantIds.addAll(primaryUser.tenantIds);

        // we loop through the union of both the user's tenantIds and check that the criteria for
        // linking accounts is not violated in any of them. We do a union and not an intersection
        // cause if we did an intersection, and that yields that account linking is allowed, it could
        // result in one tenant having two primary users with the same email. For example:
        // - tenant1 has u1 with email e, and u2 with email e, primary user (one is ep, one is tp)
        // - tenant2 has u3 with email e, primary user (passwordless)
        // now if we want to link u3 with u1, we have to deny it cause if we don't, it will result in
        // u1 and u2 to be primary users with the same email in the same tenant. If we do an
        // intersection, we will get an empty set, but if we do a union, we will get both the tenants and
        // do the checks in both.
        for (String tenantId : tenantIds) {
            TenantIdentifier tenantIdentifier = new TenantIdentifier(
                    appIdentifier.getConnectionUriDomain(), appIdentifier.getAppId(),
                    tenantId);
            // we do not bother with getting the storage for each tenant here because
            // we get the tenants from the user itself, and the user can only be shared across
            // tenants of the same storage - therefore, the storage will be the same.

            if (recipeUserIdLM.email != null) {
                AuthRecipeUserInfo[] usersWithSameEmail = authRecipeStorage
                        .listPrimaryUsersByEmail_Transaction(appIdentifier, con,
                                recipeUserIdLM.email);
                for (AuthRecipeUserInfo user : usersWithSameEmail) {
                    if (!user.tenantIds.contains(tenantId)) {
                        continue;
                    }
                    if (user.isPrimaryUser && !user.getSupertokensUserId().equals(primaryUser.getSupertokensUserId())) {
                        throw new AccountInfoAlreadyAssociatedWithAnotherPrimaryUserIdException(user.getSupertokensUserId(),
                                "This user's email is already associated with another user ID");
                    }
                }
            }

            if (recipeUserIdLM.phoneNumber != null) {
                AuthRecipeUserInfo[] usersWithSamePhoneNumber = authRecipeStorage
                        .listPrimaryUsersByPhoneNumber_Transaction(appIdentifier, con,
                                recipeUserIdLM.phoneNumber);
                for (AuthRecipeUserInfo user : usersWithSamePhoneNumber) {
                    if (!user.tenantIds.contains(tenantId)) {
                        continue;
                    }
                    if (user.isPrimaryUser && !user.getSupertokensUserId().equals(primaryUser.getSupertokensUserId())) {
                        throw new AccountInfoAlreadyAssociatedWithAnotherPrimaryUserIdException(user.getSupertokensUserId(),
                                "This user's phone number is already associated with another user" +
                                        " ID");
                    }
                }
            }

            if (recipeUserIdLM.thirdParty != null) {
                AuthRecipeUserInfo[] usersWithSameThirdParty = authRecipeStorage
                        .listPrimaryUsersByThirdPartyInfo_Transaction(appIdentifier, con,
                                recipeUserIdLM.thirdParty.id, recipeUserIdLM.thirdParty.userId);
                for (AuthRecipeUserInfo userWithSameThirdParty : usersWithSameThirdParty) {
                    if (!userWithSameThirdParty.tenantIds.contains(tenantId)) {
                        continue;
                    }
                    if (userWithSameThirdParty.isPrimaryUser &&
                            !userWithSameThirdParty.getSupertokensUserId().equals(primaryUser.getSupertokensUserId())) {
                        throw new AccountInfoAlreadyAssociatedWithAnotherPrimaryUserIdException(
                                userWithSameThirdParty.getSupertokensUserId(),
                                "This user's third party login is already associated with another" +
                                        " user ID");
                    }
                }

            }
        }

        return new CanLinkAccountsResult(recipeUser.getSupertokensUserId(), primaryUser.getSupertokensUserId(), false);
    }

    @TestOnly
    public static LinkAccountsResult linkAccounts(Main main, String recipeUserId, String primaryUserId)
            throws StorageQueryException, AccountInfoAlreadyAssociatedWithAnotherPrimaryUserIdException,
            UnknownUserIdException,
            FeatureNotEnabledException, InputUserIdIsNotAPrimaryUserException,
            RecipeUserIdAlreadyLinkedWithAnotherPrimaryUserIdException {
        try {
            return linkAccounts(main, new AppIdentifier(null, null),
                    StorageLayer.getStorage(main), recipeUserId, primaryUserId);
        } catch (TenantOrAppNotFoundException e) {
            throw new RuntimeException(e);
        }
    }

    public static LinkAccountsResult linkAccounts(Main main, AppIdentifier appIdentifier,
                                       Storage storage, String _recipeUserId, String _primaryUserId)
            throws StorageQueryException,
            AccountInfoAlreadyAssociatedWithAnotherPrimaryUserIdException,
            RecipeUserIdAlreadyLinkedWithAnotherPrimaryUserIdException, InputUserIdIsNotAPrimaryUserException,
            UnknownUserIdException, TenantOrAppNotFoundException, FeatureNotEnabledException {

        if (Arrays.stream(FeatureFlag.getInstance(main, appIdentifier).getEnabledFeatures())
<<<<<<< HEAD
                .noneMatch(t -> (t == EE_FEATURES.ACCOUNT_LINKING || t == EE_FEATURES.MFA))) {
=======
                .noneMatch(t -> t == EE_FEATURES.ACCOUNT_LINKING)) {
>>>>>>> 3282cb59
            throw new FeatureNotEnabledException(
                    "Account linking feature is not enabled for this app. Please contact support to enable it.");
        }

        AuthRecipeSQLStorage authRecipeStorage = StorageUtils.getAuthRecipeStorage(storage);
        try {
            LinkAccountsResult result = authRecipeStorage.startTransaction(con -> {

                try {
                    CanLinkAccountsResult canLinkAccounts = canLinkAccountsHelper(con, appIdentifier,
                            authRecipeStorage, _recipeUserId, _primaryUserId);

                    if (canLinkAccounts.alreadyLinked) {
                        return new LinkAccountsResult(getUserById(appIdentifier, authRecipeStorage, canLinkAccounts.primaryUserId), true);
                    }
                    // now we can link accounts in the db.
                    authRecipeStorage.linkAccounts_Transaction(appIdentifier, con, canLinkAccounts.recipeUserId,
                            canLinkAccounts.primaryUserId);

                    authRecipeStorage.commitTransaction(con);

                    return new LinkAccountsResult(getUserById(appIdentifier, authRecipeStorage, canLinkAccounts.primaryUserId), false);
                } catch (UnknownUserIdException | InputUserIdIsNotAPrimaryUserException |
                         RecipeUserIdAlreadyLinkedWithAnotherPrimaryUserIdException |
                         AccountInfoAlreadyAssociatedWithAnotherPrimaryUserIdException e) {
                    throw new StorageTransactionLogicException(e);
                }
            });

            if (!result.wasAlreadyLinked) {
                io.supertokens.pluginInterface.useridmapping.UserIdMapping mappingResult =
                        io.supertokens.useridmapping.UserIdMapping.getUserIdMapping(
                                appIdentifier, authRecipeStorage,
                                _recipeUserId, UserIdType.SUPERTOKENS);
                // finally, we revoke all sessions of the recipeUser Id cause their user ID has changed.
                Session.revokeAllSessionsForUser(main, appIdentifier, authRecipeStorage,
                        mappingResult == null ? _recipeUserId : mappingResult.externalUserId, false);
            }

            return result;
        } catch (StorageTransactionLogicException e) {
            if (e.actualException instanceof UnknownUserIdException) {
                throw (UnknownUserIdException) e.actualException;
            } else if (e.actualException instanceof InputUserIdIsNotAPrimaryUserException) {
                throw (InputUserIdIsNotAPrimaryUserException) e.actualException;
            } else if (e.actualException instanceof RecipeUserIdAlreadyLinkedWithAnotherPrimaryUserIdException) {
                throw (RecipeUserIdAlreadyLinkedWithAnotherPrimaryUserIdException) e.actualException;
            } else if (e.actualException instanceof AccountInfoAlreadyAssociatedWithAnotherPrimaryUserIdException) {
                throw (AccountInfoAlreadyAssociatedWithAnotherPrimaryUserIdException) e.actualException;
            }
            throw new StorageQueryException(e);
        }
    }

    public static class LinkAccountsResult {
        public final AuthRecipeUserInfo user;
        public final boolean wasAlreadyLinked;

        public LinkAccountsResult(AuthRecipeUserInfo user, boolean wasAlreadyLinked) {
            this.user = user;
            this.wasAlreadyLinked = wasAlreadyLinked;
        }
    }

    @TestOnly
    public static CreatePrimaryUserResult canCreatePrimaryUser(Main main,
                                                               String recipeUserId)
            throws StorageQueryException, AccountInfoAlreadyAssociatedWithAnotherPrimaryUserIdException,
            RecipeUserIdAlreadyLinkedWithPrimaryUserIdException, UnknownUserIdException {
        return canCreatePrimaryUser(new AppIdentifier(null, null), StorageLayer.getStorage(main), recipeUserId);
    }

    public static CreatePrimaryUserResult canCreatePrimaryUser(AppIdentifier appIdentifier,
                                                               Storage storage,
                                                               String recipeUserId)
            throws StorageQueryException, AccountInfoAlreadyAssociatedWithAnotherPrimaryUserIdException,
            RecipeUserIdAlreadyLinkedWithPrimaryUserIdException, UnknownUserIdException {

        AuthRecipeSQLStorage authRecipeStorage = StorageUtils.getAuthRecipeStorage(storage);
        try {
            return authRecipeStorage.startTransaction(con -> {
                try {
                    return canCreatePrimaryUserHelper(con, appIdentifier, storage,
                            recipeUserId);

                } catch (UnknownUserIdException | RecipeUserIdAlreadyLinkedWithPrimaryUserIdException |
                         AccountInfoAlreadyAssociatedWithAnotherPrimaryUserIdException e) {
                    throw new StorageTransactionLogicException(e);
                }
            });
        } catch (StorageTransactionLogicException e) {
            if (e.actualException instanceof UnknownUserIdException) {
                throw (UnknownUserIdException) e.actualException;
            } else if (e.actualException instanceof RecipeUserIdAlreadyLinkedWithPrimaryUserIdException) {
                throw (RecipeUserIdAlreadyLinkedWithPrimaryUserIdException) e.actualException;
            } else if (e.actualException instanceof AccountInfoAlreadyAssociatedWithAnotherPrimaryUserIdException) {
                throw (AccountInfoAlreadyAssociatedWithAnotherPrimaryUserIdException) e.actualException;
            }
            throw new StorageQueryException(e);
        }
    }

    private static CreatePrimaryUserResult canCreatePrimaryUserHelper(TransactionConnection con,
                                                                      AppIdentifier appIdentifier,
                                                                      Storage storage,
                                                                      String recipeUserId)
            throws StorageQueryException, UnknownUserIdException, RecipeUserIdAlreadyLinkedWithPrimaryUserIdException,
            AccountInfoAlreadyAssociatedWithAnotherPrimaryUserIdException {
        AuthRecipeSQLStorage authRecipeStorage = StorageUtils.getAuthRecipeStorage(storage);

        AuthRecipeUserInfo targetUser = authRecipeStorage.getPrimaryUserById_Transaction(appIdentifier, con,
                recipeUserId);
        if (targetUser == null) {
            throw new UnknownUserIdException();
        }
        if (targetUser.isPrimaryUser) {
            if (targetUser.getSupertokensUserId().equals(recipeUserId)) {
                return new CreatePrimaryUserResult(targetUser, true);
            } else {
                throw new RecipeUserIdAlreadyLinkedWithPrimaryUserIdException(targetUser.getSupertokensUserId(),
                        "This user ID is already linked to another user ID");
            }
        }

        // this means that the user has only one login method since it's not a primary user
        // nor is it linked to a primary user
        assert (targetUser.loginMethods.length == 1);
        LoginMethod loginMethod = targetUser.loginMethods[0];

        for (String tenantId : targetUser.tenantIds) {
            if (loginMethod.email != null) {
                AuthRecipeUserInfo[] usersWithSameEmail = authRecipeStorage
                        .listPrimaryUsersByEmail_Transaction(appIdentifier, con,
                                loginMethod.email);
                for (AuthRecipeUserInfo user : usersWithSameEmail) {
                    if (!user.tenantIds.contains(tenantId)) {
                        continue;
                    }
                    if (user.isPrimaryUser) {
                        throw new AccountInfoAlreadyAssociatedWithAnotherPrimaryUserIdException(user.getSupertokensUserId(),
                                "This user's email is already associated with another user ID");
                    }
                }
            }

            if (loginMethod.phoneNumber != null) {
                AuthRecipeUserInfo[] usersWithSamePhoneNumber = authRecipeStorage
                        .listPrimaryUsersByPhoneNumber_Transaction(appIdentifier, con,
                                loginMethod.phoneNumber);
                for (AuthRecipeUserInfo user : usersWithSamePhoneNumber) {
                    if (!user.tenantIds.contains(tenantId)) {
                        continue;
                    }
                    if (user.isPrimaryUser) {
                        throw new AccountInfoAlreadyAssociatedWithAnotherPrimaryUserIdException(user.getSupertokensUserId(),
                                "This user's phone number is already associated with another user" +
                                        " ID");
                    }
                }
            }

            if (loginMethod.thirdParty != null) {
                AuthRecipeUserInfo[] usersWithSameThirdParty = authRecipeStorage
                        .listPrimaryUsersByThirdPartyInfo_Transaction(appIdentifier, con,
                                loginMethod.thirdParty.id, loginMethod.thirdParty.userId);
                for (AuthRecipeUserInfo userWithSameThirdParty : usersWithSameThirdParty) {
                    if (!userWithSameThirdParty.tenantIds.contains(tenantId)) {
                        continue;
                    }
                    if (userWithSameThirdParty.isPrimaryUser) {
                        throw new AccountInfoAlreadyAssociatedWithAnotherPrimaryUserIdException(
                                userWithSameThirdParty.getSupertokensUserId(),
                                "This user's third party login is already associated with another" +
                                        " user ID");
                    }
                }
            }
        }

        return new CreatePrimaryUserResult(targetUser, false);
    }

    @TestOnly
    public static CreatePrimaryUserResult createPrimaryUser(Main main,
                                                            String recipeUserId)
            throws StorageQueryException, AccountInfoAlreadyAssociatedWithAnotherPrimaryUserIdException,
            RecipeUserIdAlreadyLinkedWithPrimaryUserIdException, UnknownUserIdException,
            FeatureNotEnabledException {
        try {
            return createPrimaryUser(main, new AppIdentifier(null, null), StorageLayer.getStorage(main), recipeUserId);
        } catch (TenantOrAppNotFoundException e) {
            throw new RuntimeException(e);
        }
    }

    public static CreatePrimaryUserResult createPrimaryUser(Main main,
                                                            AppIdentifier appIdentifier,
                                                            Storage storage,
                                                            String recipeUserId)
            throws StorageQueryException, AccountInfoAlreadyAssociatedWithAnotherPrimaryUserIdException,
            RecipeUserIdAlreadyLinkedWithPrimaryUserIdException, UnknownUserIdException, TenantOrAppNotFoundException,
            FeatureNotEnabledException {

        if (Arrays.stream(FeatureFlag.getInstance(main, appIdentifier).getEnabledFeatures())
<<<<<<< HEAD
                .noneMatch(t -> (t == EE_FEATURES.ACCOUNT_LINKING || t == EE_FEATURES.MFA))) {
=======
                .noneMatch(t -> t == EE_FEATURES.ACCOUNT_LINKING)) {
>>>>>>> 3282cb59
            throw new FeatureNotEnabledException(
                    "Account linking feature is not enabled for this app. Please contact support to enable it.");
        }

        AuthRecipeSQLStorage authRecipeStorage = StorageUtils.getAuthRecipeStorage(storage);
        try {
            return authRecipeStorage.startTransaction(con -> {

                try {
                    CreatePrimaryUserResult result = canCreatePrimaryUserHelper(con, appIdentifier, authRecipeStorage,
                            recipeUserId);
                    if (result.wasAlreadyAPrimaryUser) {
                        return result;
                    }
                    authRecipeStorage.makePrimaryUser_Transaction(appIdentifier, con, result.user.getSupertokensUserId());

                    authRecipeStorage.commitTransaction(con);

                    result.user.isPrimaryUser = true;

                    return result;
                } catch (UnknownUserIdException | RecipeUserIdAlreadyLinkedWithPrimaryUserIdException |
                         AccountInfoAlreadyAssociatedWithAnotherPrimaryUserIdException e) {
                    throw new StorageTransactionLogicException(e);
                }
            });
        } catch (StorageTransactionLogicException e) {
            if (e.actualException instanceof UnknownUserIdException) {
                throw (UnknownUserIdException) e.actualException;
            } else if (e.actualException instanceof RecipeUserIdAlreadyLinkedWithPrimaryUserIdException) {
                throw (RecipeUserIdAlreadyLinkedWithPrimaryUserIdException) e.actualException;
            } else if (e.actualException instanceof AccountInfoAlreadyAssociatedWithAnotherPrimaryUserIdException) {
                throw (AccountInfoAlreadyAssociatedWithAnotherPrimaryUserIdException) e.actualException;
            }
            throw new StorageQueryException(e);
        }
    }

    public static AuthRecipeUserInfo[] getUsersByAccountInfo(TenantIdentifier tenantIdentifier,
                                                             Storage storage,
                                                             boolean doUnionOfAccountInfo, String email,
                                                             String phoneNumber, String thirdPartyId,
                                                             String thirdPartyUserId)
            throws StorageQueryException {
        Set<AuthRecipeUserInfo> result = new HashSet<>();

        if (email != null) {
            AuthRecipeUserInfo[] users = StorageUtils.getAuthRecipeStorage(storage)
                    .listPrimaryUsersByEmail(tenantIdentifier, email);
            result.addAll(List.of(users));
        }
        if (phoneNumber != null) {
            AuthRecipeUserInfo[] users = StorageUtils.getAuthRecipeStorage(storage)
                    .listPrimaryUsersByPhoneNumber(tenantIdentifier, phoneNumber);
            result.addAll(List.of(users));
        }
        if (thirdPartyId != null && thirdPartyUserId != null) {
            AuthRecipeUserInfo user = StorageUtils.getAuthRecipeStorage(storage)
                    .getPrimaryUserByThirdPartyInfo(tenantIdentifier, thirdPartyId, thirdPartyUserId);
            if (user != null) {
                result.add(user);
            }
        }

        if (doUnionOfAccountInfo) {
            AuthRecipeUserInfo[] finalResult = result.toArray(new AuthRecipeUserInfo[0]);
            return Arrays.stream(finalResult).sorted((o1, o2) -> {
                if (o1.timeJoined < o2.timeJoined) {
                    return -1;
                } else if (o1.timeJoined > o2.timeJoined) {
                    return 1;
                }
                return 0;
            }).toArray(AuthRecipeUserInfo[]::new);
        } else {
            List<AuthRecipeUserInfo> finalList = new ArrayList<>();
            for (AuthRecipeUserInfo user : result) {
                boolean emailMatch = email == null;
                boolean phoneNumberMatch = phoneNumber == null;
                boolean thirdPartyMatch = thirdPartyId == null;
                for (LoginMethod lM : user.loginMethods) {
                    if (email != null && email.equals(lM.email)) {
                        emailMatch = true;
                    }
                    if (phoneNumber != null && phoneNumber.equals(lM.phoneNumber)) {
                        phoneNumberMatch = true;
                    }
                    if (thirdPartyId != null &&
                            (new LoginMethod.ThirdParty(thirdPartyId, thirdPartyUserId)).equals(lM.thirdParty)) {
                        thirdPartyMatch = true;
                    }
                }
                if (emailMatch && phoneNumberMatch && thirdPartyMatch) {
                    finalList.add(user);
                }
            }
            finalList.sort((o1, o2) -> {
                if (o1.timeJoined < o2.timeJoined) {
                    return -1;
                } else if (o1.timeJoined > o2.timeJoined) {
                    return 1;
                }
                return 0;
            });
            return finalList.toArray(new AuthRecipeUserInfo[0]);
        }

    }

    public static long getUsersCountForTenant(TenantIdentifier tenantIdentifier,
                                              Storage storage,
                                              RECIPE_ID[] includeRecipeIds)
            throws StorageQueryException,
            TenantOrAppNotFoundException, BadPermissionException {
        return StorageUtils.getAuthRecipeStorage(storage).getUsersCount(
                tenantIdentifier, includeRecipeIds);
    }

    public static long getUsersCountAcrossAllTenants(AppIdentifier appIdentifier,
                                                     Storage[] storages,
                                                     RECIPE_ID[] includeRecipeIds)
            throws StorageQueryException,
            TenantOrAppNotFoundException, BadPermissionException {
        long count = 0;

        for (Storage storage : storages) {
            count += StorageUtils.getAuthRecipeStorage(storage).getUsersCount(
                    appIdentifier, includeRecipeIds);
        }

        return count;
    }

    @TestOnly
    public static long getUsersCount(Main main,
                                     RECIPE_ID[] includeRecipeIds) throws StorageQueryException {
        try {
            Storage storage = StorageLayer.getStorage(main);
            return getUsersCountForTenant(TenantIdentifier.BASE_TENANT, storage, includeRecipeIds);
        } catch (TenantOrAppNotFoundException | BadPermissionException e) {
            throw new IllegalStateException(e);
        }
    }

    public static UserPaginationContainer getUsers(TenantIdentifier tenantIdentifier,
                                                   Storage storage,
                                                   Integer limit, String timeJoinedOrder,
                                                   @Nullable String paginationToken,
                                                   @Nullable RECIPE_ID[] includeRecipeIds,
                                                   @Nullable DashboardSearchTags dashboardSearchTags)
            throws StorageQueryException, UserPaginationToken.InvalidTokenException, TenantOrAppNotFoundException {
        AuthRecipeUserInfo[] users;
        if (paginationToken == null) {
            users = StorageUtils.getAuthRecipeStorage(storage)
                    .getUsers(tenantIdentifier, limit + 1, timeJoinedOrder, includeRecipeIds, null,
                            null, dashboardSearchTags);
        } else {
            UserPaginationToken tokenInfo = UserPaginationToken.extractTokenInfo(paginationToken);
            users = StorageUtils.getAuthRecipeStorage(storage)
                    .getUsers(tenantIdentifier, limit + 1, timeJoinedOrder, includeRecipeIds,
                            tokenInfo.userId, tokenInfo.timeJoined, dashboardSearchTags);
        }

        if (dashboardSearchTags != null) {
            return new UserPaginationContainer(users, null);
        }

        String nextPaginationToken = null;
        int maxLoop = users.length;
        if (users.length == limit + 1) {
            maxLoop = limit;
            nextPaginationToken = new UserPaginationToken(users[limit].getSupertokensUserId(),
                    users[limit].timeJoined).generateToken();
        }
        AuthRecipeUserInfo[] resultUsers = new AuthRecipeUserInfo[maxLoop];
        System.arraycopy(users, 0, resultUsers, 0, maxLoop);
        return new UserPaginationContainer(resultUsers, nextPaginationToken);
    }

    @TestOnly
    public static UserPaginationContainer getUsers(Main main,
                                                   Integer limit, String timeJoinedOrder,
                                                   @Nullable String paginationToken,
                                                   @Nullable RECIPE_ID[] includeRecipeIds,
                                                   @Nullable DashboardSearchTags dashboardSearchTags)
            throws StorageQueryException, UserPaginationToken.InvalidTokenException {
        try {
            Storage storage = StorageLayer.getStorage(main);
            return getUsers(TenantIdentifier.BASE_TENANT, storage,
                    limit, timeJoinedOrder, paginationToken, includeRecipeIds, dashboardSearchTags);
        } catch (TenantOrAppNotFoundException e) {
            throw new IllegalStateException(e);
        }
    }

    @TestOnly
    public static void deleteUser(AppIdentifier appIdentifier, Storage storage, String userId,
                                  UserIdMapping userIdMapping)
            throws StorageQueryException, StorageTransactionLogicException {
        deleteUser(appIdentifier, storage, userId, true, userIdMapping);
    }

    public static void deleteUser(AppIdentifier appIdentifier, Storage storage, String userId,
                                  boolean removeAllLinkedAccounts,
                                  UserIdMapping userIdMapping)
            throws StorageQueryException, StorageTransactionLogicException {
        AuthRecipeSQLStorage authRecipeStorage = StorageUtils.getAuthRecipeStorage(storage);

        authRecipeStorage.startTransaction(con -> {
            deleteUserHelper(con, appIdentifier, storage, userId, removeAllLinkedAccounts, userIdMapping);
            authRecipeStorage.commitTransaction(con);
            return null;
        });
    }

    private static void deleteUserHelper(TransactionConnection con, AppIdentifier appIdentifier,
                                         Storage storage,
                                         String userId,
                                         boolean removeAllLinkedAccounts,
                                         UserIdMapping userIdMapping)
            throws StorageQueryException {
        AuthRecipeSQLStorage authRecipeStorage = StorageUtils.getAuthRecipeStorage(storage);

        String userIdToDeleteForNonAuthRecipeForRecipeUserId;
        String userIdToDeleteForAuthRecipe;

        // We clean up the user last so that if anything before that throws an error, then that will throw a
        // 500 to the
        // developer. In this case, they expect that the user has not been deleted (which will be true). This
        // is as
        // opposed to deleting the user first, in which case if something later throws an error, then the
        // user has

        // actually been deleted already (which is not expected by the dev)

        // For things created after the intial cleanup and before finishing the
        // operation:
        // - session: the session will expire anyway
        // - email verification: email verification tokens can be created for any userId
        // anyway

        // If userId mapping exists then delete entries with superTokensUserId from auth
        // related tables and
        // externalUserid from non-auth tables
        if (userIdMapping != null) {
            // We check if the mapped externalId is another SuperTokens UserId, this could
            // come up when migrating
            // recipes.
            // in reference to
            // https://docs.google.com/spreadsheets/d/17hYV32B0aDCeLnSxbZhfRN2Y9b0LC2xUF44vV88RNAA/edit?usp=sharing
            // we want to check which state the db is in
            if (authRecipeStorage
                    .doesUserIdExist_Transaction(con, appIdentifier, userIdMapping.externalUserId)) {
                // db is in state A4
                // delete only from auth tables
                userIdToDeleteForAuthRecipe = userId;
                userIdToDeleteForNonAuthRecipeForRecipeUserId = null;
            } else {
                // db is in state A3
                // delete user from non-auth tables with externalUserId
                userIdToDeleteForAuthRecipe = userIdMapping.superTokensUserId;
                userIdToDeleteForNonAuthRecipeForRecipeUserId = userIdMapping.externalUserId;
            }
        } else {
            userIdToDeleteForAuthRecipe = userId;
            userIdToDeleteForNonAuthRecipeForRecipeUserId = userId;
        }

        assert (userIdToDeleteForAuthRecipe != null);

        // this user ID represents the non auth recipe stuff to delete for the primary user id
        String primaryUserIdToDeleteNonAuthRecipe = null;

        AuthRecipeUserInfo userToDelete = authRecipeStorage.getPrimaryUserById_Transaction(appIdentifier, con,
                userIdToDeleteForAuthRecipe);

        if (userToDelete == null) {
            return;
        }

        if (removeAllLinkedAccounts || userToDelete.loginMethods.length == 1) {
            if (userToDelete.getSupertokensUserId().equals(userIdToDeleteForAuthRecipe)) {
                primaryUserIdToDeleteNonAuthRecipe = userIdToDeleteForNonAuthRecipeForRecipeUserId;
                if (primaryUserIdToDeleteNonAuthRecipe == null) {
                    deleteAuthRecipeUser(con, appIdentifier, storage, userToDelete.getSupertokensUserId(),
                            true);
                    return;
                }
            } else {
                // this is always type supertokens user ID cause it's from a user from the database.
                io.supertokens.pluginInterface.useridmapping.UserIdMapping mappingResult =
                        io.supertokens.useridmapping.UserIdMapping.getUserIdMapping(
                                con,
                                appIdentifier,
                                storage,
                                userToDelete.getSupertokensUserId(), UserIdType.SUPERTOKENS);
                if (mappingResult != null) {
                    primaryUserIdToDeleteNonAuthRecipe = mappingResult.externalUserId;
                } else {
                    primaryUserIdToDeleteNonAuthRecipe = userToDelete.getSupertokensUserId();
                }

            }
        } else {
            if (userToDelete.getSupertokensUserId().equals(userIdToDeleteForAuthRecipe)) {
                // this means we are deleting the primary user itself, but keeping other linked accounts
                // so we keep the non auth recipe info of this user since other linked accounts can use it
                userIdToDeleteForNonAuthRecipeForRecipeUserId = null;
            }
        }

        if (!removeAllLinkedAccounts) {
            deleteAuthRecipeUser(con, appIdentifier, storage, userIdToDeleteForAuthRecipe,
                    !userIdToDeleteForAuthRecipe.equals(userToDelete.getSupertokensUserId()));

            if (userIdToDeleteForNonAuthRecipeForRecipeUserId != null) {
                deleteNonAuthRecipeUser(con, appIdentifier, storage, userIdToDeleteForNonAuthRecipeForRecipeUserId);
            }

            if (primaryUserIdToDeleteNonAuthRecipe != null) {
                deleteNonAuthRecipeUser(con, appIdentifier, storage, primaryUserIdToDeleteNonAuthRecipe);

                // this is only done to also delete the user ID mapping in case it exists, since we do not delete in the
                // previous call to deleteAuthRecipeUser above.
                deleteAuthRecipeUser(con, appIdentifier, storage, userToDelete.getSupertokensUserId(),
                        true);
            }
        } else {
            for (LoginMethod lM : userToDelete.loginMethods) {
                io.supertokens.pluginInterface.useridmapping.UserIdMapping mappingResult = lM.getSupertokensUserId().equals(
                        userIdToDeleteForAuthRecipe) ? userIdMapping :
                        io.supertokens.useridmapping.UserIdMapping.getUserIdMapping(
                                con,
                                appIdentifier,
                                storage,
                                lM.getSupertokensUserId(), UserIdType.SUPERTOKENS);
                deleteUserHelper(con, appIdentifier, storage, lM.getSupertokensUserId(), false, mappingResult);
            }
        }
    }

    @TestOnly
    public static void deleteUser(Main main, String userId, boolean removeAllLinkedAccounts)
            throws StorageQueryException, StorageTransactionLogicException {
        Storage storage = StorageLayer.getStorage(main);
        AppIdentifier appIdentifier = new AppIdentifier(null, null);
        UserIdMapping mapping = io.supertokens.useridmapping.UserIdMapping.getUserIdMapping(appIdentifier,
                storage, userId, UserIdType.ANY);

        deleteUser(appIdentifier, storage, userId, removeAllLinkedAccounts, mapping);
    }

    @TestOnly
    public static void deleteUser(Main main, String userId)
            throws StorageQueryException, StorageTransactionLogicException {
        Storage storage = StorageLayer.getStorage(main);
        AppIdentifier appIdentifier = new AppIdentifier(null, null);
        UserIdMapping mapping = io.supertokens.useridmapping.UserIdMapping.getUserIdMapping(appIdentifier,
                storage, userId, UserIdType.ANY);

        deleteUser(appIdentifier, storage, userId, mapping);
    }

    @TestOnly
    public static void deleteUser(AppIdentifier appIdentifier, Storage storage, String userId)
            throws StorageQueryException, StorageTransactionLogicException {
        UserIdMapping mapping = io.supertokens.useridmapping.UserIdMapping.getUserIdMapping(appIdentifier,
                storage, userId, UserIdType.ANY);

        deleteUser(appIdentifier, storage, userId, mapping);
    }

    private static void deleteNonAuthRecipeUser(TransactionConnection con, AppIdentifier appIdentifier,
            Storage storage, String userId)
            throws StorageQueryException {
        StorageUtils.getUserMetadataStorage(storage)
                .deleteUserMetadata_Transaction(con, appIdentifier, userId);
        ((SessionSQLStorage) StorageUtils.getSessionStorage(storage))
                .deleteSessionsOfUser_Transaction(con, appIdentifier, userId);
        StorageUtils.getEmailVerificationStorage(storage)
                .deleteEmailVerificationUserInfo_Transaction(con, appIdentifier, userId);
        StorageUtils.getUserRolesStorage(storage)
                .deleteAllRolesForUser_Transaction(con, appIdentifier, userId);
<<<<<<< HEAD
        // FIXME
        // StorageUtils.getActiveUsersStorage(storage)
        //         .deleteUserActive_Transaction(con, appIdentifier, userId);
=======
        StorageUtils.getActiveUsersStorage(storage)
                .deleteUserActive_Transaction(con, appIdentifier, userId);
>>>>>>> 3282cb59
        StorageUtils.getTOTPStorage(storage)
                .removeUser_Transaction(con, appIdentifier, userId);
    }

    private static void deleteAuthRecipeUser(TransactionConnection con,
                                             AppIdentifier appIdentifier,
                                             Storage storage,
                                             String userId, boolean deleteFromUserIdToAppIdTableToo)
            throws StorageQueryException {
        // auth recipe deletions here only
        StorageUtils.getEmailPasswordStorage(storage)
                .deleteEmailPasswordUser_Transaction(con, appIdentifier, userId, deleteFromUserIdToAppIdTableToo);
        StorageUtils.getThirdPartyStorage(storage)
                .deleteThirdPartyUser_Transaction(con, appIdentifier, userId, deleteFromUserIdToAppIdTableToo);
        StorageUtils.getPasswordlessStorage(storage)
                .deletePasswordlessUser_Transaction(con, appIdentifier, userId, deleteFromUserIdToAppIdTableToo);
    }

    public static boolean deleteNonAuthRecipeUser(TenantIdentifier tenantIdentifier, Storage storage, String userId)
            throws StorageQueryException {

        // UserMetadata is per app, so nothing to delete

        boolean finalDidExist = false;
        boolean didExist = false;

        didExist = StorageUtils.getSessionStorage(storage)
                .deleteSessionsOfUser(tenantIdentifier, userId);
<<<<<<< HEAD
        finalDidExist = finalDidExist || didExist;

        didExist = StorageUtils.getEmailVerificationStorage(storage)
                .deleteEmailVerificationUserInfo(tenantIdentifier, userId);
        finalDidExist = finalDidExist || didExist;

        didExist = StorageUtils.getUserRolesStorage(storage)
                .deleteAllRolesForUser(tenantIdentifier, userId) > 0;
        finalDidExist = finalDidExist || didExist;

        didExist = StorageUtils.getTOTPStorage(storage)
                .removeUser(tenantIdentifier, userId);
        finalDidExist = finalDidExist || didExist;

=======
        finalDidExist = finalDidExist || didExist;

        didExist = StorageUtils.getEmailVerificationStorage(storage)
                .deleteEmailVerificationUserInfo(tenantIdentifier, userId);
        finalDidExist = finalDidExist || didExist;

        didExist = StorageUtils.getUserRolesStorage(storage)
                .deleteAllRolesForUser(tenantIdentifier, userId) > 0;
        finalDidExist = finalDidExist || didExist;

        didExist = StorageUtils.getTOTPStorage(storage)
                .removeUser(tenantIdentifier, userId);
>>>>>>> 3282cb59
        finalDidExist = finalDidExist || didExist;

        return finalDidExist;
    }

    private static class UnlinkResult {
        public final String userId;
        public final boolean wasLinked;

        public UnlinkResult(String userId, boolean wasLinked) {
            this.userId = userId;
            this.wasLinked = wasLinked;
        }
    }
}<|MERGE_RESOLUTION|>--- conflicted
+++ resolved
@@ -63,11 +63,11 @@
         return unlinkAccounts(main, new AppIdentifier(null, null), StorageLayer.getStorage(main), recipeUserId);
     }
 
-
-    // returns true if the input user ID was deleted - which can happens if it was a primary user id and
+    // returns true if the input user ID was deleted - which can happens if it was a
+    // primary user id and
     // there were other accounts linked to it as well.
     public static boolean unlinkAccounts(Main main, AppIdentifier appIdentifier,
-                                         Storage storage, String recipeUserId)
+            Storage storage, String recipeUserId)
             throws StorageQueryException, UnknownUserIdException, InputUserIdIsNotAPrimaryUserException {
         AuthRecipeSQLStorage authRecipeStorage = StorageUtils.getAuthRecipeStorage(storage);
         try {
@@ -82,27 +82,34 @@
                     throw new StorageTransactionLogicException(new InputUserIdIsNotAPrimaryUserException(recipeUserId));
                 }
 
-                io.supertokens.pluginInterface.useridmapping.UserIdMapping mappingResult =
-                        io.supertokens.useridmapping.UserIdMapping.getUserIdMapping(
+                io.supertokens.pluginInterface.useridmapping.UserIdMapping mappingResult = io.supertokens.useridmapping.UserIdMapping
+                        .getUserIdMapping(
                                 appIdentifier, authRecipeStorage,
                                 recipeUserId, UserIdType.SUPERTOKENS);
 
                 if (primaryUser.getSupertokensUserId().equals(recipeUserId)) {
                     // we are trying to unlink the user ID which is the same as the primary one.
                     if (primaryUser.loginMethods.length == 1) {
-                        authRecipeStorage.unlinkAccounts_Transaction(appIdentifier, con, primaryUser.getSupertokensUserId(), recipeUserId);
-                        return new UnlinkResult(mappingResult == null ? recipeUserId : mappingResult.externalUserId, false);
+                        authRecipeStorage.unlinkAccounts_Transaction(appIdentifier, con,
+                                primaryUser.getSupertokensUserId(), recipeUserId);
+                        return new UnlinkResult(mappingResult == null ? recipeUserId : mappingResult.externalUserId,
+                                false);
                     } else {
-                        // Here we delete the recipe user id cause if we just unlink, then there will be two
+                        // Here we delete the recipe user id cause if we just unlink, then there will be
+                        // two
                         // distinct users with the same ID - which is a broken state.
                         // The delete will also cause the automatic unlinking.
-                        // We need to make sure that it only deletes sessions for recipeUserId and not other linked
-                        // users who have their sessions for primaryUserId (that is equal to the recipeUserId)
+                        // We need to make sure that it only deletes sessions for recipeUserId and not
+                        // other linked
+                        // users who have their sessions for primaryUserId (that is equal to the
+                        // recipeUserId)
                         deleteUserHelper(con, appIdentifier, storage, recipeUserId, false, mappingResult);
-                        return new UnlinkResult(mappingResult == null ? recipeUserId : mappingResult.externalUserId, true);
+                        return new UnlinkResult(mappingResult == null ? recipeUserId : mappingResult.externalUserId,
+                                true);
                     }
                 } else {
-                    authRecipeStorage.unlinkAccounts_Transaction(appIdentifier, con, primaryUser.getSupertokensUserId(), recipeUserId);
+                    authRecipeStorage.unlinkAccounts_Transaction(appIdentifier, con, primaryUser.getSupertokensUserId(),
+                            recipeUserId);
                     return new UnlinkResult(mappingResult == null ? recipeUserId : mappingResult.externalUserId, false);
                 }
             });
@@ -126,7 +133,7 @@
 
     public static AuthRecipeUserInfo getUserById(AppIdentifier appIdentifier, Storage storage, String userId)
             throws StorageQueryException {
-        return  StorageUtils.getAuthRecipeStorage(storage).getPrimaryUserById(appIdentifier, userId);
+        return StorageUtils.getAuthRecipeStorage(storage).getPrimaryUserById(appIdentifier, userId);
     }
 
     public static class CreatePrimaryUserResult {
@@ -157,11 +164,12 @@
             throws StorageQueryException, UnknownUserIdException, InputUserIdIsNotAPrimaryUserException,
             RecipeUserIdAlreadyLinkedWithAnotherPrimaryUserIdException,
             AccountInfoAlreadyAssociatedWithAnotherPrimaryUserIdException {
-        return canLinkAccounts(new AppIdentifier(null, null), StorageLayer.getStorage(main), recipeUserId, primaryUserId);
+        return canLinkAccounts(new AppIdentifier(null, null), StorageLayer.getStorage(main), recipeUserId,
+                primaryUserId);
     }
 
     public static CanLinkAccountsResult canLinkAccounts(AppIdentifier appIdentifier, Storage storage,
-                                                        String recipeUserId, String primaryUserId)
+            String recipeUserId, String primaryUserId)
             throws StorageQueryException, UnknownUserIdException, InputUserIdIsNotAPrimaryUserException,
             RecipeUserIdAlreadyLinkedWithAnotherPrimaryUserIdException,
             AccountInfoAlreadyAssociatedWithAnotherPrimaryUserIdException {
@@ -175,9 +183,9 @@
                     authRecipeStorage.commitTransaction(con);
 
                     return result;
-                } catch (UnknownUserIdException | InputUserIdIsNotAPrimaryUserException |
-                         RecipeUserIdAlreadyLinkedWithAnotherPrimaryUserIdException |
-                         AccountInfoAlreadyAssociatedWithAnotherPrimaryUserIdException e) {
+                } catch (UnknownUserIdException | InputUserIdIsNotAPrimaryUserException
+                        | RecipeUserIdAlreadyLinkedWithAnotherPrimaryUserIdException
+                        | AccountInfoAlreadyAssociatedWithAnotherPrimaryUserIdException e) {
                     throw new StorageTransactionLogicException(e);
                 }
             });
@@ -196,9 +204,9 @@
     }
 
     private static CanLinkAccountsResult canLinkAccountsHelper(TransactionConnection con,
-                                                               AppIdentifier appIdentifier,
-                                                               Storage storage,
-                                                               String _recipeUserId, String _primaryUserId)
+            AppIdentifier appIdentifier,
+            Storage storage,
+            String _recipeUserId, String _primaryUserId)
             throws StorageQueryException, UnknownUserIdException, InputUserIdIsNotAPrimaryUserException,
             RecipeUserIdAlreadyLinkedWithAnotherPrimaryUserIdException,
             AccountInfoAlreadyAssociatedWithAnotherPrimaryUserIdException {
@@ -222,14 +230,16 @@
 
         if (recipeUser.isPrimaryUser) {
             if (recipeUser.getSupertokensUserId().equals(primaryUser.getSupertokensUserId())) {
-                return new CanLinkAccountsResult(recipeUser.getSupertokensUserId(), primaryUser.getSupertokensUserId(), true);
+                return new CanLinkAccountsResult(recipeUser.getSupertokensUserId(), primaryUser.getSupertokensUserId(),
+                        true);
             } else {
                 throw new RecipeUserIdAlreadyLinkedWithAnotherPrimaryUserIdException(recipeUser,
                         "The input recipe user ID is already linked to another user ID");
             }
         }
 
-        // now we know that the recipe user ID is not a primary user, so we can focus on it's one
+        // now we know that the recipe user ID is not a primary user, so we can focus on
+        // it's one
         // login method
         assert (recipeUser.loginMethods.length == 1);
         LoginMethod recipeUserIdLM = recipeUser.loginMethods[0];
@@ -238,22 +248,31 @@
         tenantIds.addAll(recipeUser.tenantIds);
         tenantIds.addAll(primaryUser.tenantIds);
 
-        // we loop through the union of both the user's tenantIds and check that the criteria for
-        // linking accounts is not violated in any of them. We do a union and not an intersection
-        // cause if we did an intersection, and that yields that account linking is allowed, it could
-        // result in one tenant having two primary users with the same email. For example:
-        // - tenant1 has u1 with email e, and u2 with email e, primary user (one is ep, one is tp)
+        // we loop through the union of both the user's tenantIds and check that the
+        // criteria for
+        // linking accounts is not violated in any of them. We do a union and not an
+        // intersection
+        // cause if we did an intersection, and that yields that account linking is
+        // allowed, it could
+        // result in one tenant having two primary users with the same email. For
+        // example:
+        // - tenant1 has u1 with email e, and u2 with email e, primary user (one is ep,
+        // one is tp)
         // - tenant2 has u3 with email e, primary user (passwordless)
-        // now if we want to link u3 with u1, we have to deny it cause if we don't, it will result in
-        // u1 and u2 to be primary users with the same email in the same tenant. If we do an
-        // intersection, we will get an empty set, but if we do a union, we will get both the tenants and
+        // now if we want to link u3 with u1, we have to deny it cause if we don't, it
+        // will result in
+        // u1 and u2 to be primary users with the same email in the same tenant. If we
+        // do an
+        // intersection, we will get an empty set, but if we do a union, we will get
+        // both the tenants and
         // do the checks in both.
         for (String tenantId : tenantIds) {
             TenantIdentifier tenantIdentifier = new TenantIdentifier(
                     appIdentifier.getConnectionUriDomain(), appIdentifier.getAppId(),
                     tenantId);
             // we do not bother with getting the storage for each tenant here because
-            // we get the tenants from the user itself, and the user can only be shared across
+            // we get the tenants from the user itself, and the user can only be shared
+            // across
             // tenants of the same storage - therefore, the storage will be the same.
 
             if (recipeUserIdLM.email != null) {
@@ -265,7 +284,8 @@
                         continue;
                     }
                     if (user.isPrimaryUser && !user.getSupertokensUserId().equals(primaryUser.getSupertokensUserId())) {
-                        throw new AccountInfoAlreadyAssociatedWithAnotherPrimaryUserIdException(user.getSupertokensUserId(),
+                        throw new AccountInfoAlreadyAssociatedWithAnotherPrimaryUserIdException(
+                                user.getSupertokensUserId(),
                                 "This user's email is already associated with another user ID");
                     }
                 }
@@ -280,7 +300,8 @@
                         continue;
                     }
                     if (user.isPrimaryUser && !user.getSupertokensUserId().equals(primaryUser.getSupertokensUserId())) {
-                        throw new AccountInfoAlreadyAssociatedWithAnotherPrimaryUserIdException(user.getSupertokensUserId(),
+                        throw new AccountInfoAlreadyAssociatedWithAnotherPrimaryUserIdException(
+                                user.getSupertokensUserId(),
                                 "This user's phone number is already associated with another user" +
                                         " ID");
                     }
@@ -325,18 +346,14 @@
     }
 
     public static LinkAccountsResult linkAccounts(Main main, AppIdentifier appIdentifier,
-                                       Storage storage, String _recipeUserId, String _primaryUserId)
+            Storage storage, String _recipeUserId, String _primaryUserId)
             throws StorageQueryException,
             AccountInfoAlreadyAssociatedWithAnotherPrimaryUserIdException,
             RecipeUserIdAlreadyLinkedWithAnotherPrimaryUserIdException, InputUserIdIsNotAPrimaryUserException,
             UnknownUserIdException, TenantOrAppNotFoundException, FeatureNotEnabledException {
 
         if (Arrays.stream(FeatureFlag.getInstance(main, appIdentifier).getEnabledFeatures())
-<<<<<<< HEAD
                 .noneMatch(t -> (t == EE_FEATURES.ACCOUNT_LINKING || t == EE_FEATURES.MFA))) {
-=======
-                .noneMatch(t -> t == EE_FEATURES.ACCOUNT_LINKING)) {
->>>>>>> 3282cb59
             throw new FeatureNotEnabledException(
                     "Account linking feature is not enabled for this app. Please contact support to enable it.");
         }
@@ -350,7 +367,8 @@
                             authRecipeStorage, _recipeUserId, _primaryUserId);
 
                     if (canLinkAccounts.alreadyLinked) {
-                        return new LinkAccountsResult(getUserById(appIdentifier, authRecipeStorage, canLinkAccounts.primaryUserId), true);
+                        return new LinkAccountsResult(
+                                getUserById(appIdentifier, authRecipeStorage, canLinkAccounts.primaryUserId), true);
                     }
                     // now we can link accounts in the db.
                     authRecipeStorage.linkAccounts_Transaction(appIdentifier, con, canLinkAccounts.recipeUserId,
@@ -358,20 +376,22 @@
 
                     authRecipeStorage.commitTransaction(con);
 
-                    return new LinkAccountsResult(getUserById(appIdentifier, authRecipeStorage, canLinkAccounts.primaryUserId), false);
-                } catch (UnknownUserIdException | InputUserIdIsNotAPrimaryUserException |
-                         RecipeUserIdAlreadyLinkedWithAnotherPrimaryUserIdException |
-                         AccountInfoAlreadyAssociatedWithAnotherPrimaryUserIdException e) {
+                    return new LinkAccountsResult(
+                            getUserById(appIdentifier, authRecipeStorage, canLinkAccounts.primaryUserId), false);
+                } catch (UnknownUserIdException | InputUserIdIsNotAPrimaryUserException
+                        | RecipeUserIdAlreadyLinkedWithAnotherPrimaryUserIdException
+                        | AccountInfoAlreadyAssociatedWithAnotherPrimaryUserIdException e) {
                     throw new StorageTransactionLogicException(e);
                 }
             });
 
             if (!result.wasAlreadyLinked) {
-                io.supertokens.pluginInterface.useridmapping.UserIdMapping mappingResult =
-                        io.supertokens.useridmapping.UserIdMapping.getUserIdMapping(
+                io.supertokens.pluginInterface.useridmapping.UserIdMapping mappingResult = io.supertokens.useridmapping.UserIdMapping
+                        .getUserIdMapping(
                                 appIdentifier, authRecipeStorage,
                                 _recipeUserId, UserIdType.SUPERTOKENS);
-                // finally, we revoke all sessions of the recipeUser Id cause their user ID has changed.
+                // finally, we revoke all sessions of the recipeUser Id cause their user ID has
+                // changed.
                 Session.revokeAllSessionsForUser(main, appIdentifier, authRecipeStorage,
                         mappingResult == null ? _recipeUserId : mappingResult.externalUserId, false);
             }
@@ -403,15 +423,15 @@
 
     @TestOnly
     public static CreatePrimaryUserResult canCreatePrimaryUser(Main main,
-                                                               String recipeUserId)
+            String recipeUserId)
             throws StorageQueryException, AccountInfoAlreadyAssociatedWithAnotherPrimaryUserIdException,
             RecipeUserIdAlreadyLinkedWithPrimaryUserIdException, UnknownUserIdException {
         return canCreatePrimaryUser(new AppIdentifier(null, null), StorageLayer.getStorage(main), recipeUserId);
     }
 
     public static CreatePrimaryUserResult canCreatePrimaryUser(AppIdentifier appIdentifier,
-                                                               Storage storage,
-                                                               String recipeUserId)
+            Storage storage,
+            String recipeUserId)
             throws StorageQueryException, AccountInfoAlreadyAssociatedWithAnotherPrimaryUserIdException,
             RecipeUserIdAlreadyLinkedWithPrimaryUserIdException, UnknownUserIdException {
 
@@ -422,8 +442,8 @@
                     return canCreatePrimaryUserHelper(con, appIdentifier, storage,
                             recipeUserId);
 
-                } catch (UnknownUserIdException | RecipeUserIdAlreadyLinkedWithPrimaryUserIdException |
-                         AccountInfoAlreadyAssociatedWithAnotherPrimaryUserIdException e) {
+                } catch (UnknownUserIdException | RecipeUserIdAlreadyLinkedWithPrimaryUserIdException
+                        | AccountInfoAlreadyAssociatedWithAnotherPrimaryUserIdException e) {
                     throw new StorageTransactionLogicException(e);
                 }
             });
@@ -440,9 +460,9 @@
     }
 
     private static CreatePrimaryUserResult canCreatePrimaryUserHelper(TransactionConnection con,
-                                                                      AppIdentifier appIdentifier,
-                                                                      Storage storage,
-                                                                      String recipeUserId)
+            AppIdentifier appIdentifier,
+            Storage storage,
+            String recipeUserId)
             throws StorageQueryException, UnknownUserIdException, RecipeUserIdAlreadyLinkedWithPrimaryUserIdException,
             AccountInfoAlreadyAssociatedWithAnotherPrimaryUserIdException {
         AuthRecipeSQLStorage authRecipeStorage = StorageUtils.getAuthRecipeStorage(storage);
@@ -461,7 +481,8 @@
             }
         }
 
-        // this means that the user has only one login method since it's not a primary user
+        // this means that the user has only one login method since it's not a primary
+        // user
         // nor is it linked to a primary user
         assert (targetUser.loginMethods.length == 1);
         LoginMethod loginMethod = targetUser.loginMethods[0];
@@ -476,7 +497,8 @@
                         continue;
                     }
                     if (user.isPrimaryUser) {
-                        throw new AccountInfoAlreadyAssociatedWithAnotherPrimaryUserIdException(user.getSupertokensUserId(),
+                        throw new AccountInfoAlreadyAssociatedWithAnotherPrimaryUserIdException(
+                                user.getSupertokensUserId(),
                                 "This user's email is already associated with another user ID");
                     }
                 }
@@ -491,7 +513,8 @@
                         continue;
                     }
                     if (user.isPrimaryUser) {
-                        throw new AccountInfoAlreadyAssociatedWithAnotherPrimaryUserIdException(user.getSupertokensUserId(),
+                        throw new AccountInfoAlreadyAssociatedWithAnotherPrimaryUserIdException(
+                                user.getSupertokensUserId(),
                                 "This user's phone number is already associated with another user" +
                                         " ID");
                     }
@@ -521,7 +544,7 @@
 
     @TestOnly
     public static CreatePrimaryUserResult createPrimaryUser(Main main,
-                                                            String recipeUserId)
+            String recipeUserId)
             throws StorageQueryException, AccountInfoAlreadyAssociatedWithAnotherPrimaryUserIdException,
             RecipeUserIdAlreadyLinkedWithPrimaryUserIdException, UnknownUserIdException,
             FeatureNotEnabledException {
@@ -533,19 +556,15 @@
     }
 
     public static CreatePrimaryUserResult createPrimaryUser(Main main,
-                                                            AppIdentifier appIdentifier,
-                                                            Storage storage,
-                                                            String recipeUserId)
+            AppIdentifier appIdentifier,
+            Storage storage,
+            String recipeUserId)
             throws StorageQueryException, AccountInfoAlreadyAssociatedWithAnotherPrimaryUserIdException,
             RecipeUserIdAlreadyLinkedWithPrimaryUserIdException, UnknownUserIdException, TenantOrAppNotFoundException,
             FeatureNotEnabledException {
 
         if (Arrays.stream(FeatureFlag.getInstance(main, appIdentifier).getEnabledFeatures())
-<<<<<<< HEAD
                 .noneMatch(t -> (t == EE_FEATURES.ACCOUNT_LINKING || t == EE_FEATURES.MFA))) {
-=======
-                .noneMatch(t -> t == EE_FEATURES.ACCOUNT_LINKING)) {
->>>>>>> 3282cb59
             throw new FeatureNotEnabledException(
                     "Account linking feature is not enabled for this app. Please contact support to enable it.");
         }
@@ -560,15 +579,16 @@
                     if (result.wasAlreadyAPrimaryUser) {
                         return result;
                     }
-                    authRecipeStorage.makePrimaryUser_Transaction(appIdentifier, con, result.user.getSupertokensUserId());
+                    authRecipeStorage.makePrimaryUser_Transaction(appIdentifier, con,
+                            result.user.getSupertokensUserId());
 
                     authRecipeStorage.commitTransaction(con);
 
                     result.user.isPrimaryUser = true;
 
                     return result;
-                } catch (UnknownUserIdException | RecipeUserIdAlreadyLinkedWithPrimaryUserIdException |
-                         AccountInfoAlreadyAssociatedWithAnotherPrimaryUserIdException e) {
+                } catch (UnknownUserIdException | RecipeUserIdAlreadyLinkedWithPrimaryUserIdException
+                        | AccountInfoAlreadyAssociatedWithAnotherPrimaryUserIdException e) {
                     throw new StorageTransactionLogicException(e);
                 }
             });
@@ -585,10 +605,10 @@
     }
 
     public static AuthRecipeUserInfo[] getUsersByAccountInfo(TenantIdentifier tenantIdentifier,
-                                                             Storage storage,
-                                                             boolean doUnionOfAccountInfo, String email,
-                                                             String phoneNumber, String thirdPartyId,
-                                                             String thirdPartyUserId)
+            Storage storage,
+            boolean doUnionOfAccountInfo, String email,
+            String phoneNumber, String thirdPartyId,
+            String thirdPartyUserId)
             throws StorageQueryException {
         Set<AuthRecipeUserInfo> result = new HashSet<>();
 
@@ -656,8 +676,8 @@
     }
 
     public static long getUsersCountForTenant(TenantIdentifier tenantIdentifier,
-                                              Storage storage,
-                                              RECIPE_ID[] includeRecipeIds)
+            Storage storage,
+            RECIPE_ID[] includeRecipeIds)
             throws StorageQueryException,
             TenantOrAppNotFoundException, BadPermissionException {
         return StorageUtils.getAuthRecipeStorage(storage).getUsersCount(
@@ -665,8 +685,8 @@
     }
 
     public static long getUsersCountAcrossAllTenants(AppIdentifier appIdentifier,
-                                                     Storage[] storages,
-                                                     RECIPE_ID[] includeRecipeIds)
+            Storage[] storages,
+            RECIPE_ID[] includeRecipeIds)
             throws StorageQueryException,
             TenantOrAppNotFoundException, BadPermissionException {
         long count = 0;
@@ -681,7 +701,7 @@
 
     @TestOnly
     public static long getUsersCount(Main main,
-                                     RECIPE_ID[] includeRecipeIds) throws StorageQueryException {
+            RECIPE_ID[] includeRecipeIds) throws StorageQueryException {
         try {
             Storage storage = StorageLayer.getStorage(main);
             return getUsersCountForTenant(TenantIdentifier.BASE_TENANT, storage, includeRecipeIds);
@@ -691,11 +711,11 @@
     }
 
     public static UserPaginationContainer getUsers(TenantIdentifier tenantIdentifier,
-                                                   Storage storage,
-                                                   Integer limit, String timeJoinedOrder,
-                                                   @Nullable String paginationToken,
-                                                   @Nullable RECIPE_ID[] includeRecipeIds,
-                                                   @Nullable DashboardSearchTags dashboardSearchTags)
+            Storage storage,
+            Integer limit, String timeJoinedOrder,
+            @Nullable String paginationToken,
+            @Nullable RECIPE_ID[] includeRecipeIds,
+            @Nullable DashboardSearchTags dashboardSearchTags)
             throws StorageQueryException, UserPaginationToken.InvalidTokenException, TenantOrAppNotFoundException {
         AuthRecipeUserInfo[] users;
         if (paginationToken == null) {
@@ -727,10 +747,10 @@
 
     @TestOnly
     public static UserPaginationContainer getUsers(Main main,
-                                                   Integer limit, String timeJoinedOrder,
-                                                   @Nullable String paginationToken,
-                                                   @Nullable RECIPE_ID[] includeRecipeIds,
-                                                   @Nullable DashboardSearchTags dashboardSearchTags)
+            Integer limit, String timeJoinedOrder,
+            @Nullable String paginationToken,
+            @Nullable RECIPE_ID[] includeRecipeIds,
+            @Nullable DashboardSearchTags dashboardSearchTags)
             throws StorageQueryException, UserPaginationToken.InvalidTokenException {
         try {
             Storage storage = StorageLayer.getStorage(main);
@@ -743,14 +763,14 @@
 
     @TestOnly
     public static void deleteUser(AppIdentifier appIdentifier, Storage storage, String userId,
-                                  UserIdMapping userIdMapping)
+            UserIdMapping userIdMapping)
             throws StorageQueryException, StorageTransactionLogicException {
         deleteUser(appIdentifier, storage, userId, true, userIdMapping);
     }
 
     public static void deleteUser(AppIdentifier appIdentifier, Storage storage, String userId,
-                                  boolean removeAllLinkedAccounts,
-                                  UserIdMapping userIdMapping)
+            boolean removeAllLinkedAccounts,
+            UserIdMapping userIdMapping)
             throws StorageQueryException, StorageTransactionLogicException {
         AuthRecipeSQLStorage authRecipeStorage = StorageUtils.getAuthRecipeStorage(storage);
 
@@ -762,21 +782,24 @@
     }
 
     private static void deleteUserHelper(TransactionConnection con, AppIdentifier appIdentifier,
-                                         Storage storage,
-                                         String userId,
-                                         boolean removeAllLinkedAccounts,
-                                         UserIdMapping userIdMapping)
+            Storage storage,
+            String userId,
+            boolean removeAllLinkedAccounts,
+            UserIdMapping userIdMapping)
             throws StorageQueryException {
         AuthRecipeSQLStorage authRecipeStorage = StorageUtils.getAuthRecipeStorage(storage);
 
         String userIdToDeleteForNonAuthRecipeForRecipeUserId;
         String userIdToDeleteForAuthRecipe;
 
-        // We clean up the user last so that if anything before that throws an error, then that will throw a
+        // We clean up the user last so that if anything before that throws an error,
+        // then that will throw a
         // 500 to the
-        // developer. In this case, they expect that the user has not been deleted (which will be true). This
+        // developer. In this case, they expect that the user has not been deleted
+        // (which will be true). This
         // is as
-        // opposed to deleting the user first, in which case if something later throws an error, then the
+        // opposed to deleting the user first, in which case if something later throws
+        // an error, then the
         // user has
 
         // actually been deleted already (which is not expected by the dev)
@@ -816,7 +839,8 @@
 
         assert (userIdToDeleteForAuthRecipe != null);
 
-        // this user ID represents the non auth recipe stuff to delete for the primary user id
+        // this user ID represents the non auth recipe stuff to delete for the primary
+        // user id
         String primaryUserIdToDeleteNonAuthRecipe = null;
 
         AuthRecipeUserInfo userToDelete = authRecipeStorage.getPrimaryUserById_Transaction(appIdentifier, con,
@@ -835,9 +859,10 @@
                     return;
                 }
             } else {
-                // this is always type supertokens user ID cause it's from a user from the database.
-                io.supertokens.pluginInterface.useridmapping.UserIdMapping mappingResult =
-                        io.supertokens.useridmapping.UserIdMapping.getUserIdMapping(
+                // this is always type supertokens user ID cause it's from a user from the
+                // database.
+                io.supertokens.pluginInterface.useridmapping.UserIdMapping mappingResult = io.supertokens.useridmapping.UserIdMapping
+                        .getUserIdMapping(
                                 con,
                                 appIdentifier,
                                 storage,
@@ -851,8 +876,10 @@
             }
         } else {
             if (userToDelete.getSupertokensUserId().equals(userIdToDeleteForAuthRecipe)) {
-                // this means we are deleting the primary user itself, but keeping other linked accounts
-                // so we keep the non auth recipe info of this user since other linked accounts can use it
+                // this means we are deleting the primary user itself, but keeping other linked
+                // accounts
+                // so we keep the non auth recipe info of this user since other linked accounts
+                // can use it
                 userIdToDeleteForNonAuthRecipeForRecipeUserId = null;
             }
         }
@@ -868,20 +895,23 @@
             if (primaryUserIdToDeleteNonAuthRecipe != null) {
                 deleteNonAuthRecipeUser(con, appIdentifier, storage, primaryUserIdToDeleteNonAuthRecipe);
 
-                // this is only done to also delete the user ID mapping in case it exists, since we do not delete in the
+                // this is only done to also delete the user ID mapping in case it exists, since
+                // we do not delete in the
                 // previous call to deleteAuthRecipeUser above.
                 deleteAuthRecipeUser(con, appIdentifier, storage, userToDelete.getSupertokensUserId(),
                         true);
             }
         } else {
             for (LoginMethod lM : userToDelete.loginMethods) {
-                io.supertokens.pluginInterface.useridmapping.UserIdMapping mappingResult = lM.getSupertokensUserId().equals(
-                        userIdToDeleteForAuthRecipe) ? userIdMapping :
-                        io.supertokens.useridmapping.UserIdMapping.getUserIdMapping(
-                                con,
-                                appIdentifier,
-                                storage,
-                                lM.getSupertokensUserId(), UserIdType.SUPERTOKENS);
+                io.supertokens.pluginInterface.useridmapping.UserIdMapping mappingResult = lM.getSupertokensUserId()
+                        .equals(
+                                userIdToDeleteForAuthRecipe)
+                                        ? userIdMapping
+                                        : io.supertokens.useridmapping.UserIdMapping.getUserIdMapping(
+                                                con,
+                                                appIdentifier,
+                                                storage,
+                                                lM.getSupertokensUserId(), UserIdType.SUPERTOKENS);
                 deleteUserHelper(con, appIdentifier, storage, lM.getSupertokensUserId(), false, mappingResult);
             }
         }
@@ -929,22 +959,17 @@
                 .deleteEmailVerificationUserInfo_Transaction(con, appIdentifier, userId);
         StorageUtils.getUserRolesStorage(storage)
                 .deleteAllRolesForUser_Transaction(con, appIdentifier, userId);
-<<<<<<< HEAD
         // FIXME
         // StorageUtils.getActiveUsersStorage(storage)
-        //         .deleteUserActive_Transaction(con, appIdentifier, userId);
-=======
-        StorageUtils.getActiveUsersStorage(storage)
-                .deleteUserActive_Transaction(con, appIdentifier, userId);
->>>>>>> 3282cb59
+        //      .deleteUserActive_Transaction(con, appIdentifier, userId);
         StorageUtils.getTOTPStorage(storage)
                 .removeUser_Transaction(con, appIdentifier, userId);
     }
 
     private static void deleteAuthRecipeUser(TransactionConnection con,
-                                             AppIdentifier appIdentifier,
-                                             Storage storage,
-                                             String userId, boolean deleteFromUserIdToAppIdTableToo)
+            AppIdentifier appIdentifier,
+            Storage storage,
+            String userId, boolean deleteFromUserIdToAppIdTableToo)
             throws StorageQueryException {
         // auth recipe deletions here only
         StorageUtils.getEmailPasswordStorage(storage)
@@ -965,7 +990,6 @@
 
         didExist = StorageUtils.getSessionStorage(storage)
                 .deleteSessionsOfUser(tenantIdentifier, userId);
-<<<<<<< HEAD
         finalDidExist = finalDidExist || didExist;
 
         didExist = StorageUtils.getEmailVerificationStorage(storage)
@@ -980,22 +1004,6 @@
                 .removeUser(tenantIdentifier, userId);
         finalDidExist = finalDidExist || didExist;
 
-=======
-        finalDidExist = finalDidExist || didExist;
-
-        didExist = StorageUtils.getEmailVerificationStorage(storage)
-                .deleteEmailVerificationUserInfo(tenantIdentifier, userId);
-        finalDidExist = finalDidExist || didExist;
-
-        didExist = StorageUtils.getUserRolesStorage(storage)
-                .deleteAllRolesForUser(tenantIdentifier, userId) > 0;
-        finalDidExist = finalDidExist || didExist;
-
-        didExist = StorageUtils.getTOTPStorage(storage)
-                .removeUser(tenantIdentifier, userId);
->>>>>>> 3282cb59
-        finalDidExist = finalDidExist || didExist;
-
         return finalDidExist;
     }
 
