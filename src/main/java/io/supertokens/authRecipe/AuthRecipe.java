/*
 *    Copyright (c) 2021, VRAI Labs and/or its affiliates. All rights reserved.
 *
 *    This software is licensed under the Apache License, Version 2.0 (the
 *    "License") as published by the Apache Software Foundation.
 *
 *    You may not use this file except in compliance with the License. You may
 *    obtain a copy of the License at http://www.apache.org/licenses/LICENSE-2.0
 *
 *    Unless required by applicable law or agreed to in writing, software
 *    distributed under the License is distributed on an "AS IS" BASIS, WITHOUT
 *    WARRANTIES OR CONDITIONS OF ANY KIND, either express or implied. See the
 *    License for the specific language governing permissions and limitations
 *    under the License.
 */

package io.supertokens.authRecipe;

import io.supertokens.Main;
import io.supertokens.multitenancy.exception.BadPermissionException;
import io.supertokens.pluginInterface.RECIPE_ID;
import io.supertokens.pluginInterface.STORAGE_TYPE;
import io.supertokens.pluginInterface.Storage;
import io.supertokens.pluginInterface.authRecipe.AuthRecipeStorage;
import io.supertokens.pluginInterface.authRecipe.AuthRecipeUserInfo;
import io.supertokens.pluginInterface.dashboard.DashboardSearchTags;
import io.supertokens.pluginInterface.exceptions.StorageQueryException;
import io.supertokens.pluginInterface.exceptions.StorageTransactionLogicException;
<<<<<<< HEAD
import io.supertokens.pluginInterface.multitenancy.AppIdentifierWithStorage;
import io.supertokens.pluginInterface.multitenancy.TenantIdentifierWithStorage;
import io.supertokens.pluginInterface.multitenancy.exceptions.TenantOrAppNotFoundException;
=======
>>>>>>> ff04fd72
import io.supertokens.pluginInterface.totp.sqlStorage.TOTPSQLStorage;
import io.supertokens.pluginInterface.useridmapping.UserIdMapping;
import io.supertokens.storageLayer.StorageLayer;
import io.supertokens.useridmapping.UserIdType;
import org.jetbrains.annotations.TestOnly;

import javax.annotation.Nullable;

/*This files contains functions that are common for all auth recipes*/

public class AuthRecipe {

    public static final int USER_PAGINATION_LIMIT = 500;

    public static long getUsersCountForTenant(TenantIdentifierWithStorage tenantIdentifier,
                                              RECIPE_ID[] includeRecipeIds)
            throws StorageQueryException,
            TenantOrAppNotFoundException, BadPermissionException {
        return tenantIdentifier.getAuthRecipeStorage().getUsersCount(
                tenantIdentifier, includeRecipeIds);
    }

<<<<<<< HEAD
    public static long getUsersCountAcrossAllTenants(AppIdentifierWithStorage appIdentifierWithStorage,
                                                     RECIPE_ID[] includeRecipeIds)
            throws StorageQueryException,
            TenantOrAppNotFoundException, BadPermissionException {
        long count = 0;

        for (Storage storage : appIdentifierWithStorage.getStorages()) {
            if (storage.getType() != STORAGE_TYPE.SQL) {
                // we only support SQL for now
                throw new UnsupportedOperationException("");
            }

            count += ((AuthRecipeStorage) storage).getUsersCount(
                    appIdentifierWithStorage, includeRecipeIds);
        }

        return count;
    }

    @TestOnly
    public static long getUsersCount(Main main,
                                     RECIPE_ID[] includeRecipeIds) throws StorageQueryException {
        try {
            Storage storage = StorageLayer.getStorage(main);
            return getUsersCountForTenant(new TenantIdentifierWithStorage(
                            null, null, null, storage),
                    includeRecipeIds);
        } catch (TenantOrAppNotFoundException | BadPermissionException e) {
            throw new IllegalStateException(e);
        }
    }

    public static UserPaginationContainer getUsers(TenantIdentifierWithStorage tenantIdentifierWithStorage,
                                                   Integer limit, String timeJoinedOrder,
                                                   @Nullable String paginationToken,
                                                   @Nullable RECIPE_ID[] includeRecipeIds,
                                                   @Nullable DashboardSearchTags dashboardSearchTags)
            throws StorageQueryException, UserPaginationToken.InvalidTokenException, TenantOrAppNotFoundException {
        AuthRecipeUserInfo[] users;
        if (paginationToken == null) {
            users = tenantIdentifierWithStorage.getAuthRecipeStorage()
                    .getUsers(tenantIdentifierWithStorage, limit + 1, timeJoinedOrder, includeRecipeIds, null,
                            null, dashboardSearchTags);
        } else {
            UserPaginationToken tokenInfo = UserPaginationToken.extractTokenInfo(paginationToken);
            users = tenantIdentifierWithStorage.getAuthRecipeStorage()
                    .getUsers(tenantIdentifierWithStorage, limit + 1, timeJoinedOrder, includeRecipeIds,
                            tokenInfo.userId, tokenInfo.timeJoined, dashboardSearchTags);
        }

        if (dashboardSearchTags != null) {
            return new UserPaginationContainer(users, null);
        }

=======
    public static UserPaginationContainer getUsers(Main main, Integer limit, String timeJoinedOrder,
            @Nullable String paginationToken, @Nullable RECIPE_ID[] includeRecipeIds, @Nullable DashboardSearchTags dashboardSearchTags)
            throws StorageQueryException, UserPaginationToken.InvalidTokenException {
        AuthRecipeUserInfo[] users;
        if (paginationToken == null) {
            users = StorageLayer.getAuthRecipeStorage(main).getUsers(limit + 1, timeJoinedOrder, includeRecipeIds, null,
                    null, dashboardSearchTags);
        } else {
            UserPaginationToken tokenInfo = UserPaginationToken.extractTokenInfo(paginationToken);
            users = StorageLayer.getAuthRecipeStorage(main).getUsers(limit + 1, timeJoinedOrder, includeRecipeIds,
                    tokenInfo.userId, tokenInfo.timeJoined, dashboardSearchTags);
        }

        if(dashboardSearchTags != null){
            AuthRecipeUserInfo[] resultUsers = new AuthRecipeUserInfo[users.length];
            resultUsers = users;
            return new UserPaginationContainer(resultUsers, null);
        }

>>>>>>> ff04fd72
        String nextPaginationToken = null;
        int maxLoop = users.length;
        if (users.length == limit + 1) {
            maxLoop = limit;
            nextPaginationToken = new UserPaginationToken(users[limit].id,
                    users[limit].timeJoined).generateToken();
        }
        AuthRecipeUserInfo[] resultUsers = new AuthRecipeUserInfo[maxLoop];
        System.arraycopy(users, 0, resultUsers, 0, maxLoop);
        return new UserPaginationContainer(resultUsers, nextPaginationToken);
    }

<<<<<<< HEAD
    @TestOnly
    public static UserPaginationContainer getUsers(Main main,
                                                   Integer limit, String timeJoinedOrder,
                                                   @Nullable String paginationToken,
                                                   @Nullable RECIPE_ID[] includeRecipeIds,
                                                   @Nullable DashboardSearchTags dashboardSearchTags)
            throws StorageQueryException, UserPaginationToken.InvalidTokenException {
        try {
            Storage storage = StorageLayer.getStorage(main);
            return getUsers(new TenantIdentifierWithStorage(
                            null, null, null, storage),
                    limit, timeJoinedOrder, paginationToken, includeRecipeIds, dashboardSearchTags);
        } catch (TenantOrAppNotFoundException e) {
            throw new IllegalStateException(e);
        }
    }

    public static void deleteUser(AppIdentifierWithStorage appIdentifierWithStorage, String userId,
                                  UserIdMapping userIdMapping)
            throws StorageQueryException, StorageTransactionLogicException {
        // We clean up the user last so that if anything before that throws an error, then that will throw a
        // 500 to the
        // developer. In this case, they expect that the user has not been deleted (which will be true). This
        // is as
        // opposed to deleting the user first, in which case if something later throws an error, then the
        // user has

=======
    public static void deleteUser(Main main, String userId)
            throws StorageQueryException, StorageTransactionLogicException {
        // We clean up the user last so that if anything before that throws an error,
        // then that will throw a 500 to the
        // developer. In this case, they expect that the user has not been deleted
        // (which will be true). This is as
        // opposed to deleting the user first, in which case if something later throws
        // an error, then the user has
>>>>>>> ff04fd72
        // actually been deleted already (which is not expected by the dev)

        // For things created after the intial cleanup and before finishing the
        // operation:
        // - session: the session will expire anyway
        // - email verification: email verification tokens can be created for any userId
        // anyway

        // If userId mapping exists then delete entries with superTokensUserId from auth
        // related tables and
        // externalUserid from non-auth tables
        if (userIdMapping != null) {
            // We check if the mapped externalId is another SuperTokens UserId, this could
            // come up when migrating
            // recipes.
            // in reference to
            // https://docs.google.com/spreadsheets/d/17hYV32B0aDCeLnSxbZhfRN2Y9b0LC2xUF44vV88RNAA/edit?usp=sharing
            // we want to check which state the db is in
            if (appIdentifierWithStorage.getAuthRecipeStorage()
                    .doesUserIdExist(appIdentifierWithStorage, userIdMapping.externalUserId)) {
                // db is in state A4
                // delete only from auth tables
                deleteAuthRecipeUser(appIdentifierWithStorage, userId);
            } else {
                // db is in state A3
                // delete user from non-auth tables with externalUserId
                deleteNonAuthRecipeUser(appIdentifierWithStorage, userIdMapping.externalUserId);
                // delete user from auth tables with superTokensUserId
                deleteAuthRecipeUser(appIdentifierWithStorage, userIdMapping.superTokensUserId);
            }
        } else {
            deleteNonAuthRecipeUser(appIdentifierWithStorage, userId);
            deleteAuthRecipeUser(appIdentifierWithStorage, userId);
        }
    }


    @TestOnly
    public static void deleteUser(Main main, String userId)
            throws StorageQueryException, StorageTransactionLogicException {
        Storage storage = StorageLayer.getStorage(main);
        AppIdentifierWithStorage appIdentifier = new AppIdentifierWithStorage(
                null, null, storage);
        UserIdMapping mapping = io.supertokens.useridmapping.UserIdMapping.getUserIdMapping(appIdentifier,
                userId, UserIdType.ANY);

        deleteUser(appIdentifier, userId, mapping);
    }

    private static void deleteNonAuthRecipeUser(AppIdentifierWithStorage
                                                        appIdentifierWithStorage, String userId)
            throws StorageQueryException, StorageTransactionLogicException {
        appIdentifierWithStorage.getUserMetadataStorage()
                .deleteUserMetadata(appIdentifierWithStorage, userId);
        appIdentifierWithStorage.getSessionStorage()
                .deleteSessionsOfUser(appIdentifierWithStorage, userId);
        appIdentifierWithStorage.getEmailVerificationStorage()
                .deleteEmailVerificationUserInfo(appIdentifierWithStorage, userId);
        appIdentifierWithStorage.getUserRolesStorage()
                .deleteAllRolesForUser(appIdentifierWithStorage, userId);

        TOTPSQLStorage storage = appIdentifierWithStorage.getTOTPStorage();
        storage.startTransaction(con -> {
            storage.removeUser_Transaction(con, appIdentifierWithStorage, userId);
            storage.commitTransaction(con);
            return null;
        });
    }

<<<<<<< HEAD
    public static boolean deleteNonAuthRecipeUser(TenantIdentifierWithStorage
                                                        tenantIdentifierWithStorage, String userId)
            throws StorageQueryException {

        // UserMetadata is per app, so nothing to delete

        boolean finalDidExist = false;
        boolean didExist = false;

        didExist = tenantIdentifierWithStorage.getSessionStorage()
                .deleteSessionsOfUser(tenantIdentifierWithStorage, userId);
        finalDidExist = finalDidExist || didExist;

        didExist = tenantIdentifierWithStorage.getEmailVerificationStorage()
                .deleteEmailVerificationUserInfo(tenantIdentifierWithStorage, userId);
        finalDidExist = finalDidExist || didExist;

        didExist = (tenantIdentifierWithStorage.getUserRolesStorage()
                .deleteAllRolesForUser(tenantIdentifierWithStorage, userId) > 0);
        finalDidExist = finalDidExist || didExist;

        didExist = tenantIdentifierWithStorage.getTOTPStorage()
                .removeUser(tenantIdentifierWithStorage, userId);
        finalDidExist = finalDidExist || didExist;

        return finalDidExist;
=======
    private static void deleteNonAuthRecipeUser(Main main, String userId)
            throws StorageQueryException, StorageTransactionLogicException {
        // non auth recipe deletion
        StorageLayer.getUserMetadataStorage(main).deleteUserMetadata(userId);
        StorageLayer.getSessionStorage(main).deleteSessionsOfUser(userId);
        StorageLayer.getEmailVerificationStorage(main).deleteEmailVerificationUserInfo(userId);
        StorageLayer.getUserRolesStorage(main).deleteAllRolesForUser(userId);

        TOTPSQLStorage storage = StorageLayer.getTOTPStorage(main);
        storage.startTransaction(con -> {
            storage.removeUser_Transaction(con, userId);
            storage.commitTransaction(con);
            return null;
        });
>>>>>>> ff04fd72
    }

    private static void deleteAuthRecipeUser(AppIdentifierWithStorage appIdentifierWithStorage, String
            userId)
            throws StorageQueryException {
        // auth recipe deletions here only
        appIdentifierWithStorage.getEmailPasswordStorage().deleteEmailPasswordUser(appIdentifierWithStorage, userId);
        appIdentifierWithStorage.getThirdPartyStorage().deleteThirdPartyUser(appIdentifierWithStorage, userId);
        appIdentifierWithStorage.getPasswordlessStorage().deletePasswordlessUser(appIdentifierWithStorage, userId);
    }
}<|MERGE_RESOLUTION|>--- conflicted
+++ resolved
@@ -26,12 +26,9 @@
 import io.supertokens.pluginInterface.dashboard.DashboardSearchTags;
 import io.supertokens.pluginInterface.exceptions.StorageQueryException;
 import io.supertokens.pluginInterface.exceptions.StorageTransactionLogicException;
-<<<<<<< HEAD
 import io.supertokens.pluginInterface.multitenancy.AppIdentifierWithStorage;
 import io.supertokens.pluginInterface.multitenancy.TenantIdentifierWithStorage;
 import io.supertokens.pluginInterface.multitenancy.exceptions.TenantOrAppNotFoundException;
-=======
->>>>>>> ff04fd72
 import io.supertokens.pluginInterface.totp.sqlStorage.TOTPSQLStorage;
 import io.supertokens.pluginInterface.useridmapping.UserIdMapping;
 import io.supertokens.storageLayer.StorageLayer;
@@ -54,7 +51,6 @@
                 tenantIdentifier, includeRecipeIds);
     }
 
-<<<<<<< HEAD
     public static long getUsersCountAcrossAllTenants(AppIdentifierWithStorage appIdentifierWithStorage,
                                                      RECIPE_ID[] includeRecipeIds)
             throws StorageQueryException,
@@ -109,27 +105,6 @@
             return new UserPaginationContainer(users, null);
         }
 
-=======
-    public static UserPaginationContainer getUsers(Main main, Integer limit, String timeJoinedOrder,
-            @Nullable String paginationToken, @Nullable RECIPE_ID[] includeRecipeIds, @Nullable DashboardSearchTags dashboardSearchTags)
-            throws StorageQueryException, UserPaginationToken.InvalidTokenException {
-        AuthRecipeUserInfo[] users;
-        if (paginationToken == null) {
-            users = StorageLayer.getAuthRecipeStorage(main).getUsers(limit + 1, timeJoinedOrder, includeRecipeIds, null,
-                    null, dashboardSearchTags);
-        } else {
-            UserPaginationToken tokenInfo = UserPaginationToken.extractTokenInfo(paginationToken);
-            users = StorageLayer.getAuthRecipeStorage(main).getUsers(limit + 1, timeJoinedOrder, includeRecipeIds,
-                    tokenInfo.userId, tokenInfo.timeJoined, dashboardSearchTags);
-        }
-
-        if(dashboardSearchTags != null){
-            AuthRecipeUserInfo[] resultUsers = new AuthRecipeUserInfo[users.length];
-            resultUsers = users;
-            return new UserPaginationContainer(resultUsers, null);
-        }
-
->>>>>>> ff04fd72
         String nextPaginationToken = null;
         int maxLoop = users.length;
         if (users.length == limit + 1) {
@@ -142,7 +117,6 @@
         return new UserPaginationContainer(resultUsers, nextPaginationToken);
     }
 
-<<<<<<< HEAD
     @TestOnly
     public static UserPaginationContainer getUsers(Main main,
                                                    Integer limit, String timeJoinedOrder,
@@ -170,16 +144,6 @@
         // opposed to deleting the user first, in which case if something later throws an error, then the
         // user has
 
-=======
-    public static void deleteUser(Main main, String userId)
-            throws StorageQueryException, StorageTransactionLogicException {
-        // We clean up the user last so that if anything before that throws an error,
-        // then that will throw a 500 to the
-        // developer. In this case, they expect that the user has not been deleted
-        // (which will be true). This is as
-        // opposed to deleting the user first, in which case if something later throws
-        // an error, then the user has
->>>>>>> ff04fd72
         // actually been deleted already (which is not expected by the dev)
 
         // For things created after the intial cleanup and before finishing the
@@ -216,7 +180,6 @@
         }
     }
 
-
     @TestOnly
     public static void deleteUser(Main main, String userId)
             throws StorageQueryException, StorageTransactionLogicException {
@@ -249,7 +212,6 @@
         });
     }
 
-<<<<<<< HEAD
     public static boolean deleteNonAuthRecipeUser(TenantIdentifierWithStorage
                                                         tenantIdentifierWithStorage, String userId)
             throws StorageQueryException {
@@ -276,22 +238,6 @@
         finalDidExist = finalDidExist || didExist;
 
         return finalDidExist;
-=======
-    private static void deleteNonAuthRecipeUser(Main main, String userId)
-            throws StorageQueryException, StorageTransactionLogicException {
-        // non auth recipe deletion
-        StorageLayer.getUserMetadataStorage(main).deleteUserMetadata(userId);
-        StorageLayer.getSessionStorage(main).deleteSessionsOfUser(userId);
-        StorageLayer.getEmailVerificationStorage(main).deleteEmailVerificationUserInfo(userId);
-        StorageLayer.getUserRolesStorage(main).deleteAllRolesForUser(userId);
-
-        TOTPSQLStorage storage = StorageLayer.getTOTPStorage(main);
-        storage.startTransaction(con -> {
-            storage.removeUser_Transaction(con, userId);
-            storage.commitTransaction(con);
-            return null;
-        });
->>>>>>> ff04fd72
     }
 
     private static void deleteAuthRecipeUser(AppIdentifierWithStorage appIdentifierWithStorage, String
