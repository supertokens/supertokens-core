/*
 *    Copyright (c) 2021, VRAI Labs and/or its affiliates. All rights reserved.
 *
 *    This software is licensed under the Apache License, Version 2.0 (the
 *    "License") as published by the Apache Software Foundation.
 *
 *    You may not use this file except in compliance with the License. You may
 *    obtain a copy of the License at http://www.apache.org/licenses/LICENSE-2.0
 *
 *    Unless required by applicable law or agreed to in writing, software
 *    distributed under the License is distributed on an "AS IS" BASIS, WITHOUT
 *    WARRANTIES OR CONDITIONS OF ANY KIND, either express or implied. See the
 *    License for the specific language governing permissions and limitations
 *    under the License.
 */

package io.supertokens.passwordless;

import io.supertokens.Main;
import io.supertokens.authRecipe.AuthRecipe;
import io.supertokens.config.Config;
import io.supertokens.emailpassword.exceptions.EmailChangeNotAllowedException;
import io.supertokens.multitenancy.Multitenancy;
import io.supertokens.multitenancy.exception.BadPermissionException;
import io.supertokens.passwordless.exceptions.*;
import io.supertokens.pluginInterface.RECIPE_ID;
import io.supertokens.pluginInterface.Storage;
import io.supertokens.pluginInterface.StorageUtils;
import io.supertokens.pluginInterface.authRecipe.AuthRecipeUserInfo;
import io.supertokens.pluginInterface.authRecipe.LoginMethod;
import io.supertokens.pluginInterface.authRecipe.sqlStorage.AuthRecipeSQLStorage;
import io.supertokens.pluginInterface.emailpassword.exceptions.DuplicateEmailException;
import io.supertokens.pluginInterface.emailpassword.exceptions.DuplicateUserIdException;
import io.supertokens.pluginInterface.emailpassword.exceptions.UnknownUserIdException;
import io.supertokens.pluginInterface.emailverification.sqlStorage.EmailVerificationSQLStorage;
import io.supertokens.pluginInterface.exceptions.StorageQueryException;
import io.supertokens.pluginInterface.exceptions.StorageTransactionLogicException;
import io.supertokens.pluginInterface.multitenancy.AppIdentifier;
import io.supertokens.pluginInterface.multitenancy.TenantConfig;
import io.supertokens.pluginInterface.multitenancy.TenantIdentifier;
import io.supertokens.pluginInterface.multitenancy.exceptions.TenantOrAppNotFoundException;
import io.supertokens.pluginInterface.passwordless.PasswordlessCode;
import io.supertokens.pluginInterface.passwordless.PasswordlessDevice;
import io.supertokens.pluginInterface.passwordless.exception.*;
import io.supertokens.pluginInterface.passwordless.sqlStorage.PasswordlessSQLStorage;
import io.supertokens.storageLayer.StorageLayer;
import io.supertokens.utils.Utils;
import org.jetbrains.annotations.TestOnly;

import javax.annotation.Nullable;
import java.io.IOException;
import java.security.InvalidKeyException;
import java.security.NoSuchAlgorithmException;
import java.security.SecureRandom;
import java.util.ArrayList;
import java.util.Arrays;
import java.util.List;
import java.util.Objects;
import java.util.stream.Stream;

public class Passwordless {
    private static final String USER_INPUT_CODE_NUM_CHARS = "0123456789";

    private static Character getRandomNumChar(SecureRandom generator) {
        return USER_INPUT_CODE_NUM_CHARS.charAt(generator.nextInt(USER_INPUT_CODE_NUM_CHARS.length()));
    }

    @TestOnly
    public static CreateCodeResponse createCode(Main main, String email, String phoneNumber, @Nullable String deviceId,
                                                @Nullable String userInputCode)
            throws RestartFlowException, DuplicateLinkCodeHashException,
            StorageQueryException, NoSuchAlgorithmException, InvalidKeyException, IOException, Base64EncodingException {
        try {
            Storage storage = StorageLayer.getStorage(main);
            return createCode(
                    new TenantIdentifier(null, null, null), storage,
                    main, email, phoneNumber, deviceId, userInputCode);
        } catch (TenantOrAppNotFoundException | BadPermissionException e) {
            throw new IllegalStateException(e);
        }
    }

    public static CreateCodeResponse createCode(TenantIdentifier tenantIdentifier, Storage storage, Main main,
                                                String email,
                                                String phoneNumber, @Nullable String deviceId,
                                                @Nullable String userInputCode)
            throws RestartFlowException, DuplicateLinkCodeHashException,
            StorageQueryException, NoSuchAlgorithmException, InvalidKeyException, IOException, Base64EncodingException,
            TenantOrAppNotFoundException, BadPermissionException {

        TenantConfig config = Multitenancy.getTenantInfo(main, tenantIdentifier);
        if (config == null) {
            throw new TenantOrAppNotFoundException(tenantIdentifier);
        }
        if (!config.passwordlessConfig.enabled) {
            throw new BadPermissionException("Passwordless login not enabled for tenant");
        }

        PasswordlessSQLStorage passwordlessStorage = StorageUtils.getPasswordlessStorage(storage);
        if (deviceId == null) {
            while (true) {
                CreateCodeInfo info = CreateCodeInfo.generate(userInputCode);
                try {
                    passwordlessStorage.createDeviceWithCode(tenantIdentifier, email, phoneNumber,
                            info.linkCodeSalt.encode(), info.code);

                    return info.resp;
                } catch (DuplicateLinkCodeHashException | DuplicateCodeIdException | DuplicateDeviceIdHashException e) {
                    // These are retryable, so ignored here.
                    // DuplicateLinkCodeHashException is also always retryable, because linkCodeHash depends on the
                    // deviceId which is generated again during the retry
                }
            }
        } else {
            PasswordlessDeviceId parsedDeviceId = PasswordlessDeviceId.decodeString(deviceId);

            PasswordlessDevice device = passwordlessStorage.getDevice(tenantIdentifier,
                    parsedDeviceId.getHash().encode());
            if (device == null) {
                throw new RestartFlowException();
            }
            while (true) {
                CreateCodeInfo info = CreateCodeInfo.generate(userInputCode, deviceId, device.linkCodeSalt);
                try {
                    passwordlessStorage.createCode(tenantIdentifier, info.code);

                    return info.resp;
                } catch (DuplicateLinkCodeHashException e) {
                    if (userInputCode != null) {
                        // We only need to rethrow if the user supplied both the deviceId and the
                        // userInputCode,
                        // because in that case the linkCodeHash will always be the same.
                        throw e;
                    }
                    // It's retrieable otherwise
                } catch (UnknownDeviceIdHash e) {
                    throw new RestartFlowException();
                } catch (DuplicateCodeIdException e) {
                    // Retryable, so ignored here.
                }
            }
        }
    }

    private static String generateUserInputCode() {
        SecureRandom generator = new SecureRandom();
        StringBuilder sb = new StringBuilder();
        for (int i = 0; i < 6; ++i) {
            sb.append(getRandomNumChar(generator));
        }
        return sb.toString();
    }

    public static DeviceWithCodes getDeviceWithCodesById(
            TenantIdentifier tenantIdentifier, Storage storage, String deviceId)
            throws StorageQueryException, NoSuchAlgorithmException, Base64EncodingException {
        return getDeviceWithCodesByIdHash(tenantIdentifier, storage,
                PasswordlessDeviceId.decodeString(deviceId).getHash().encode());
    }

    @TestOnly
    public static DeviceWithCodes getDeviceWithCodesById(Main main, String deviceId) throws StorageQueryException,
            NoSuchAlgorithmException, Base64EncodingException {
        Storage storage = StorageLayer.getStorage(main);
        return getDeviceWithCodesById(
                new TenantIdentifier(null, null, null), storage,
                deviceId);
    }

    @TestOnly
    public static DeviceWithCodes getDeviceWithCodesByIdHash(Main main, String deviceIdHash)
            throws StorageQueryException {
        Storage storage = StorageLayer.getStorage(main);
        return getDeviceWithCodesByIdHash(
                new TenantIdentifier(null, null, null), storage,
                deviceIdHash);
    }

    public static DeviceWithCodes getDeviceWithCodesByIdHash(TenantIdentifier tenantIdentifier, Storage storage,
                                                             String deviceIdHash)
            throws StorageQueryException {
        PasswordlessSQLStorage passwordlessStorage = StorageUtils.getPasswordlessStorage(storage);

        PasswordlessDevice device = passwordlessStorage.getDevice(tenantIdentifier, deviceIdHash);

        if (device == null) {
            return null;
        }
        PasswordlessCode[] codes = passwordlessStorage.getCodesOfDevice(tenantIdentifier, deviceIdHash);

        return new DeviceWithCodes(device, codes);
    }

    public static List<DeviceWithCodes> getDevicesWithCodesByEmail(
            TenantIdentifier tenantIdentifier, Storage storage, String email)
            throws StorageQueryException {
        PasswordlessSQLStorage passwordlessStorage = StorageUtils.getPasswordlessStorage(storage);

        PasswordlessDevice[] devices = passwordlessStorage.getDevicesByEmail(tenantIdentifier, email);
        ArrayList<DeviceWithCodes> result = new ArrayList<DeviceWithCodes>();
        for (PasswordlessDevice device : devices) {
            PasswordlessCode[] codes = passwordlessStorage.getCodesOfDevice(tenantIdentifier,
                    device.deviceIdHash);
            result.add(new DeviceWithCodes(device, codes));
        }

        return result;
    }

    @TestOnly
    public static List<DeviceWithCodes> getDevicesWithCodesByEmail(Main main, String email)
            throws StorageQueryException {
        Storage storage = StorageLayer.getStorage(main);
        return getDevicesWithCodesByEmail(
                new TenantIdentifier(null, null, null), storage, email);
    }

    public static List<DeviceWithCodes> getDevicesWithCodesByPhoneNumber(
            TenantIdentifier tenantIdentifier, Storage storage, String phoneNumber)
            throws StorageQueryException {
        PasswordlessSQLStorage passwordlessStorage = StorageUtils.getPasswordlessStorage(storage);

        PasswordlessDevice[] devices = passwordlessStorage.getDevicesByPhoneNumber(tenantIdentifier,
                phoneNumber);
        ArrayList<DeviceWithCodes> result = new ArrayList<DeviceWithCodes>();
        for (PasswordlessDevice device : devices) {
            PasswordlessCode[] codes = passwordlessStorage.getCodesOfDevice(tenantIdentifier,
                    device.deviceIdHash);
            result.add(new DeviceWithCodes(device, codes));
        }

        return result;
    }

    @TestOnly
    public static List<DeviceWithCodes> getDevicesWithCodesByPhoneNumber(Main main, String phoneNumber)
            throws StorageQueryException {
        Storage storage = StorageLayer.getStorage(main);
        return getDevicesWithCodesByPhoneNumber(
                new TenantIdentifier(null, null, null), storage,
                phoneNumber);
    }

    @TestOnly
    public static ConsumeCodeResponse consumeCode(Main main,
                                                  String deviceId, String deviceIdHashFromUser,
                                                  String userInputCode, String linkCode)
            throws RestartFlowException, ExpiredUserInputCodeException,
            IncorrectUserInputCodeException, DeviceIdHashMismatchException, StorageTransactionLogicException,
            StorageQueryException, NoSuchAlgorithmException, InvalidKeyException, IOException, Base64EncodingException {
        try {
            Storage storage = StorageLayer.getStorage(main);
            return consumeCode(
<<<<<<< HEAD
                    new TenantIdentifierWithStorage(null, null, null, storage),
                    main, deviceId, deviceIdHashFromUser, userInputCode, linkCode, false, true);
=======
                    new TenantIdentifier(null, null, null), storage,
                    main, deviceId, deviceIdHashFromUser, userInputCode, linkCode, false);
>>>>>>> 942b0151
        } catch (TenantOrAppNotFoundException | BadPermissionException e) {
            throw new IllegalStateException(e);
        }
    }

    @TestOnly
    public static ConsumeCodeResponse consumeCode(Main main,
                                                  String deviceId, String deviceIdHashFromUser,
                                                  String userInputCode, String linkCode, boolean setEmailVerified)
            throws RestartFlowException, ExpiredUserInputCodeException,
            IncorrectUserInputCodeException, DeviceIdHashMismatchException, StorageTransactionLogicException,
            StorageQueryException, NoSuchAlgorithmException, InvalidKeyException, IOException, Base64EncodingException {
        try {
            Storage storage = StorageLayer.getStorage(main);
            return consumeCode(
<<<<<<< HEAD
                    new TenantIdentifierWithStorage(null, null, null, storage),
                    main, deviceId, deviceIdHashFromUser, userInputCode, linkCode, setEmailVerified, true);
=======
                    new TenantIdentifier(null, null, null), storage,
                    main, deviceId, deviceIdHashFromUser, userInputCode, linkCode, setEmailVerified);
>>>>>>> 942b0151
        } catch (TenantOrAppNotFoundException | BadPermissionException e) {
            throw new IllegalStateException(e);
        }
    }

    @TestOnly
    public static ConsumeCodeResponse consumeCode(TenantIdentifier tenantIdentifier, Storage storage, Main main,
                                                  String deviceId, String deviceIdHashFromUser,
                                                  String userInputCode, String linkCode)
            throws RestartFlowException, ExpiredUserInputCodeException,
            IncorrectUserInputCodeException, DeviceIdHashMismatchException, StorageTransactionLogicException,
            StorageQueryException, NoSuchAlgorithmException, InvalidKeyException, IOException, Base64EncodingException,
            TenantOrAppNotFoundException, BadPermissionException {
<<<<<<< HEAD
        return consumeCode(tenantIdentifierWithStorage, main, deviceId, deviceIdHashFromUser, userInputCode, linkCode,
                false, true);
=======
        return consumeCode(tenantIdentifier, storage, main, deviceId, deviceIdHashFromUser, userInputCode, linkCode,
                false);
>>>>>>> 942b0151
    }

    public static ConsumeCodeResponse consumeCode(TenantIdentifier tenantIdentifier, Storage storage, Main main,
                                                  String deviceId, String deviceIdHashFromUser,
                                                  String userInputCode, String linkCode, boolean setEmailVerified, boolean createRecipeUserIfNotExists)
            throws RestartFlowException, ExpiredUserInputCodeException,
            IncorrectUserInputCodeException, DeviceIdHashMismatchException, StorageTransactionLogicException,
            StorageQueryException, NoSuchAlgorithmException, InvalidKeyException, IOException, Base64EncodingException,
            TenantOrAppNotFoundException, BadPermissionException {

        TenantConfig config = Multitenancy.getTenantInfo(main, tenantIdentifier);
        if (config == null) {
            throw new TenantOrAppNotFoundException(tenantIdentifier);
        }
        if (!config.passwordlessConfig.enabled) {
            throw new BadPermissionException("Passwordless login not enabled for tenant");
        }

        PasswordlessSQLStorage passwordlessStorage = StorageUtils.getPasswordlessStorage(storage);
        long passwordlessCodeLifetime = Config.getConfig(tenantIdentifier, main)
                .getPasswordlessCodeLifetime();
        int maxCodeInputAttempts = Config.getConfig(tenantIdentifier, main)
                .getPasswordlessMaxCodeInputAttempts();

        PasswordlessDeviceIdHash deviceIdHash;
        PasswordlessLinkCodeHash linkCodeHash;
        if (linkCode != null) {
            PasswordlessLinkCode parsedCode = PasswordlessLinkCode.decodeString(linkCode);
            linkCodeHash = parsedCode.getHash();

            PasswordlessCode code = passwordlessStorage.getCodeByLinkCodeHash(tenantIdentifier,
                    linkCodeHash.encode());
            if (code == null || code.createdAt < (System.currentTimeMillis() - passwordlessCodeLifetime)) {
                throw new RestartFlowException();
            }
            deviceIdHash = new PasswordlessDeviceIdHash(code.deviceIdHash);

        } else {
            PasswordlessDeviceId parsedDeviceId = PasswordlessDeviceId.decodeString(deviceId);

            deviceIdHash = parsedDeviceId.getHash();
            PasswordlessDevice device = passwordlessStorage.getDevice(tenantIdentifier,
                    deviceIdHash.encode());
            if (device == null) {
                throw new RestartFlowException();
            }
            PasswordlessLinkCodeSalt linkCodeSalt = PasswordlessLinkCodeSalt.decodeString(device.linkCodeSalt);
            linkCodeHash = parsedDeviceId.getLinkCode(linkCodeSalt, userInputCode).getHash();
        }

        if (!deviceIdHash.encode().equals(deviceIdHashFromUser.replaceAll("=", ""))) {
            throw new DeviceIdHashMismatchException();
        }

        PasswordlessDevice consumedDevice;
        try {
            consumedDevice = passwordlessStorage.startTransaction(con -> {
                PasswordlessDevice device = passwordlessStorage.getDevice_Transaction(tenantIdentifier, con,
                        deviceIdHash.encode());
                if (device == null) {
                    throw new StorageTransactionLogicException(new RestartFlowException());
                }
                if (device.failedAttempts >= maxCodeInputAttempts) {
                    // This can happen if the configured maxCodeInputAttempts changes
                    passwordlessStorage.deleteDevice_Transaction(tenantIdentifier, con,
                            deviceIdHash.encode());
                    passwordlessStorage.commitTransaction(con);
                    throw new StorageTransactionLogicException(new RestartFlowException());
                }

                PasswordlessCode code = passwordlessStorage.getCodeByLinkCodeHash_Transaction(
                        tenantIdentifier, con,
                        linkCodeHash.encode());
                if (code == null || code.createdAt < System.currentTimeMillis() - passwordlessCodeLifetime) {
                    if (deviceId != null) {
                        // If we get here, it means that the user tried to use a userInputCode, but it was incorrect or
                        // the code expired. This means that we need to increment failedAttempts or clean up the device
                        // if it would exceed the configured max.
                        if (device.failedAttempts + 1 >= maxCodeInputAttempts) {
                            passwordlessStorage.deleteDevice_Transaction(tenantIdentifier, con,
                                    deviceIdHash.encode());
                            passwordlessStorage.commitTransaction(con);
                            throw new StorageTransactionLogicException(new RestartFlowException());
                        } else {
                            passwordlessStorage.incrementDeviceFailedAttemptCount_Transaction(
                                    tenantIdentifier, con,
                                    deviceIdHash.encode());
                            passwordlessStorage.commitTransaction(con);

                            if (code != null) {
                                throw new StorageTransactionLogicException(new ExpiredUserInputCodeException(
                                        device.failedAttempts + 1, maxCodeInputAttempts));
                            } else {
                                throw new StorageTransactionLogicException(new IncorrectUserInputCodeException(
                                        device.failedAttempts + 1, maxCodeInputAttempts));
                            }
                        }
                    }
                    throw new StorageTransactionLogicException(new RestartFlowException());
                }

                if (device.email != null) {
                    passwordlessStorage.deleteDevicesByEmail_Transaction(tenantIdentifier, con,
                            device.email);
                } else if (device.phoneNumber != null) {
                    passwordlessStorage.deleteDevicesByPhoneNumber_Transaction(tenantIdentifier, con,
                            device.phoneNumber);
                }

                passwordlessStorage.commitTransaction(con);
                return device;
            });
        } catch (StorageTransactionLogicException e) {
            if (e.actualException instanceof ExpiredUserInputCodeException) {
                throw (ExpiredUserInputCodeException) e.actualException;
            }
            if (e.actualException instanceof IncorrectUserInputCodeException) {
                throw (IncorrectUserInputCodeException) e.actualException;
            }
            if (e.actualException instanceof RestartFlowException) {
                throw (RestartFlowException) e.actualException;
            }
            throw e;
        }

        // Getting here means that we successfully consumed the code
        AuthRecipeUserInfo user = null;
        LoginMethod loginMethod = null;
        if (consumedDevice.email != null) {
            AuthRecipeUserInfo[] users = passwordlessStorage.listPrimaryUsersByEmail(tenantIdentifier,
                    consumedDevice.email);
            for (AuthRecipeUserInfo currUser : users) {
                for (LoginMethod currLM : currUser.loginMethods) {
                    if (currLM.recipeId == RECIPE_ID.PASSWORDLESS && currLM.email != null && currLM.email.equals(consumedDevice.email) && currLM.tenantIds.contains(tenantIdentifier.getTenantId())) {
                        user = currUser;
                        loginMethod = currLM;
                        break;
                    }
                }
            }
        } else {
            AuthRecipeUserInfo[] users = passwordlessStorage.listPrimaryUsersByPhoneNumber(tenantIdentifier,
                    consumedDevice.phoneNumber);
            for (AuthRecipeUserInfo currUser : users) {
                for (LoginMethod currLM : currUser.loginMethods) {
                    if (currLM.recipeId == RECIPE_ID.PASSWORDLESS &&
                            currLM.phoneNumber != null && currLM.phoneNumber.equals(consumedDevice.phoneNumber) && currLM.tenantIds.contains(tenantIdentifier.getTenantId())) {
                        user = currUser;
                        loginMethod = currLM;
                        break;
                    }
                }
            }
        }

        if (user == null) {
<<<<<<< HEAD
            if (createRecipeUserIfNotExists) {
                while (true) {
                    try {
                        String userId = Utils.getUUID();
                        long timeJoined = System.currentTimeMillis();
                        user = passwordlessStorage.createUser(tenantIdentifierWithStorage, userId, consumedDevice.email,
                                consumedDevice.phoneNumber, timeJoined);

                        // Set email as verified, if using email
                        if (setEmailVerified && consumedDevice.email != null) {
                            try {
                                AuthRecipeUserInfo finalUser = user;
                                tenantIdentifierWithStorage.getEmailVerificationStorage().startTransaction(con -> {
                                    try {
                                        tenantIdentifierWithStorage.getEmailVerificationStorage()
                                                .updateIsEmailVerified_Transaction(tenantIdentifierWithStorage.toAppIdentifier(), con,
                                                        finalUser.getSupertokensUserId(), consumedDevice.email, true);
                                        tenantIdentifierWithStorage.getEmailVerificationStorage()
                                                .commitTransaction(con);

                                        return null;
                                    } catch (TenantOrAppNotFoundException e) {
                                        throw new StorageTransactionLogicException(e);
                                    }
                                });
                                user.loginMethods[0].setVerified(); // newly created user has only one loginMethod
                            } catch (StorageTransactionLogicException e) {
                                if (e.actualException instanceof TenantOrAppNotFoundException) {
                                    throw (TenantOrAppNotFoundException) e.actualException;
=======
            while (true) {
                try {
                    String userId = Utils.getUUID();
                    long timeJoined = System.currentTimeMillis();
                    user = passwordlessStorage.createUser(tenantIdentifier, userId, consumedDevice.email,
                            consumedDevice.phoneNumber, timeJoined);

                    // Set email as verified, if using email
                    if (setEmailVerified && consumedDevice.email != null) {
                        try {
                            AuthRecipeUserInfo finalUser = user;
                            EmailVerificationSQLStorage evStorage = StorageUtils.getEmailVerificationStorage(storage);

                            evStorage.startTransaction(con -> {
                                try {
                                    evStorage.updateIsEmailVerified_Transaction(
                                            tenantIdentifier.toAppIdentifier(), con, finalUser.getSupertokensUserId(),
                                            consumedDevice.email, true);
                                    evStorage.commitTransaction(con);

                                    return null;
                                } catch (TenantOrAppNotFoundException e) {
                                    throw new StorageTransactionLogicException(e);
>>>>>>> 942b0151
                                }
                                throw new StorageQueryException(e);
                            }
                        }

                        return new ConsumeCodeResponse(true, user, consumedDevice.email, consumedDevice.phoneNumber, consumedDevice);
                    } catch (DuplicateEmailException | DuplicatePhoneNumberException e) {
                        // Getting these would mean that between getting the user and trying creating it:
                        // 1. the user managed to do a full create+consume flow
                        // 2. the users email or phoneNumber was updated to the new one (including device cleanup)
                        // These should be almost impossibly rare, so it's safe to just ask the user to restart.
                        // Also, both would make the current login fail if done before the transaction
                        // by cleaning up the device/code this consume would've used.
                        throw new RestartFlowException();
                    } catch (DuplicateUserIdException e) {
                        // We can retry..
                    }
                }
            }
        } else {
            // We do not need this cleanup if we are creating the user, since it uses the email/phoneNumber of the
            // device, which has already been cleaned up
            if (setEmailVerified && consumedDevice.email != null) {
                // Set email verification
                try {
                    LoginMethod finalLoginMethod = loginMethod;
                    EmailVerificationSQLStorage evStorage = StorageUtils.getEmailVerificationStorage(storage);
                    evStorage.startTransaction(con -> {
                        try {
                            evStorage.updateIsEmailVerified_Transaction(
                                    tenantIdentifier.toAppIdentifier(), con, finalLoginMethod.getSupertokensUserId(),
                                    consumedDevice.email, true);
                            evStorage.commitTransaction(con);

                            return null;
                        } catch (TenantOrAppNotFoundException e) {
                            throw new StorageTransactionLogicException(e);
                        }
                    });
                    loginMethod.setVerified();
                } catch (StorageTransactionLogicException e) {
                    if (e.actualException instanceof TenantOrAppNotFoundException) {
                        throw (TenantOrAppNotFoundException) e.actualException;
                    }
                    throw new StorageQueryException(e);
                }
            }

            if (loginMethod.email != null && !loginMethod.email.equals(consumedDevice.email)) {
                removeCodesByEmail(tenantIdentifier, storage, loginMethod.email);
            }
            if (loginMethod.phoneNumber != null && !loginMethod.phoneNumber.equals(consumedDevice.phoneNumber)) {
                removeCodesByPhoneNumber(tenantIdentifier, storage, loginMethod.phoneNumber);
            }
        }
        return new ConsumeCodeResponse(false, user, consumedDevice.email, consumedDevice.phoneNumber, consumedDevice);
    }

    @TestOnly
    public static void removeCode(Main main, String codeId)
            throws StorageQueryException, StorageTransactionLogicException {
        Storage storage = StorageLayer.getStorage(main);
        removeCode(new TenantIdentifier(null, null, null), storage,
                codeId);
    }

    public static void removeCode(TenantIdentifier tenantIdentifier, Storage storage, String codeId)
            throws StorageQueryException, StorageTransactionLogicException {
        PasswordlessSQLStorage passwordlessStorage = StorageUtils.getPasswordlessStorage(storage);

        PasswordlessCode code = passwordlessStorage.getCode(tenantIdentifier, codeId);

        if (code == null) {
            return;
        }

        passwordlessStorage.startTransaction(con -> {
            // Locking the device
            passwordlessStorage.getDevice_Transaction(tenantIdentifier, con, code.deviceIdHash);

            PasswordlessCode[] allCodes = passwordlessStorage.getCodesOfDevice_Transaction(tenantIdentifier,
                    con,
                    code.deviceIdHash);
            if (!Stream.of(allCodes).anyMatch(code::equals)) {
                // Already deleted
                return null;
            }

            if (allCodes.length == 1) {
                // If the device contains only the current code we should delete the device as well.
                passwordlessStorage.deleteDevice_Transaction(tenantIdentifier, con, code.deviceIdHash);
            } else {
                // Otherwise we can just delete the code
                passwordlessStorage.deleteCode_Transaction(tenantIdentifier, con, codeId);
            }
            passwordlessStorage.commitTransaction(con);
            return null;
        });
    }

    @TestOnly
    public static void removeCodesByEmail(Main main, String email)
            throws StorageQueryException, StorageTransactionLogicException {
        Storage storage = StorageLayer.getStorage(main);
        removeCodesByEmail(
                new TenantIdentifier(null, null, null), storage, email);
    }

    public static void removeCodesByEmail(TenantIdentifier tenantIdentifier, Storage storage, String email)
            throws StorageQueryException, StorageTransactionLogicException {
        PasswordlessSQLStorage passwordlessStorage = StorageUtils.getPasswordlessStorage(storage);

        passwordlessStorage.startTransaction(con -> {
            passwordlessStorage.deleteDevicesByEmail_Transaction(tenantIdentifier, con, email);
            passwordlessStorage.commitTransaction(con);
            return null;
        });
    }

    @TestOnly
    public static void removeCodesByPhoneNumber(Main main,
                                                String phoneNumber)
            throws StorageQueryException, StorageTransactionLogicException {
        Storage storage = StorageLayer.getStorage(main);
        removeCodesByPhoneNumber(
                new TenantIdentifier(null, null, null), storage,
                phoneNumber);
    }

    public static void removeCodesByPhoneNumber(TenantIdentifier tenantIdentifier, Storage storage,
                                                String phoneNumber)
            throws StorageQueryException, StorageTransactionLogicException {
        PasswordlessSQLStorage passwordlessStorage = StorageUtils.getPasswordlessStorage(storage);

        passwordlessStorage.startTransaction(con -> {
            passwordlessStorage.deleteDevicesByPhoneNumber_Transaction(tenantIdentifier, con, phoneNumber);
            passwordlessStorage.commitTransaction(con);
            return null;
        });
    }

    @TestOnly
    @Deprecated
    public static AuthRecipeUserInfo getUserById(Main main, String userId)
            throws StorageQueryException {
        Storage storage = StorageLayer.getStorage(main);
        return getUserById(
                new AppIdentifier(null, null), storage, userId);
    }

    @Deprecated
    public static AuthRecipeUserInfo getUserById(AppIdentifier appIdentifier, Storage storage, String userId)
            throws StorageQueryException {
        AuthRecipeUserInfo result = StorageUtils.getAuthRecipeStorage(storage)
                .getPrimaryUserById(appIdentifier, userId);
        if (result == null) {
            return null;
        }
        for (LoginMethod lM : result.loginMethods) {
            if (lM.getSupertokensUserId().equals(userId) && lM.recipeId == RECIPE_ID.PASSWORDLESS) {
                return AuthRecipeUserInfo.create(lM.getSupertokensUserId(), result.isPrimaryUser,
                        lM);
            }
        }
        return null;
    }

    @TestOnly
    public static AuthRecipeUserInfo getUserByPhoneNumber(Main main,
                                                          String phoneNumber) throws StorageQueryException {
        Storage storage = StorageLayer.getStorage(main);
        return getUserByPhoneNumber(
                new TenantIdentifier(null, null, null), storage,
                phoneNumber);
    }

    @Deprecated
    public static AuthRecipeUserInfo getUserByPhoneNumber(TenantIdentifier tenantIdentifier, Storage storage,
                                                          String phoneNumber) throws StorageQueryException {
        AuthRecipeUserInfo[] users = StorageUtils.getPasswordlessStorage(storage)
                .listPrimaryUsersByPhoneNumber(tenantIdentifier, phoneNumber);
        for (AuthRecipeUserInfo user : users) {
            for (LoginMethod lM : user.loginMethods) {
                if (lM.recipeId == RECIPE_ID.PASSWORDLESS && lM.phoneNumber.equals(phoneNumber)) {
                    return user;
                }
            }
        }
        return null;
    }

    @Deprecated
    @TestOnly
    public static AuthRecipeUserInfo getUserByEmail(Main main, String email)
            throws StorageQueryException {
        Storage storage = StorageLayer.getStorage(main);
        return getUserByEmail(
                new TenantIdentifier(null, null, null), storage, email);
    }

    @Deprecated
    public static AuthRecipeUserInfo getUserByEmail(TenantIdentifier tenantIdentifier, Storage storage,
                                                    String email)
            throws StorageQueryException {
        AuthRecipeUserInfo[] users = StorageUtils.getPasswordlessStorage(storage)
                .listPrimaryUsersByEmail(tenantIdentifier, email);
        for (AuthRecipeUserInfo user : users) {
            for (LoginMethod lM : user.loginMethods) {
                if (lM.recipeId == RECIPE_ID.PASSWORDLESS && lM.email.equals(email)) {
                    return user;
                }
            }
        }
        return null;
    }

    @TestOnly
    public static void updateUser(Main main, String userId,
                                  FieldUpdate emailUpdate, FieldUpdate phoneNumberUpdate)
            throws StorageQueryException, UnknownUserIdException, DuplicateEmailException,
            DuplicatePhoneNumberException, UserWithoutContactInfoException, EmailChangeNotAllowedException,
            PhoneNumberChangeNotAllowedException {
        Storage storage = StorageLayer.getStorage(main);
        updateUser(new AppIdentifier(null, null), storage,
                userId, emailUpdate, phoneNumberUpdate);
    }

    public static void updateUser(AppIdentifier appIdentifier, Storage storage, String recipeUserId,
                                  FieldUpdate emailUpdate, FieldUpdate phoneNumberUpdate)
            throws StorageQueryException, UnknownUserIdException, DuplicateEmailException,
            DuplicatePhoneNumberException, UserWithoutContactInfoException, EmailChangeNotAllowedException,
            PhoneNumberChangeNotAllowedException {
        PasswordlessSQLStorage plStorage = StorageUtils.getPasswordlessStorage(storage);

        // We do not lock the user here, because we decided that even if the device cleanup used outdated information
        // it wouldn't leave the system in an incosistent state/cause problems.
        AuthRecipeUserInfo user = AuthRecipe.getUserById(appIdentifier, storage, recipeUserId);
        if (user == null) {
            throw new UnknownUserIdException();
        }

        LoginMethod lM = Arrays.stream(user.loginMethods)
                .filter(currlM -> currlM.getSupertokensUserId().equals(recipeUserId) && currlM.recipeId == RECIPE_ID.PASSWORDLESS)
                .findFirst().orElse(null);

        if (lM == null) {
            throw new UnknownUserIdException();
        }

        boolean emailWillBeDefined = emailUpdate != null ? emailUpdate.newValue != null : lM.email != null;
        boolean phoneNumberWillBeDefined = phoneNumberUpdate != null ? phoneNumberUpdate.newValue != null
                : lM.phoneNumber != null;
        if (!emailWillBeDefined && !phoneNumberWillBeDefined) {
            throw new UserWithoutContactInfoException();
        }
        try {
            AuthRecipeSQLStorage authRecipeSQLStorage = StorageUtils.getAuthRecipeStorage(storage);
            plStorage.startTransaction(con -> {
                if (emailUpdate != null && !Objects.equals(emailUpdate.newValue, lM.email)) {
                    if (user.isPrimaryUser) {
                        for (String tenantId : user.tenantIds) {
                            AuthRecipeUserInfo[] existingUsersWithNewEmail =
                                    authRecipeSQLStorage.listPrimaryUsersByEmail_Transaction(
                                            appIdentifier, con,
                                            emailUpdate.newValue);

                            for (AuthRecipeUserInfo userWithSameEmail : existingUsersWithNewEmail) {
                                if (!userWithSameEmail.tenantIds.contains(tenantId)) {
                                    continue;
                                }
                                if (userWithSameEmail.isPrimaryUser && !userWithSameEmail.getSupertokensUserId().equals(user.getSupertokensUserId())) {
                                    throw new StorageTransactionLogicException(
                                            new EmailChangeNotAllowedException());
                                }
                            }
                        }
                    }
                    try {
                        plStorage.updateUserEmail_Transaction(appIdentifier, con, recipeUserId,
                                emailUpdate.newValue);
                    } catch (UnknownUserIdException | DuplicateEmailException e) {
                        throw new StorageTransactionLogicException(e);
                    }
                    if (lM.email != null) {
                        plStorage.deleteDevicesByEmail_Transaction(appIdentifier, con, lM.email,
                                recipeUserId);
                    }
                    if (emailUpdate.newValue != null) {
                        plStorage.deleteDevicesByEmail_Transaction(appIdentifier, con,
                                emailUpdate.newValue, recipeUserId);
                    }
                }
                if (phoneNumberUpdate != null && !Objects.equals(phoneNumberUpdate.newValue, lM.phoneNumber)) {
                    if (user.isPrimaryUser) {
                        for (String tenantId : user.tenantIds) {
                            AuthRecipeUserInfo[] existingUsersWithNewPhoneNumber =
                                    authRecipeSQLStorage.listPrimaryUsersByPhoneNumber_Transaction(
                                            appIdentifier, con,
                                            phoneNumberUpdate.newValue);

                            for (AuthRecipeUserInfo userWithSamePhoneNumber : existingUsersWithNewPhoneNumber) {
                                if (!userWithSamePhoneNumber.tenantIds.contains(tenantId)) {
                                    continue;
                                }
                                if (userWithSamePhoneNumber.isPrimaryUser && !userWithSamePhoneNumber.getSupertokensUserId().equals(user.getSupertokensUserId())) {
                                    throw new StorageTransactionLogicException(
                                            new PhoneNumberChangeNotAllowedException());
                                }
                            }
                        }
                    }
                    try {
                        plStorage.updateUserPhoneNumber_Transaction(appIdentifier, con, recipeUserId,
                                phoneNumberUpdate.newValue);
                    } catch (UnknownUserIdException | DuplicatePhoneNumberException e) {
                        throw new StorageTransactionLogicException(e);
                    }
                    if (lM.phoneNumber != null) {
                        plStorage.deleteDevicesByPhoneNumber_Transaction(appIdentifier, con,
                                lM.phoneNumber, recipeUserId);
                    }
                    if (phoneNumberUpdate.newValue != null) {
                        plStorage.deleteDevicesByPhoneNumber_Transaction(appIdentifier, con,
                                phoneNumberUpdate.newValue, recipeUserId);
                    }
                }
                plStorage.commitTransaction(con);
                return null;
            });
        } catch (StorageTransactionLogicException e) {
            if (e.actualException instanceof UnknownUserIdException) {
                throw (UnknownUserIdException) e.actualException;
            }

            if (e.actualException instanceof DuplicateEmailException) {
                throw (DuplicateEmailException) e.actualException;
            }

            if (e.actualException instanceof DuplicatePhoneNumberException) {
                throw (DuplicatePhoneNumberException) e.actualException;
            }

            if (e.actualException instanceof EmailChangeNotAllowedException) {
                throw (EmailChangeNotAllowedException) e.actualException;
            }

            if (e.actualException instanceof PhoneNumberChangeNotAllowedException) {
                throw (PhoneNumberChangeNotAllowedException) e.actualException;
            }
        }
    }

    public static class DeviceWithCodes {
        public final PasswordlessDevice device;
        public final PasswordlessCode[] codes;

        public DeviceWithCodes(PasswordlessDevice device, PasswordlessCode[] codes) {
            this.device = device;
            this.codes = codes;
        }
    }

    // This class represents an optional update that can have null as a new value.
    // By passing null instead of this object, we can signify no-update, while passing the object
    // with null (or a new value) can request an update to that value.
    // This is like a specifically named Optional.
    public static class FieldUpdate {
        public final String newValue;

        public FieldUpdate(String newValue) {
            this.newValue = newValue;
        }
    }

    public static class CreateCodeResponse {
        public String deviceIdHash;
        public String codeId;
        public String deviceId;
        public String userInputCode;
        public String linkCode;
        public long timeCreated;

        public CreateCodeResponse(String deviceIdHash, String codeId, String deviceId, String userInputCode,
                                  String linkCode, long timeCreated) {
            this.deviceIdHash = deviceIdHash;
            this.codeId = codeId;
            this.deviceId = deviceId;
            this.userInputCode = userInputCode;
            this.linkCode = linkCode;
            this.timeCreated = timeCreated;
        }
    }

    public static class ConsumeCodeResponse {
        public boolean createdNewUser;

        @Nullable
        public AuthRecipeUserInfo user;
        public String email;
        public String phoneNumber;

        public PasswordlessDevice consumedDevice;

        public ConsumeCodeResponse(boolean createdNewUser, @Nullable AuthRecipeUserInfo user, String email, String phoneNumber, PasswordlessDevice consumedDevice) {
            this.createdNewUser = createdNewUser;
            this.user = user;
            this.email = email;
            this.phoneNumber = phoneNumber;
            this.consumedDevice = consumedDevice;
        }
    }

    private static class CreateCodeInfo {
        public final PasswordlessLinkCodeSalt linkCodeSalt;
        public final CreateCodeResponse resp;
        public final PasswordlessCode code;

        private CreateCodeInfo(String codeId, String deviceId, String deviceIdHash, String linkCode,
                               PasswordlessLinkCodeSalt linkCodeSalt, String linkCodeHash, String userInputCode,
                               Long createdAt) {
            this.linkCodeSalt = linkCodeSalt;
            this.code = new PasswordlessCode(codeId, deviceIdHash, linkCodeHash, createdAt);
            this.resp = new CreateCodeResponse(deviceIdHash, codeId, deviceId, userInputCode, linkCode, createdAt);
        }

        public static CreateCodeInfo generate(String userInputCode)
                throws InvalidKeyException, NoSuchAlgorithmException, IOException {
            SecureRandom generator = new SecureRandom();
            byte[] deviceIdBytes = new byte[32];
            generator.nextBytes(deviceIdBytes);

            byte[] linkCodeSaltBytes = new byte[32];
            generator.nextBytes(linkCodeSaltBytes);

            return generate(userInputCode, new PasswordlessDeviceId(deviceIdBytes),
                    new PasswordlessLinkCodeSalt(linkCodeSaltBytes));
        }

        public static CreateCodeInfo generate(String userInputCode, String deviceIdString, String linkCodeSaltString)
                throws InvalidKeyException, NoSuchAlgorithmException, IOException, Base64EncodingException {
            PasswordlessDeviceId deviceId = PasswordlessDeviceId.decodeString(deviceIdString);
            PasswordlessLinkCodeSalt linkCodeSalt = PasswordlessLinkCodeSalt.decodeString(linkCodeSaltString);
            return generate(userInputCode, deviceId, linkCodeSalt);
        }

        public static CreateCodeInfo generate(String userInputCode, PasswordlessDeviceId deviceId,
                                              PasswordlessLinkCodeSalt linkCodeSalt)
                throws InvalidKeyException, NoSuchAlgorithmException, IOException {
            if (userInputCode == null) {
                userInputCode = generateUserInputCode();
            }

            String codeId = Utils.getUUID();

            String deviceIdStr = deviceId.encode();
            String deviceIdHash = deviceId.getHash().encode();

            PasswordlessLinkCode linkCode = deviceId.getLinkCode(linkCodeSalt, userInputCode);
            String linkCodeStr = linkCode.encode();

            String linkCodeHashStr = linkCode.getHash().encode();

            long createdAt = System.currentTimeMillis();

            return new CreateCodeInfo(codeId, deviceIdStr, deviceIdHash, linkCodeStr, linkCodeSalt, linkCodeHashStr,
                    userInputCode, createdAt);
        }
    }
}<|MERGE_RESOLUTION|>--- conflicted
+++ resolved
@@ -251,13 +251,8 @@
         try {
             Storage storage = StorageLayer.getStorage(main);
             return consumeCode(
-<<<<<<< HEAD
-                    new TenantIdentifierWithStorage(null, null, null, storage),
+                    new TenantIdentifier(null, null, null), storage,
                     main, deviceId, deviceIdHashFromUser, userInputCode, linkCode, false, true);
-=======
-                    new TenantIdentifier(null, null, null), storage,
-                    main, deviceId, deviceIdHashFromUser, userInputCode, linkCode, false);
->>>>>>> 942b0151
         } catch (TenantOrAppNotFoundException | BadPermissionException e) {
             throw new IllegalStateException(e);
         }
@@ -273,13 +268,8 @@
         try {
             Storage storage = StorageLayer.getStorage(main);
             return consumeCode(
-<<<<<<< HEAD
-                    new TenantIdentifierWithStorage(null, null, null, storage),
+                    new TenantIdentifier(null, null, null), storage,
                     main, deviceId, deviceIdHashFromUser, userInputCode, linkCode, setEmailVerified, true);
-=======
-                    new TenantIdentifier(null, null, null), storage,
-                    main, deviceId, deviceIdHashFromUser, userInputCode, linkCode, setEmailVerified);
->>>>>>> 942b0151
         } catch (TenantOrAppNotFoundException | BadPermissionException e) {
             throw new IllegalStateException(e);
         }
@@ -293,13 +283,8 @@
             IncorrectUserInputCodeException, DeviceIdHashMismatchException, StorageTransactionLogicException,
             StorageQueryException, NoSuchAlgorithmException, InvalidKeyException, IOException, Base64EncodingException,
             TenantOrAppNotFoundException, BadPermissionException {
-<<<<<<< HEAD
-        return consumeCode(tenantIdentifierWithStorage, main, deviceId, deviceIdHashFromUser, userInputCode, linkCode,
+        return consumeCode(tenantIdentifier, storage, main, deviceId, deviceIdHashFromUser, userInputCode, linkCode,
                 false, true);
-=======
-        return consumeCode(tenantIdentifier, storage, main, deviceId, deviceIdHashFromUser, userInputCode, linkCode,
-                false);
->>>>>>> 942b0151
     }
 
     public static ConsumeCodeResponse consumeCode(TenantIdentifier tenantIdentifier, Storage storage, Main main,
@@ -456,26 +441,25 @@
         }
 
         if (user == null) {
-<<<<<<< HEAD
             if (createRecipeUserIfNotExists) {
                 while (true) {
                     try {
                         String userId = Utils.getUUID();
                         long timeJoined = System.currentTimeMillis();
-                        user = passwordlessStorage.createUser(tenantIdentifierWithStorage, userId, consumedDevice.email,
+                        user = passwordlessStorage.createUser(tenantIdentifier, userId, consumedDevice.email,
                                 consumedDevice.phoneNumber, timeJoined);
 
                         // Set email as verified, if using email
                         if (setEmailVerified && consumedDevice.email != null) {
                             try {
                                 AuthRecipeUserInfo finalUser = user;
-                                tenantIdentifierWithStorage.getEmailVerificationStorage().startTransaction(con -> {
+                                EmailVerificationSQLStorage evStorage =
+                                        StorageUtils.getEmailVerificationStorage(storage);
+                                evStorage.startTransaction(con -> {
                                     try {
-                                        tenantIdentifierWithStorage.getEmailVerificationStorage()
-                                                .updateIsEmailVerified_Transaction(tenantIdentifierWithStorage.toAppIdentifier(), con,
+                                        evStorage.updateIsEmailVerified_Transaction(tenantIdentifier.toAppIdentifier(), con,
                                                         finalUser.getSupertokensUserId(), consumedDevice.email, true);
-                                        tenantIdentifierWithStorage.getEmailVerificationStorage()
-                                                .commitTransaction(con);
+                                        evStorage.commitTransaction(con);
 
                                         return null;
                                     } catch (TenantOrAppNotFoundException e) {
@@ -486,31 +470,6 @@
                             } catch (StorageTransactionLogicException e) {
                                 if (e.actualException instanceof TenantOrAppNotFoundException) {
                                     throw (TenantOrAppNotFoundException) e.actualException;
-=======
-            while (true) {
-                try {
-                    String userId = Utils.getUUID();
-                    long timeJoined = System.currentTimeMillis();
-                    user = passwordlessStorage.createUser(tenantIdentifier, userId, consumedDevice.email,
-                            consumedDevice.phoneNumber, timeJoined);
-
-                    // Set email as verified, if using email
-                    if (setEmailVerified && consumedDevice.email != null) {
-                        try {
-                            AuthRecipeUserInfo finalUser = user;
-                            EmailVerificationSQLStorage evStorage = StorageUtils.getEmailVerificationStorage(storage);
-
-                            evStorage.startTransaction(con -> {
-                                try {
-                                    evStorage.updateIsEmailVerified_Transaction(
-                                            tenantIdentifier.toAppIdentifier(), con, finalUser.getSupertokensUserId(),
-                                            consumedDevice.email, true);
-                                    evStorage.commitTransaction(con);
-
-                                    return null;
-                                } catch (TenantOrAppNotFoundException e) {
-                                    throw new StorageTransactionLogicException(e);
->>>>>>> 942b0151
                                 }
                                 throw new StorageQueryException(e);
                             }
