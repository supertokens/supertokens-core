--- conflicted
+++ resolved
@@ -27,18 +27,17 @@
 import org.apache.tomcat.util.codec.binary.Base64;
 
 import io.supertokens.Main;
-<<<<<<< HEAD
 import io.supertokens.config.Config;
 import io.supertokens.passwordless.exceptions.ExpiredUserInputCodeException;
 import io.supertokens.passwordless.exceptions.IncorrectUserInputCodeException;
-=======
->>>>>>> 10bae548
 import io.supertokens.passwordless.exceptions.RestartFlowException;
 import io.supertokens.pluginInterface.emailpassword.exceptions.DuplicateEmailException;
+import io.supertokens.pluginInterface.emailpassword.exceptions.DuplicateUserIdException;
 import io.supertokens.pluginInterface.emailpassword.exceptions.UnknownUserIdException;
 import io.supertokens.pluginInterface.exceptions.StorageQueryException;
 import io.supertokens.pluginInterface.exceptions.StorageTransactionLogicException;
 import io.supertokens.pluginInterface.passwordless.PasswordlessCode;
+import io.supertokens.pluginInterface.passwordless.PasswordlessDevice;
 import io.supertokens.pluginInterface.passwordless.UserInfo;
 import io.supertokens.pluginInterface.passwordless.exception.DuplicateCodeIdException;
 import io.supertokens.pluginInterface.passwordless.exception.DuplicateDeviceIdHashException;
@@ -130,7 +129,6 @@
         return sb.toString();
     }
 
-<<<<<<< HEAD
     public static ConsumeCodeResponse consumeCode(Main main, String deviceId, String userInputCode, String linkCode)
             throws RestartFlowException, ExpiredUserInputCodeException, IncorrectUserInputCodeException,
             StorageTransactionLogicException, StorageQueryException, NoSuchAlgorithmException, InvalidKeyException {
@@ -242,7 +240,8 @@
             }
         }
         return new ConsumeCodeResponse(false, user);
-=======
+    }
+
     public static void removeCode(Main main, String codeId)
             throws StorageQueryException, StorageTransactionLogicException {
         PasswordlessSQLStorage passwordlessStorage = StorageLayer.getPasswordlessStorage(main);
@@ -355,7 +354,6 @@
         public FieldUpdate(String newValue) {
             this.newValue = newValue;
         }
->>>>>>> 10bae548
     }
 
     public static class CreateCodeResponse {
@@ -377,7 +375,6 @@
         }
     }
 
-<<<<<<< HEAD
     public static class ConsumeCodeResponse {
         public boolean createdNewUser;
         public UserInfo user;
@@ -385,7 +382,9 @@
         public ConsumeCodeResponse(boolean createdNewUser, UserInfo user) {
             this.createdNewUser = createdNewUser;
             this.user = user;
-=======
+        }
+    }
+
     private static class CreateCodeInfo {
         public final CreateCodeResponse resp;
         public final PasswordlessCode code;
@@ -429,7 +428,6 @@
             long createdAt = System.currentTimeMillis();
 
             return new CreateCodeInfo(codeId, deviceId, deviceIdHash, linkCode, linkCodeHash, userInputCode, createdAt);
->>>>>>> 10bae548
         }
     }
 }