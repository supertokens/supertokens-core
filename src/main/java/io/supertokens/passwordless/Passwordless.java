/*
 *    Copyright (c) 2021, VRAI Labs and/or its affiliates. All rights reserved.
 *
 *    This software is licensed under the Apache License, Version 2.0 (the
 *    "License") as published by the Apache Software Foundation.
 *
 *    You may not use this file except in compliance with the License. You may
 *    obtain a copy of the License at http://www.apache.org/licenses/LICENSE-2.0
 *
 *    Unless required by applicable law or agreed to in writing, software
 *    distributed under the License is distributed on an "AS IS" BASIS, WITHOUT
 *    WARRANTIES OR CONDITIONS OF ANY KIND, either express or implied. See the
 *    License for the specific language governing permissions and limitations
 *    under the License.
 */

package io.supertokens.passwordless;

import java.security.InvalidKeyException;
import java.security.NoSuchAlgorithmException;
import java.security.SecureRandom;
import java.util.ArrayList;
import java.util.List;
import java.util.Objects;
import java.util.stream.Stream;

import javax.annotation.Nullable;

import io.supertokens.Main;
import io.supertokens.config.Config;
import io.supertokens.passwordless.exceptions.ExpiredUserInputCodeException;
import io.supertokens.passwordless.exceptions.IncorrectUserInputCodeException;
import io.supertokens.passwordless.exceptions.RestartFlowException;
import io.supertokens.pluginInterface.emailpassword.exceptions.DuplicateEmailException;
import io.supertokens.pluginInterface.emailpassword.exceptions.DuplicateUserIdException;
import io.supertokens.pluginInterface.emailpassword.exceptions.UnknownUserIdException;
import io.supertokens.pluginInterface.exceptions.StorageQueryException;
import io.supertokens.pluginInterface.exceptions.StorageTransactionLogicException;
import io.supertokens.pluginInterface.passwordless.PasswordlessCode;
import io.supertokens.pluginInterface.passwordless.PasswordlessDevice;
import io.supertokens.pluginInterface.passwordless.UserInfo;
import io.supertokens.pluginInterface.passwordless.exception.DuplicateCodeIdException;
import io.supertokens.pluginInterface.passwordless.exception.DuplicateDeviceIdHashException;
import io.supertokens.pluginInterface.passwordless.exception.DuplicateLinkCodeHashException;
import io.supertokens.pluginInterface.passwordless.exception.DuplicatePhoneNumberException;
import io.supertokens.pluginInterface.passwordless.exception.UnknownDeviceIdHash;
import io.supertokens.pluginInterface.passwordless.sqlStorage.PasswordlessSQLStorage;
import io.supertokens.storageLayer.StorageLayer;
import io.supertokens.utils.Utils;

public class Passwordless {
// We are storing the "alphabets" like this because we remove a few characters from the normal English alphabet.
    // e.g.: remove easy to confuse chars (oO0, Il)
    private static final String USER_INPUT_CODE_ALPHABET = "ABCDEFGHJKLMNPQRSTUVWXYZabcdefghijkmnpqrstuvwxyz";
    private static final String USER_INPUT_CODE_NUM_CHARS = "123456789";

    private static Character getRandomAlphaChar(SecureRandom generator) {
        return USER_INPUT_CODE_ALPHABET.charAt(generator.nextInt(USER_INPUT_CODE_ALPHABET.length()));
    }

    private static Character getRandomNumChar(SecureRandom generator) {
        return USER_INPUT_CODE_NUM_CHARS.charAt(generator.nextInt(USER_INPUT_CODE_NUM_CHARS.length()));
    }

    public static CreateCodeResponse createCode(Main main, String email, String phoneNumber, @Nullable String deviceId,
            @Nullable String userInputCode) throws RestartFlowException, DuplicateLinkCodeHashException,
            StorageQueryException, NoSuchAlgorithmException, InvalidKeyException {
        PasswordlessSQLStorage passwordlessStorage = StorageLayer.getPasswordlessStorage(main);
        if (deviceId == null) {
            while (true) {
                CreateCodeInfo info = CreateCodeInfo.generate(userInputCode);
                try {
                    passwordlessStorage.createDeviceWithCode(email, phoneNumber, info.code);

                    return info.resp;
                } catch (DuplicateLinkCodeHashException | DuplicateCodeIdException | DuplicateDeviceIdHashException e) {
                    // These are retryable, so ignored here.
                    // DuplicateLinkCodeHashException is also always retryable, because linkCodeHash depends on the
                    // deviceId which is generated again during the retry
                }
            }
        } else {
            while (true) {
                CreateCodeInfo info = CreateCodeInfo.generate(userInputCode, deviceId);
                try {
                    passwordlessStorage.createCode(info.code);

                    return info.resp;
                } catch (DuplicateLinkCodeHashException e) {
                    if (userInputCode != null) {
                        // We only need to rethrow if the user supplied both the deviceId and the
                        // userInputCode,
                        // because in that case the linkCodeHash will always be the same.
                        throw e;
                    }
                    // It's retrieable otherwise
                } catch (UnknownDeviceIdHash e) {
                    throw new RestartFlowException();
                } catch (DuplicateCodeIdException e) {
                    // Retryable, so ignored here.
                }
            }
        }
    }

    private static String generateUserInputCode() {
        // This logic is based on the idea that we wanted to incorporate letters as well
        // as numbers in the code.
        // We are allowing at most 2 letters in a row, to try and avoid generating slurs
        // or other abusive codes.

        // Note: this implementation gives an equal chance to either numbers or letters,
        // so the probability of any
        // character is lower than the probability of a number, but the distribution is
        // uniform inside both alphabets.

        SecureRandom generator = new SecureRandom();
        StringBuilder sb = new StringBuilder();
        int prevAlphaCharCount = 0;
        for (int i = 0; i < 6; ++i) {
            if ((i < 2 || prevAlphaCharCount < 2) && generator.nextBoolean()) {
                ++prevAlphaCharCount;
                sb.append(getRandomAlphaChar(generator));
            } else {
                prevAlphaCharCount = 0;
                sb.append(getRandomNumChar(generator));
            }
        }
        return sb.toString();
    }

<<<<<<< HEAD
    public static DeviceWithCodes getDeviceWithCodesById(Main main, String deviceId)
            throws StorageQueryException, StorageTransactionLogicException, NoSuchAlgorithmException {
        byte[] deviceIdBytes = Base64.decodeBase64(deviceId);
        String deviceIdHash = Base64.encodeBase64URLSafeString(Utils.hashSHA256Bytes(deviceIdBytes));

        return getDeviceWithCodesByIdHash(main, deviceIdHash);
    }

    public static DeviceWithCodes getDeviceWithCodesByIdHash(Main main, String deviceIdHash)
            throws StorageQueryException, StorageTransactionLogicException {
        PasswordlessSQLStorage passwordlessStorage = StorageLayer.getPasswordlessStorage(main);

        PasswordlessDevice device = passwordlessStorage.getDevice(deviceIdHash);

        if (device == null) {
            return null;
        }
        PasswordlessCode[] codes = passwordlessStorage.getCodesOfDevice(deviceIdHash);

        return new DeviceWithCodes(device, codes);
    }

    public static List<DeviceWithCodes> getDevicesWithCodesByEmail(Main main, String email)
            throws StorageQueryException, StorageTransactionLogicException {
        PasswordlessSQLStorage passwordlessStorage = StorageLayer.getPasswordlessStorage(main);

        PasswordlessDevice[] devices = passwordlessStorage.getDevicesByEmail(email);
        ArrayList<DeviceWithCodes> result = new ArrayList<DeviceWithCodes>();
        for (PasswordlessDevice device : devices) {
            PasswordlessCode[] codes = passwordlessStorage.getCodesOfDevice(device.deviceIdHash);
            result.add(new DeviceWithCodes(device, codes));
        }

        return result;
    }

    public static List<DeviceWithCodes> getDevicesWithCodesByPhoneNumber(Main main, String phoneNumber)
            throws StorageQueryException, StorageTransactionLogicException {
        PasswordlessSQLStorage passwordlessStorage = StorageLayer.getPasswordlessStorage(main);

        PasswordlessDevice[] devices = passwordlessStorage.getDevicesByPhoneNumber(phoneNumber);
        ArrayList<DeviceWithCodes> result = new ArrayList<DeviceWithCodes>();
        for (PasswordlessDevice device : devices) {
            PasswordlessCode[] codes = passwordlessStorage.getCodesOfDevice(device.deviceIdHash);
            result.add(new DeviceWithCodes(device, codes));
        }

        return result;
=======
    public static ConsumeCodeResponse consumeCode(Main main, String deviceId, String userInputCode, String linkCode)
            throws RestartFlowException, ExpiredUserInputCodeException, IncorrectUserInputCodeException,
            StorageTransactionLogicException, StorageQueryException, NoSuchAlgorithmException, InvalidKeyException {
        PasswordlessSQLStorage passwordlessStorage = StorageLayer.getPasswordlessStorage(main);
        long passwordlessCodeLifetime = Config.getConfig(main).getPasswordlessCodeLifetime();
        int maxCodeInputAttempts = Config.getConfig(main).getPasswordlessMaxCodeInputAttempts();

        PasswordlessDeviceIdHash deviceIdHash;
        PasswordlessLinkCodeHash linkCodeHash;
        if (linkCode != null) {
            PasswordlessLinkCode parsedCode = PasswordlessLinkCode.decodeString(linkCode);
            linkCodeHash = parsedCode.getHash();

            PasswordlessCode code = passwordlessStorage.getCodeByLinkCodeHash(linkCodeHash.encode());
            if (code == null || code.createdAt < (System.currentTimeMillis() - passwordlessCodeLifetime)) {
                throw new RestartFlowException();
            }
            deviceIdHash = new PasswordlessDeviceIdHash(code.deviceIdHash);
        } else {
            PasswordlessDeviceId parsedDeviceId = PasswordlessDeviceId.decodeString(deviceId);

            deviceIdHash = parsedDeviceId.getHash();
            linkCodeHash = parsedDeviceId.getLinkCode(userInputCode).getHash();
        }

        PasswordlessDevice consumedDevice;
        try {
            consumedDevice = passwordlessStorage.startTransaction(con -> {
                PasswordlessDevice device = passwordlessStorage.getDevice_Transaction(con, deviceIdHash.encode());
                if (device == null) {
                    throw new StorageTransactionLogicException(new RestartFlowException());
                }
                if (device.failedAttempts >= maxCodeInputAttempts) {
                    // This can happen if the configured maxCodeInputAttempts changes
                    passwordlessStorage.deleteDevice_Transaction(con, deviceIdHash.encode());
                    passwordlessStorage.commitTransaction(con);
                    throw new StorageTransactionLogicException(new RestartFlowException());
                }

                PasswordlessCode code = passwordlessStorage.getCodeByLinkCodeHash_Transaction(con,
                        linkCodeHash.encode());
                if (code == null || code.createdAt < System.currentTimeMillis() - passwordlessCodeLifetime) {
                    if (deviceId != null) {
                        // If we get here, it means that the user tried to use a userInputCode, but it was incorrect or
                        // the code expired. This means that we need to increment failedAttempts or clean up the device
                        // if it would exceed the configured max.
                        if (device.failedAttempts + 1 >= maxCodeInputAttempts) {
                            passwordlessStorage.deleteDevice_Transaction(con, deviceIdHash.encode());
                            passwordlessStorage.commitTransaction(con);
                            throw new StorageTransactionLogicException(new RestartFlowException());
                        } else {
                            passwordlessStorage.incrementDeviceFailedAttemptCount_Transaction(con,
                                    deviceIdHash.encode());
                            passwordlessStorage.commitTransaction(con);

                            if (code != null) {
                                throw new StorageTransactionLogicException(new ExpiredUserInputCodeException(
                                        device.failedAttempts + 1, maxCodeInputAttempts));
                            } else {
                                throw new StorageTransactionLogicException(new IncorrectUserInputCodeException(
                                        device.failedAttempts + 1, maxCodeInputAttempts));
                            }
                        }
                    }
                    throw new StorageTransactionLogicException(new RestartFlowException());
                }

                if (device.email != null) {
                    passwordlessStorage.deleteDevicesByEmail_Transaction(con, device.email);
                } else if (device.phoneNumber != null) {
                    passwordlessStorage.deleteDevicesByPhoneNumber_Transaction(con, device.phoneNumber);
                }

                passwordlessStorage.commitTransaction(con);
                return device;
            });
        } catch (StorageTransactionLogicException e) {
            if (e.actualException instanceof ExpiredUserInputCodeException) {
                throw (ExpiredUserInputCodeException) e.actualException;
            }
            if (e.actualException instanceof IncorrectUserInputCodeException) {
                throw (IncorrectUserInputCodeException) e.actualException;
            }
            if (e.actualException instanceof RestartFlowException) {
                throw (RestartFlowException) e.actualException;
            }
            throw e;
        }

        // Getting here means that we successfully consumed the code
        UserInfo user = consumedDevice.email != null ? passwordlessStorage.getUserByEmail(consumedDevice.email)
                : passwordlessStorage.getUserByPhoneNumber(consumedDevice.phoneNumber);
        if (user == null) {
            while (true) {
                try {
                    String userId = Utils.getUUID();
                    long timeJoined = System.currentTimeMillis();
                    user = new UserInfo(userId, consumedDevice.email, consumedDevice.phoneNumber, timeJoined);
                    passwordlessStorage.createUser(user);
                    return new ConsumeCodeResponse(true, user);
                } catch (DuplicateEmailException | DuplicatePhoneNumberException e) {
                    // Getting these would mean that between getting the user and trying creating it:
                    // 1. the user managed to do a full create+consume flow
                    // 2. the users email or phoneNumber was updated to the new one (including device cleanup)
                    // These should be almost impossibly rare, so it's safe to just ask the user to restart.
                    // Also, both would make the current login fail if done before the transaction
                    // by cleaning up the device/code this consume would've used.
                    throw new RestartFlowException();
                } catch (DuplicateUserIdException e) {
                    // We can retry..
                }
            }
        } else {
            // We do not need this cleanup if we are creating the user, since it uses the email/phoneNumber of the
            // device, which has already been cleaned up
            if (user.email != null && !user.email.equals(consumedDevice.email)) {
                removeCodesByEmail(main, user.email);
            }
            if (user.phoneNumber != null && !user.phoneNumber.equals(consumedDevice.phoneNumber)) {
                removeCodesByPhoneNumber(main, user.phoneNumber);
            }
        }
        return new ConsumeCodeResponse(false, user);
>>>>>>> 61577f29
    }

    public static void removeCode(Main main, String codeId)
            throws StorageQueryException, StorageTransactionLogicException {
        PasswordlessSQLStorage passwordlessStorage = StorageLayer.getPasswordlessStorage(main);

        PasswordlessCode code = passwordlessStorage.getCode(codeId);

        if (code == null) {
            return;
        }

        passwordlessStorage.startTransaction(con -> {
            // Locking the device
            passwordlessStorage.getDevice_Transaction(con, code.deviceIdHash);

            PasswordlessCode[] allCodes = passwordlessStorage.getCodesOfDevice_Transaction(con, code.deviceIdHash);
            if (!Stream.of(allCodes).anyMatch(code::equals)) {
                // Already deleted
                return null;
            }

            if (allCodes.length == 1) {
                // If the device contains only the current code we should delete the device as well.
                passwordlessStorage.deleteDevice_Transaction(con, code.deviceIdHash);
            } else {
                // Otherwise we can just delete the code
                passwordlessStorage.deleteCode_Transaction(con, codeId);
            }
            passwordlessStorage.commitTransaction(con);
            return null;
        });
    }

    public static void removeCodesByEmail(Main main, String email)
            throws StorageQueryException, StorageTransactionLogicException {
        PasswordlessSQLStorage passwordlessStorage = StorageLayer.getPasswordlessStorage(main);

        passwordlessStorage.startTransaction(con -> {
            passwordlessStorage.deleteDevicesByEmail_Transaction(con, email);
            passwordlessStorage.commitTransaction(con);
            return null;
        });
    }

    public static void removeCodesByPhoneNumber(Main main, String phoneNumber)
            throws StorageQueryException, StorageTransactionLogicException {
        PasswordlessSQLStorage passwordlessStorage = StorageLayer.getPasswordlessStorage(main);

        passwordlessStorage.startTransaction(con -> {
            passwordlessStorage.deleteDevicesByPhoneNumber_Transaction(con, phoneNumber);
            passwordlessStorage.commitTransaction(con);
            return null;
        });
    }

    public static UserInfo getUserById(Main main, String userId) throws StorageQueryException {
        return StorageLayer.getPasswordlessStorage(main).getUserById(userId);
    }

    public static UserInfo getUserByPhoneNumber(Main main, String phoneNumber) throws StorageQueryException {
        return StorageLayer.getPasswordlessStorage(main).getUserByPhoneNumber(phoneNumber);
    }

    public static UserInfo getUserByEmail(Main main, String email) throws StorageQueryException {
        return StorageLayer.getPasswordlessStorage(main).getUserByEmail(email);
    }

    public static void updateUser(Main main, String userId, FieldUpdate emailUpdate, FieldUpdate phoneNumberUpdate)
            throws StorageQueryException, UnknownUserIdException, DuplicateEmailException,
            DuplicatePhoneNumberException {
        PasswordlessSQLStorage storage = StorageLayer.getPasswordlessStorage(main);

        // We do not lock the user here, because we decided that even if the device cleanup used outdated information
        // it wouldn't leave the system in an incosistent state/cause problems.
        UserInfo user = storage.getUserById(userId);
        if (user == null) {
            throw new UnknownUserIdException();
        }
        try {
            storage.startTransaction(con -> {

                if (emailUpdate != null && !Objects.equals(emailUpdate.newValue, user.email)) {
                    try {
                        storage.updateUserEmail_Transaction(con, userId, emailUpdate.newValue);
                    } catch (UnknownUserIdException | DuplicateEmailException e) {
                        throw new StorageTransactionLogicException(e);
                    }
                    if (user.email != null) {
                        storage.deleteDevicesByEmail_Transaction(con, user.email);
                    }
                    if (emailUpdate.newValue != null) {
                        storage.deleteDevicesByEmail_Transaction(con, emailUpdate.newValue);
                    }
                }
                if (phoneNumberUpdate != null && !Objects.equals(phoneNumberUpdate.newValue, user.phoneNumber)) {
                    try {
                        storage.updateUserPhoneNumber_Transaction(con, userId, phoneNumberUpdate.newValue);
                    } catch (UnknownUserIdException | DuplicatePhoneNumberException e) {
                        throw new StorageTransactionLogicException(e);
                    }
                    if (user.phoneNumber != null) {
                        storage.deleteDevicesByPhoneNumber_Transaction(con, user.phoneNumber);
                    }
                    if (phoneNumberUpdate.newValue != null) {
                        storage.deleteDevicesByPhoneNumber_Transaction(con, phoneNumberUpdate.newValue);
                    }
                }
                storage.commitTransaction(con);
                return null;
            });
        } catch (StorageTransactionLogicException e) {
            if (e.actualException instanceof UnknownUserIdException) {
                throw (UnknownUserIdException) e.actualException;
            }

            if (e.actualException instanceof DuplicateEmailException) {
                throw (DuplicateEmailException) e.actualException;
            }

            if (e.actualException instanceof DuplicatePhoneNumberException) {
                throw (DuplicatePhoneNumberException) e.actualException;
            }
        }
    }

    public static class DeviceWithCodes {
        public final PasswordlessDevice device;
        public final PasswordlessCode[] codes;

        public DeviceWithCodes(PasswordlessDevice device, PasswordlessCode[] codes) {
            this.device = device;
            this.codes = codes;
        }
    }

    // This class represents an optional update that can have null as a new value.
    // By passing null instead of this object, we can signify no-update, while passing the object
    // with null (or a new value) can request an update to that value.
    // This is like a specifically named Optional.
    public static class FieldUpdate {
        public final String newValue;

        public FieldUpdate(String newValue) {
            this.newValue = newValue;
        }
    }

    public static class CreateCodeResponse {
        public String deviceIdHash;
        public String codeId;
        public String deviceId;
        public String userInputCode;
        public String linkCode;
        public long timeCreated;

        public CreateCodeResponse(String deviceIdHash, String codeId, String deviceId, String userInputCode,
                String linkCode, long timeCreated) {
            this.deviceIdHash = deviceIdHash;
            this.codeId = codeId;
            this.deviceId = deviceId;
            this.userInputCode = userInputCode;
            this.linkCode = linkCode;
            this.timeCreated = timeCreated;
        }
    }

    public static class ConsumeCodeResponse {
        public boolean createdNewUser;
        public UserInfo user;

        public ConsumeCodeResponse(boolean createdNewUser, UserInfo user) {
            this.createdNewUser = createdNewUser;
            this.user = user;
        }
    }

    private static class CreateCodeInfo {
        public final CreateCodeResponse resp;
        public final PasswordlessCode code;

        private CreateCodeInfo(String codeId, String deviceId, String deviceIdHash, String linkCode,
                String linkCodeHash, String userInputCode, Long createdAt) {
            this.code = new PasswordlessCode(codeId, deviceIdHash, linkCodeHash, createdAt);
            this.resp = new CreateCodeResponse(deviceIdHash, codeId, deviceId, userInputCode, linkCode, createdAt);
        }

        public static CreateCodeInfo generate(String userInputCode)
                throws InvalidKeyException, NoSuchAlgorithmException {
            SecureRandom generator = new SecureRandom();
            byte[] deviceIdBytes = new byte[32];
            generator.nextBytes(deviceIdBytes);
            return generate(userInputCode, new PasswordlessDeviceId(deviceIdBytes));
        }

        public static CreateCodeInfo generate(String userInputCode, String deviceIdString)
                throws InvalidKeyException, NoSuchAlgorithmException {
            PasswordlessDeviceId deviceId = PasswordlessDeviceId.decodeString(deviceIdString);
            return generate(userInputCode, deviceId);
        }

        public static CreateCodeInfo generate(String userInputCode, PasswordlessDeviceId deviceId)
                throws InvalidKeyException, NoSuchAlgorithmException {
            if (userInputCode == null) {
                userInputCode = generateUserInputCode();
            }

            String codeId = Utils.getUUID();

            String deviceIdStr = deviceId.encode();
            String deviceIdHash = deviceId.getHash().encode();

            PasswordlessLinkCode linkCode = deviceId.getLinkCode(userInputCode);
            String linkCodeStr = linkCode.encode();

            String linkCodeHashStr = linkCode.getHash().encode();

            long createdAt = System.currentTimeMillis();

            return new CreateCodeInfo(codeId, deviceIdStr, deviceIdHash, linkCodeStr, linkCodeHashStr, userInputCode,
                    createdAt);
        }
    }
}<|MERGE_RESOLUTION|>--- conflicted
+++ resolved
@@ -129,13 +129,9 @@
         return sb.toString();
     }
 
-<<<<<<< HEAD
     public static DeviceWithCodes getDeviceWithCodesById(Main main, String deviceId)
             throws StorageQueryException, StorageTransactionLogicException, NoSuchAlgorithmException {
-        byte[] deviceIdBytes = Base64.decodeBase64(deviceId);
-        String deviceIdHash = Base64.encodeBase64URLSafeString(Utils.hashSHA256Bytes(deviceIdBytes));
-
-        return getDeviceWithCodesByIdHash(main, deviceIdHash);
+        return getDeviceWithCodesByIdHash(main, PasswordlessDeviceId.decodeString(deviceId).getHash().encode());
     }
 
     public static DeviceWithCodes getDeviceWithCodesByIdHash(Main main, String deviceIdHash)
@@ -178,7 +174,8 @@
         }
 
         return result;
-=======
+    }
+
     public static ConsumeCodeResponse consumeCode(Main main, String deviceId, String userInputCode, String linkCode)
             throws RestartFlowException, ExpiredUserInputCodeException, IncorrectUserInputCodeException,
             StorageTransactionLogicException, StorageQueryException, NoSuchAlgorithmException, InvalidKeyException {
@@ -302,7 +299,6 @@
             }
         }
         return new ConsumeCodeResponse(false, user);
->>>>>>> 61577f29
     }
 
     public static void removeCode(Main main, String codeId)
