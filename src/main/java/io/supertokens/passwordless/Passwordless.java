--- conflicted
+++ resolved
@@ -19,11 +19,8 @@
 import java.security.InvalidKeyException;
 import java.security.NoSuchAlgorithmException;
 import java.security.SecureRandom;
-<<<<<<< HEAD
+import java.util.Objects;
 import java.util.stream.Stream;
-=======
-import java.util.Objects;
->>>>>>> b071b10e
 
 import javax.annotation.Nullable;
 
@@ -31,21 +28,16 @@
 
 import io.supertokens.Main;
 import io.supertokens.passwordless.exceptions.RestartFlowException;
-<<<<<<< HEAD
-import io.supertokens.pluginInterface.exceptions.StorageQueryException;
-import io.supertokens.pluginInterface.exceptions.StorageTransactionLogicException;
-import io.supertokens.pluginInterface.passwordless.PasswordlessCode;
-=======
 import io.supertokens.pluginInterface.emailpassword.exceptions.DuplicateEmailException;
 import io.supertokens.pluginInterface.emailpassword.exceptions.UnknownUserIdException;
 import io.supertokens.pluginInterface.exceptions.StorageQueryException;
 import io.supertokens.pluginInterface.exceptions.StorageTransactionLogicException;
 import io.supertokens.pluginInterface.passwordless.PasswordlessCode;
 import io.supertokens.pluginInterface.passwordless.UserInfo;
->>>>>>> b071b10e
 import io.supertokens.pluginInterface.passwordless.exception.DuplicateCodeIdException;
 import io.supertokens.pluginInterface.passwordless.exception.DuplicateDeviceIdHashException;
 import io.supertokens.pluginInterface.passwordless.exception.DuplicateLinkCodeHashException;
+import io.supertokens.pluginInterface.passwordless.exception.DuplicatePhoneNumberException;
 import io.supertokens.pluginInterface.passwordless.exception.UnknownDeviceIdHash;
 import io.supertokens.pluginInterface.passwordless.sqlStorage.PasswordlessSQLStorage;
 import io.supertokens.storageLayer.StorageLayer;
@@ -132,7 +124,6 @@
         return sb.toString();
     }
 
-<<<<<<< HEAD
     public static void removeCode(Main main, String codeId)
             throws StorageQueryException, StorageTransactionLogicException {
         PasswordlessSQLStorage passwordlessStorage = StorageLayer.getPasswordlessStorage(main);
@@ -163,7 +154,8 @@
             passwordlessStorage.commitTransaction(con);
             return null;
         });
-=======
+    }
+
     public static UserInfo getUserById(Main main, String userId) throws StorageQueryException {
         return StorageLayer.getPasswordlessStorage(main).getUserById(userId);
     }
@@ -244,7 +236,6 @@
         public FieldUpdate(String newValue) {
             this.newValue = newValue;
         }
->>>>>>> b071b10e
     }
 
     public static class CreateCodeResponse {
