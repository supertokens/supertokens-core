--- conflicted
+++ resolved
@@ -35,7 +35,6 @@
 import io.supertokens.pluginInterface.dashboard.DashboardUser;
 import io.supertokens.pluginInterface.exceptions.StorageQueryException;
 import io.supertokens.pluginInterface.multitenancy.AppIdentifier;
-import io.supertokens.pluginInterface.multitenancy.AppIdentifierWithStorage;
 import io.supertokens.pluginInterface.multitenancy.TenantIdentifier;
 import io.supertokens.pluginInterface.multitenancy.exceptions.TenantOrAppNotFoundException;
 import io.supertokens.storageLayer.StorageLayer;
@@ -102,29 +101,15 @@
         if (StorageLayer.getBaseStorage(main).getType() == STORAGE_TYPE.SQL) {
             { // Users count across all tenants
                 Storage[] storages = StorageLayer.getStoragesForApp(main, app);
-<<<<<<< HEAD
-                AppIdentifierWithStorage appIdentifierWithAllTenantStorages = new AppIdentifierWithStorage(
-                        app.getConnectionUriDomain(), app.getAppId(),
-                        StorageLayer.getStorage(app.getAsPublicTenantIdentifier(), main), storages
-                );
-
-                json.addProperty("usersCount",
-                        AuthRecipe.getUsersCountAcrossAllTenants(appIdentifierWithAllTenantStorages, null));
-=======
 
                 json.addProperty("usersCount",
                         AuthRecipe.getUsersCountAcrossAllTenants(app, storages, null));
->>>>>>> 942b0151
             }
 
             { // Dashboard user emails
                 // Dashboard APIs are app specific and are always stored on the public tenant
                 DashboardUser[] dashboardUsers = Dashboard.getAllDashboardUsers(
-<<<<<<< HEAD
-                        app.withStorage(StorageLayer.getStorage(app.getAsPublicTenantIdentifier(), main)), main);
-=======
                         app, StorageLayer.getStorage(app.getAsPublicTenantIdentifier(), main), main);
->>>>>>> 942b0151
                 JsonArray dashboardUserEmails = new JsonArray();
                 for (DashboardUser user : dashboardUsers) {
                     dashboardUserEmails.add(new JsonPrimitive(user.email));
