--- conflicted
+++ resolved
@@ -212,7 +212,8 @@
     public static ImportUserResponse createUserWithPasswordHash(TenantIdentifier tenantIdentifier, Storage storage,
             @Nonnull String email,
             @Nonnull String passwordHash, @Nullable long timeJoined)
-            throws StorageQueryException, DuplicateEmailException, TenantOrAppNotFoundException {
+            throws StorageQueryException, DuplicateEmailException, TenantOrAppNotFoundException,
+            StorageTransactionLogicException {
         EmailPasswordSQLStorage epStorage = StorageUtils.getEmailPasswordStorage(storage);
         while (true) {
             String userId = Utils.getUUID();
@@ -222,8 +223,6 @@
                 return new ImportUserResponse(false, userInfo);
             } catch (DuplicateUserIdException e) {
                 // we retry with a new userId
-<<<<<<< HEAD
-=======
             } catch (DuplicateEmailException e) {
                 AuthRecipeUserInfo[] allUsers = epStorage.listPrimaryUsersByEmail(tenantIdentifier, email);
                 AuthRecipeUserInfo userInfoToBeUpdated = null;
@@ -248,7 +247,6 @@
                     });
                     return new ImportUserResponse(true, userInfoToBeUpdated);
                 }
->>>>>>> 6f9568a0
             }
         }
     }
