/*
 *    Copyright (c) 2020, VRAI Labs and/or its affiliates. All rights reserved.
 *
 *    This software is licensed under the Apache License, Version 2.0 (the
 *    "License") as published by the Apache Software Foundation.
 *
 *    You may not use this file except in compliance with the License. You may
 *    obtain a copy of the License at http://www.apache.org/licenses/LICENSE-2.0
 *
 *    Unless required by applicable law or agreed to in writing, software
 *    distributed under the License is distributed on an "AS IS" BASIS, WITHOUT
 *    WARRANTIES OR CONDITIONS OF ANY KIND, either express or implied. See the
 *    License for the specific language governing permissions and limitations
 *    under the License.
 */

package io.supertokens.emailpassword;

import io.supertokens.Main;
import io.supertokens.authRecipe.AuthRecipe;
import io.supertokens.config.Config;
import io.supertokens.config.CoreConfig;
import io.supertokens.emailpassword.exceptions.EmailChangeNotAllowedException;
import io.supertokens.emailpassword.exceptions.ResetPasswordInvalidTokenException;
import io.supertokens.emailpassword.exceptions.UnsupportedPasswordHashingFormatException;
import io.supertokens.emailpassword.exceptions.WrongCredentialsException;
import io.supertokens.multitenancy.Multitenancy;
import io.supertokens.multitenancy.exception.BadPermissionException;
import io.supertokens.pluginInterface.RECIPE_ID;
import io.supertokens.pluginInterface.Storage;
import io.supertokens.pluginInterface.StorageUtils;
import io.supertokens.pluginInterface.authRecipe.AuthRecipeUserInfo;
import io.supertokens.pluginInterface.authRecipe.LoginMethod;
import io.supertokens.pluginInterface.authRecipe.sqlStorage.AuthRecipeSQLStorage;
import io.supertokens.pluginInterface.emailpassword.PasswordResetTokenInfo;
import io.supertokens.pluginInterface.emailpassword.exceptions.DuplicateEmailException;
import io.supertokens.pluginInterface.emailpassword.exceptions.DuplicatePasswordResetTokenException;
import io.supertokens.pluginInterface.emailpassword.exceptions.DuplicateUserIdException;
import io.supertokens.pluginInterface.emailpassword.exceptions.UnknownUserIdException;
import io.supertokens.pluginInterface.emailpassword.sqlStorage.EmailPasswordSQLStorage;
import io.supertokens.pluginInterface.emailverification.sqlStorage.EmailVerificationSQLStorage;
import io.supertokens.pluginInterface.exceptions.StorageQueryException;
import io.supertokens.pluginInterface.exceptions.StorageTransactionLogicException;
import io.supertokens.pluginInterface.multitenancy.AppIdentifier;
import io.supertokens.pluginInterface.multitenancy.TenantConfig;
import io.supertokens.pluginInterface.multitenancy.TenantIdentifier;
import io.supertokens.pluginInterface.multitenancy.exceptions.TenantOrAppNotFoundException;
import io.supertokens.storageLayer.StorageLayer;
import io.supertokens.utils.Utils;
import io.supertokens.webserver.WebserverAPI;
import org.jetbrains.annotations.TestOnly;

import javax.annotation.Nonnull;
import javax.annotation.Nullable;
import java.security.NoSuchAlgorithmException;
import java.security.SecureRandom;
import java.security.spec.InvalidKeySpecException;

public class EmailPassword {

    public static class ImportUserResponse {
        public boolean didUserAlreadyExist;
        public AuthRecipeUserInfo user;

        public ImportUserResponse(boolean didUserAlreadyExist, AuthRecipeUserInfo user) {
            this.didUserAlreadyExist = didUserAlreadyExist;
            this.user = user;
        }
    }

    @TestOnly
    public static long getPasswordResetTokenLifetimeForTests(Main main) {
        try {
            return getPasswordResetTokenLifetime(new TenantIdentifier(null, null, null), main);
        } catch (TenantOrAppNotFoundException e) {
            throw new IllegalStateException(e);
        }
    }

    private static long getPasswordResetTokenLifetime(TenantIdentifier tenantIdentifier, Main main)
            throws TenantOrAppNotFoundException {
        return Config.getConfig(tenantIdentifier, main).getPasswordResetTokenLifetime();
    }

    @TestOnly
    public static AuthRecipeUserInfo signUp(Main main, @Nonnull String email, @Nonnull String password)
            throws DuplicateEmailException, StorageQueryException {
        try {
            Storage storage = StorageLayer.getStorage(main);
            return signUp(new TenantIdentifier(null, null, null), storage,
                    main, email, password);
        } catch (TenantOrAppNotFoundException | BadPermissionException e) {
            throw new IllegalStateException(e);
        }
    }

    public static AuthRecipeUserInfo signUp(TenantIdentifier tenantIdentifier, Storage storage, Main main,
<<<<<<< HEAD
                                            @Nonnull String email, @Nonnull String password)
=======
                                  @Nonnull String email, @Nonnull String password)
>>>>>>> 3282cb59
            throws DuplicateEmailException, StorageQueryException, TenantOrAppNotFoundException,
            BadPermissionException {

        TenantConfig config = Multitenancy.getTenantInfo(main, tenantIdentifier);
        if (config == null) {
            throw new TenantOrAppNotFoundException(tenantIdentifier);
        }
        if (!config.emailPasswordConfig.enabled) {
            throw new BadPermissionException("Email password login not enabled for tenant");
        }

        String hashedPassword = PasswordHashing.getInstance(main)
                .createHashWithSalt(tenantIdentifier.toAppIdentifier(), password);

        while (true) {
            String userId = Utils.getUUID();
            long timeJoined = System.currentTimeMillis();

            try {
<<<<<<< HEAD
                AuthRecipeUserInfo newUser = StorageUtils.getEmailPasswordStorage(storage)
                        .signUp(tenantIdentifier, userId, email, hashedPassword, timeJoined);

                if (Utils.isFakeEmail(email)) {
                    try {
                        EmailVerificationSQLStorage evStorage = StorageUtils.getEmailVerificationStorage(storage);
                        evStorage.startTransaction(con -> {
                            try {
                                evStorage.updateIsEmailVerified_Transaction(tenantIdentifier.toAppIdentifier(), con,
                                                newUser.getSupertokensUserId(), email, true);
                                evStorage.commitTransaction(con);

                                return null;
                            } catch (TenantOrAppNotFoundException e) {
                                throw new StorageTransactionLogicException(e);
                            }
                        });
                        newUser.loginMethods[0].setVerified(); // newly created user has only one loginMethod
                    } catch (StorageTransactionLogicException e) {
                        if (e.actualException instanceof TenantOrAppNotFoundException) {
                            throw (TenantOrAppNotFoundException) e.actualException;
                        }
                        throw new StorageQueryException(e);
                    }
                }
=======
                return StorageUtils.getEmailPasswordStorage(storage)
                        .signUp(tenantIdentifier, userId, email, hashedPassword, timeJoined);
>>>>>>> 3282cb59

                return newUser;
            } catch (DuplicateUserIdException ignored) {
                // we retry with a new userId (while loop)
            }
        }
    }

    @TestOnly
    public static ImportUserResponse importUserWithPasswordHash(Main main, @Nonnull String email,
                                                                @Nonnull String passwordHash, @Nullable
                                                                CoreConfig.PASSWORD_HASHING_ALG hashingAlgorithm)
            throws StorageQueryException, StorageTransactionLogicException, UnsupportedPasswordHashingFormatException {
        try {
            Storage storage = StorageLayer.getStorage(main);

            return importUserWithPasswordHash(
                    new TenantIdentifier(null, null, null), storage, main, email,
                    passwordHash, hashingAlgorithm);
        } catch (TenantOrAppNotFoundException | BadPermissionException e) {
            throw new IllegalStateException(e);
        }
    }

    public static ImportUserResponse importUserWithPasswordHash(TenantIdentifier tenantIdentifier, Storage storage,
                                                                Main main, @Nonnull String email,
                                                                @Nonnull String passwordHash, @Nullable
                                                                CoreConfig.PASSWORD_HASHING_ALG hashingAlgorithm)
            throws StorageQueryException, StorageTransactionLogicException, UnsupportedPasswordHashingFormatException,
            TenantOrAppNotFoundException, BadPermissionException {

        TenantConfig config = Multitenancy.getTenantInfo(main, tenantIdentifier);
        if (config == null) {
            throw new TenantOrAppNotFoundException(tenantIdentifier);
        }
        if (!config.emailPasswordConfig.enabled) {
            throw new BadPermissionException("Email password login not enabled for tenant");
        }

        PasswordHashingUtils.assertSuperTokensSupportInputPasswordHashFormat(
                tenantIdentifier.toAppIdentifier(), main,
                passwordHash, hashingAlgorithm);

        while (true) {
            String userId = Utils.getUUID();
            long timeJoined = System.currentTimeMillis();

            EmailPasswordSQLStorage epStorage = StorageUtils.getEmailPasswordStorage(storage);

            try {
                AuthRecipeUserInfo userInfo = epStorage.signUp(tenantIdentifier, userId, email, passwordHash,
                        timeJoined);
                return new ImportUserResponse(false, userInfo);
            } catch (DuplicateUserIdException e) {
                // we retry with a new userId
            } catch (DuplicateEmailException e) {
                AuthRecipeUserInfo[] allUsers = epStorage.listPrimaryUsersByEmail(tenantIdentifier, email);
                AuthRecipeUserInfo userInfoToBeUpdated = null;
                LoginMethod loginMethod = null;
                for (AuthRecipeUserInfo currUser : allUsers) {
                    for (LoginMethod currLM : currUser.loginMethods) {
                        if (currLM.email.equals(email) && currLM.recipeId == RECIPE_ID.EMAIL_PASSWORD && currLM.tenantIds.contains(tenantIdentifier.getTenantId())) {
                            userInfoToBeUpdated = currUser;
                            loginMethod = currLM;
                            break;
                        }
                    }
                }

                if (userInfoToBeUpdated != null) {
                    LoginMethod finalLoginMethod = loginMethod;
                    epStorage.startTransaction(con -> {
                        epStorage.updateUsersPassword_Transaction(tenantIdentifier.toAppIdentifier(), con,
                                finalLoginMethod.getSupertokensUserId(), passwordHash);
                        return null;
                    });
                    return new ImportUserResponse(true, userInfoToBeUpdated);
                }
            }
        }
    }

    @TestOnly
    public static ImportUserResponse importUserWithPasswordHash(Main main, @Nonnull String email,
                                                                @Nonnull String passwordHash)
            throws StorageQueryException, StorageTransactionLogicException, UnsupportedPasswordHashingFormatException {
        try {
            Storage storage = StorageLayer.getStorage(main);
            return importUserWithPasswordHash(
                    new TenantIdentifier(null, null, null), storage,
                    main, email, passwordHash, null);
        } catch (TenantOrAppNotFoundException | BadPermissionException e) {
            throw new IllegalStateException(e);
        }
    }

    @TestOnly
    public static AuthRecipeUserInfo signIn(Main main, @Nonnull String email,
                                            @Nonnull String password)
            throws StorageQueryException, WrongCredentialsException {
        try {
            Storage storage = StorageLayer.getStorage(main);
            return signIn(new TenantIdentifier(null, null, null), storage,
                    main, email, password);
        } catch (TenantOrAppNotFoundException | BadPermissionException e) {
            throw new IllegalStateException(e);
        }
    }

    public static AuthRecipeUserInfo signIn(TenantIdentifier tenantIdentifier, Storage storage, Main main,
                                            @Nonnull String email,
                                            @Nonnull String password)
            throws StorageQueryException, WrongCredentialsException, TenantOrAppNotFoundException,
            BadPermissionException {

        TenantConfig config = Multitenancy.getTenantInfo(main, tenantIdentifier);
        if (config == null) {
            throw new TenantOrAppNotFoundException(tenantIdentifier);
        }
        if (!config.emailPasswordConfig.enabled) {
            throw new BadPermissionException("Email password login not enabled for tenant");
        }

        AuthRecipeUserInfo[] users = StorageUtils.getEmailPasswordStorage(storage)
                .listPrimaryUsersByEmail(tenantIdentifier, email);

        AuthRecipeUserInfo user = null;
        LoginMethod lM = null;
        for (AuthRecipeUserInfo currUser : users) {
            for (LoginMethod currLM : currUser.loginMethods) {
                if (currLM.recipeId == RECIPE_ID.EMAIL_PASSWORD && currLM.email.equals(email) && currLM.tenantIds.contains(tenantIdentifier.getTenantId())) {
                    user = currUser;
                    lM = currLM;
                }
            }
        }

        if (user == null) {
            throw new WrongCredentialsException();
        }

        try {
            if (!PasswordHashing.getInstance(main)
                    .verifyPasswordWithHash(tenantIdentifier.toAppIdentifier(), password,
                            lM.passwordHash)) {
                throw new WrongCredentialsException();
            }
        } catch (WrongCredentialsException e) {
            throw e;
        } catch (IllegalStateException e) {
            if (e.getMessage().equals("'firebase_password_hashing_signer_key' cannot be null")) {
                throw e;
            }
            throw new WrongCredentialsException();

        } catch (Exception ignored) {
            throw new WrongCredentialsException();
        }

        return user;
    }

    @TestOnly
    public static String generatePasswordResetTokenBeforeCdi4_0(Main main, String userId)
            throws InvalidKeySpecException, NoSuchAlgorithmException, StorageQueryException, UnknownUserIdException {
        try {
            Storage storage = StorageLayer.getStorage(main);
            return generatePasswordResetTokenBeforeCdi4_0(
                    new TenantIdentifier(null, null, null), storage,
                    main, userId);
        } catch (TenantOrAppNotFoundException | BadPermissionException | WebserverAPI.BadRequestException e) {
            throw new IllegalStateException(e);
        }
    }

    @TestOnly
    public static String generatePasswordResetTokenBeforeCdi4_0WithoutAddingEmail(Main main, String userId)
            throws InvalidKeySpecException, NoSuchAlgorithmException, StorageQueryException, UnknownUserIdException {
        try {
            Storage storage = StorageLayer.getStorage(main);
            return generatePasswordResetToken(
                    new TenantIdentifier(null, null, null), storage,
                    main, userId, null);
        } catch (TenantOrAppNotFoundException | BadPermissionException e) {
            throw new IllegalStateException(e);
        }
    }

    @TestOnly
    public static String generatePasswordResetToken(Main main, String userId, String email)
            throws InvalidKeySpecException, NoSuchAlgorithmException, StorageQueryException, UnknownUserIdException {
        try {
            Storage storage = StorageLayer.getStorage(main);
            return generatePasswordResetToken(
                    new TenantIdentifier(null, null, null), storage,
                    main, userId, email);
        } catch (TenantOrAppNotFoundException | BadPermissionException e) {
            throw new IllegalStateException(e);
        }
    }

    public static String generatePasswordResetTokenBeforeCdi4_0(TenantIdentifier tenantIdentifier, Storage storage,
                                                                Main main,
                                                                String userId)
            throws InvalidKeySpecException, NoSuchAlgorithmException, StorageQueryException, UnknownUserIdException,
            TenantOrAppNotFoundException, BadPermissionException, WebserverAPI.BadRequestException {
        AuthRecipeUserInfo user = AuthRecipe.getUserById(tenantIdentifier.toAppIdentifier(), storage, userId);
        if (user == null) {
            throw new UnknownUserIdException();
        }
        if (user.loginMethods.length > 1) {
            throw new WebserverAPI.BadRequestException("Please use CDI version >= 4.0");
        }
        if (user.loginMethods[0].email == null ||
                user.loginMethods[0].recipeId != RECIPE_ID.EMAIL_PASSWORD) {
            // this used to be the behaviour of the older CDI version and it was enforced via a fkey constraint
            throw new UnknownUserIdException();
        }
        return generatePasswordResetToken(tenantIdentifier, storage, main, userId, user.loginMethods[0].email);
    }

    public static String generatePasswordResetToken(TenantIdentifier tenantIdentifier, Storage storage, Main main,
                                                    String userId, String email)
            throws InvalidKeySpecException, NoSuchAlgorithmException, StorageQueryException, UnknownUserIdException,
            TenantOrAppNotFoundException, BadPermissionException {

        TenantConfig config = Multitenancy.getTenantInfo(main, tenantIdentifier);
        if (config == null) {
            throw new TenantOrAppNotFoundException(tenantIdentifier);
        }
        if (!config.emailPasswordConfig.enabled) {
            throw new BadPermissionException("Email password login not enabled for tenant");
        }

        while (true) {

            // we first generate a password reset token
            byte[] random = new byte[64];
            byte[] salt = new byte[64];

            new SecureRandom().nextBytes(random);
            new SecureRandom().nextBytes(salt);

            int iterations = 1000;
            String token = Utils
                    .toHex(Utils.pbkdf2(Utils.bytesToString(random).toCharArray(), salt, iterations, 64 * 6));

            // we make it URL safe:
            token = Utils.convertToBase64(token);
            token = token.replace("=", "");
            token = token.replace("/", "");
            token = token.replace("+", "");

            String hashedToken = Utils.hashSHA256(token);

            try {
                StorageUtils.getEmailPasswordStorage(storage).addPasswordResetToken(
                        tenantIdentifier.toAppIdentifier(), new PasswordResetTokenInfo(userId,
                                hashedToken, System.currentTimeMillis() +
                                getPasswordResetTokenLifetime(tenantIdentifier, main), email));
                return token;
            } catch (DuplicatePasswordResetTokenException ignored) {
            }
        }
    }

    @TestOnly
    @Deprecated
    public static String resetPassword(Main main, String token,
                                       String password)
            throws ResetPasswordInvalidTokenException, NoSuchAlgorithmException, StorageQueryException,
            StorageTransactionLogicException {
        try {
            Storage storage = StorageLayer.getStorage(main);
            return resetPassword(new TenantIdentifier(null, null, null), storage,
                    main, token, password);
        } catch (TenantOrAppNotFoundException e) {
            throw new IllegalStateException(e);
        }
    }

    @Deprecated
    public static String resetPassword(TenantIdentifier tenantIdentifier, Storage storage, Main main, String token,
                                       String password)
            throws ResetPasswordInvalidTokenException, NoSuchAlgorithmException, StorageQueryException,
            StorageTransactionLogicException, TenantOrAppNotFoundException {
        String hashedToken = Utils.hashSHA256(token);
        String hashedPassword = PasswordHashing.getInstance(main)
                .createHashWithSalt(tenantIdentifier.toAppIdentifier(), password);
        EmailPasswordSQLStorage epStorage = StorageUtils.getEmailPasswordStorage(storage);

        PasswordResetTokenInfo resetInfo = epStorage.getPasswordResetTokenInfo(
                tenantIdentifier.toAppIdentifier(), hashedToken);

        if (resetInfo == null) {
            throw new ResetPasswordInvalidTokenException();
        }

        final String userId = resetInfo.userId;

        try {
            return epStorage.startTransaction(con -> {

                PasswordResetTokenInfo[] allTokens = epStorage.getAllPasswordResetTokenInfoForUser_Transaction(
                        tenantIdentifier.toAppIdentifier(), con,
                        userId);

                PasswordResetTokenInfo matchedToken = null;
                for (PasswordResetTokenInfo tok : allTokens) {
                    if (tok.token.equals(hashedToken)) {
                        matchedToken = tok;
                        break;
                    }
                }

                if (matchedToken == null) {
                    throw new StorageTransactionLogicException(new ResetPasswordInvalidTokenException());
                }

                epStorage.deleteAllPasswordResetTokensForUser_Transaction(tenantIdentifier.toAppIdentifier(),
                        con,
                        userId);

                if (matchedToken.tokenExpiry < System.currentTimeMillis()) {
                    epStorage.commitTransaction(con);
                    throw new StorageTransactionLogicException(new ResetPasswordInvalidTokenException());
                }

                epStorage.updateUsersPassword_Transaction(tenantIdentifier.toAppIdentifier(), con, userId,
                        hashedPassword);

                epStorage.commitTransaction(con);
                return userId;
            });
        } catch (StorageTransactionLogicException e) {
            if (e.actualException instanceof ResetPasswordInvalidTokenException) {
                throw (ResetPasswordInvalidTokenException) e.actualException;
            }
            throw e;
        }
    }

    @TestOnly
    public static ConsumeResetPasswordTokenResult consumeResetPasswordToken(Main main, String token)
            throws ResetPasswordInvalidTokenException, NoSuchAlgorithmException, StorageQueryException,
            StorageTransactionLogicException {
        try {
            Storage storage = StorageLayer.getStorage(main);
            return consumeResetPasswordToken(new TenantIdentifier(null, null, null), storage,
                    token);
        } catch (TenantOrAppNotFoundException e) {
            throw new IllegalStateException(e);
        }
    }

    public static class ConsumeResetPasswordTokenResult {
        public String userId;
        public String email;

        public ConsumeResetPasswordTokenResult(String userId, String email) {
            this.userId = userId;
            this.email = email;
        }
    }

    public static ConsumeResetPasswordTokenResult consumeResetPasswordToken(
            TenantIdentifier tenantIdentifier, Storage storage, String token)
            throws ResetPasswordInvalidTokenException, NoSuchAlgorithmException, StorageQueryException,
            StorageTransactionLogicException, TenantOrAppNotFoundException {
        String hashedToken = Utils.hashSHA256(token);

        EmailPasswordSQLStorage epStorage = StorageUtils.getEmailPasswordStorage(storage);

        PasswordResetTokenInfo resetInfo = epStorage.getPasswordResetTokenInfo(
                tenantIdentifier.toAppIdentifier(), hashedToken);

        if (resetInfo == null) {
            throw new ResetPasswordInvalidTokenException();
        }

        final String userId = resetInfo.userId;

        try {
            return epStorage.startTransaction(con -> {

                PasswordResetTokenInfo[] allTokens = epStorage.getAllPasswordResetTokenInfoForUser_Transaction(
                        tenantIdentifier.toAppIdentifier(), con,
                        userId);

                PasswordResetTokenInfo matchedToken = null;
                for (PasswordResetTokenInfo tok : allTokens) {
                    if (tok.token.equals(hashedToken)) {
                        matchedToken = tok;
                        break;
                    }
                }

                if (matchedToken == null) {
                    throw new StorageTransactionLogicException(new ResetPasswordInvalidTokenException());
                }

                epStorage.deleteAllPasswordResetTokensForUser_Transaction(tenantIdentifier.toAppIdentifier(),
                        con,
                        userId);

                if (matchedToken.tokenExpiry < System.currentTimeMillis()) {
                    epStorage.commitTransaction(con);
                    throw new StorageTransactionLogicException(new ResetPasswordInvalidTokenException());
                }

                epStorage.commitTransaction(con);
                if (matchedToken.email == null) {
                    // this is possible if the token was generated before migration, and then consumed
                    // after migration
                    AuthRecipeUserInfo user = AuthRecipe.getUserById(tenantIdentifier.toAppIdentifier(), storage,
                            userId);
                    if (user == null) {
                        throw new StorageTransactionLogicException(new ResetPasswordInvalidTokenException());
                    }
                    if (user.loginMethods.length > 1) {
                        throw new StorageTransactionLogicException(new ResetPasswordInvalidTokenException());
                    }
                    if (user.loginMethods[0].email == null ||
                            user.loginMethods[0].recipeId != RECIPE_ID.EMAIL_PASSWORD) {
                        throw new StorageTransactionLogicException(new ResetPasswordInvalidTokenException());
                    }
                    return new ConsumeResetPasswordTokenResult(matchedToken.userId, user.loginMethods[0].email);
                }
                return new ConsumeResetPasswordTokenResult(matchedToken.userId, matchedToken.email);
            });
        } catch (StorageTransactionLogicException e) {
            if (e.actualException instanceof ResetPasswordInvalidTokenException) {
                throw (ResetPasswordInvalidTokenException) e.actualException;
            }
            throw e;
        }
    }

    @TestOnly
    public static void updateUsersEmailOrPassword(Main main,
                                                  @Nonnull String userId, @Nullable String email,
                                                  @Nullable String password)
            throws StorageQueryException, StorageTransactionLogicException,
            UnknownUserIdException, DuplicateEmailException, EmailChangeNotAllowedException {
        try {
            Storage storage = StorageLayer.getStorage(main);
            updateUsersEmailOrPassword(new AppIdentifier(null, null), storage,
                    main, userId, email, password);
        } catch (TenantOrAppNotFoundException e) {
            throw new IllegalStateException(e);
        }
    }

    public static void updateUsersEmailOrPassword(AppIdentifier appIdentifier, Storage storage, Main main,
                                                  @Nonnull String userId, @Nullable String email,
                                                  @Nullable String password)
            throws StorageQueryException, StorageTransactionLogicException,
            UnknownUserIdException, DuplicateEmailException, TenantOrAppNotFoundException,
            EmailChangeNotAllowedException {
        EmailPasswordSQLStorage epStorage = StorageUtils.getEmailPasswordStorage(storage);
        AuthRecipeSQLStorage authRecipeStorage = StorageUtils.getAuthRecipeStorage(storage);
        try {
            epStorage.startTransaction(transaction -> {
                try {
                    AuthRecipeUserInfo user = authRecipeStorage.getPrimaryUserById_Transaction(appIdentifier,
                            transaction, userId);

                    if (user == null) {
                        throw new StorageTransactionLogicException(new UnknownUserIdException());
                    }
                    boolean foundEmailPasswordLoginMethod = false;
                    for (LoginMethod lm : user.loginMethods) {
                        if (lm.recipeId == RECIPE_ID.EMAIL_PASSWORD && lm.getSupertokensUserId().equals(userId)) {
                            foundEmailPasswordLoginMethod = true;
                            break;
                        }
                    }
                    if (!foundEmailPasswordLoginMethod) {
                        throw new StorageTransactionLogicException(new UnknownUserIdException());
                    }

                    if (email != null) {
                        if (user.isPrimaryUser) {
                            for (String tenantId : user.tenantIds) {
                                AuthRecipeUserInfo[] existingUsersWithNewEmail =
                                        authRecipeStorage.listPrimaryUsersByEmail_Transaction(
                                                appIdentifier, transaction,
                                                email);

                                for (AuthRecipeUserInfo userWithSameEmail : existingUsersWithNewEmail) {
                                    if (!userWithSameEmail.tenantIds.contains(tenantId)) {
                                        continue;
                                    }
                                    if (userWithSameEmail.isPrimaryUser && !userWithSameEmail.getSupertokensUserId().equals(user.getSupertokensUserId())) {
                                        throw new StorageTransactionLogicException(
                                                new EmailChangeNotAllowedException());
                                    }
                                }
                            }
                        }

                        try {
                            epStorage.updateUsersEmail_Transaction(appIdentifier, transaction,
                                    userId, email);
                        } catch (DuplicateEmailException e) {
                            throw new StorageTransactionLogicException(e);
                        }
                    }

                    if (password != null) {
                        String hashedPassword = PasswordHashing.getInstance(main)
                                .createHashWithSalt(appIdentifier, password);
                        epStorage.updateUsersPassword_Transaction(appIdentifier, transaction, userId,
                                hashedPassword);
                    }

                    epStorage.commitTransaction(transaction);
                    return null;
                } catch (TenantOrAppNotFoundException e) {
                    throw new StorageTransactionLogicException(e);
                }
            });
        } catch (StorageTransactionLogicException e) {
            if (e.actualException instanceof UnknownUserIdException) {
                throw (UnknownUserIdException) e.actualException;
            } else if (e.actualException instanceof DuplicateEmailException) {
                throw (DuplicateEmailException) e.actualException;
            } else if (e.actualException instanceof TenantOrAppNotFoundException) {
                throw (TenantOrAppNotFoundException) e.actualException;
            } else if (e.actualException instanceof EmailChangeNotAllowedException) {
                throw (EmailChangeNotAllowedException) e.actualException;
            }
            throw e;
        }
    }

    @Deprecated
    @TestOnly
    public static AuthRecipeUserInfo getUserUsingId(Main main, String userId)
            throws StorageQueryException {
        try {
            Storage storage = StorageLayer.getStorage(main);
            return getUserUsingId(new AppIdentifier(null, null), storage, userId);
        } catch (TenantOrAppNotFoundException e) {
            throw new IllegalStateException(e);
        }
    }

    @Deprecated
    public static AuthRecipeUserInfo getUserUsingId(AppIdentifier appIdentifier, Storage storage, String userId)
            throws StorageQueryException, TenantOrAppNotFoundException {
        AuthRecipeUserInfo result = StorageUtils.getAuthRecipeStorage(storage)
                .getPrimaryUserById(appIdentifier, userId);
        if (result == null) {
            return null;
        }
        for (LoginMethod lM : result.loginMethods) {
            if (lM.getSupertokensUserId().equals(userId) && lM.recipeId == RECIPE_ID.EMAIL_PASSWORD) {
                return AuthRecipeUserInfo.create(lM.getSupertokensUserId(), result.isPrimaryUser, lM);
            }
        }
        return null;
    }

    @Deprecated
    public static AuthRecipeUserInfo getUserUsingEmail(TenantIdentifier tenantIdentifier, Storage storage,
                                                       String email)
            throws StorageQueryException, TenantOrAppNotFoundException {
        AuthRecipeUserInfo[] users = StorageUtils.getEmailPasswordStorage(storage).listPrimaryUsersByEmail(
                tenantIdentifier, email);
        // filter used based on login method
        for (AuthRecipeUserInfo user : users) {
            for (LoginMethod lM : user.loginMethods) {
                if (lM.email.equals(email) && lM.recipeId == RECIPE_ID.EMAIL_PASSWORD) {
                    return user;
                }
            }
        }
        return null;
    }
}<|MERGE_RESOLUTION|>--- conflicted
+++ resolved
@@ -95,11 +95,7 @@
     }
 
     public static AuthRecipeUserInfo signUp(TenantIdentifier tenantIdentifier, Storage storage, Main main,
-<<<<<<< HEAD
-                                            @Nonnull String email, @Nonnull String password)
-=======
                                   @Nonnull String email, @Nonnull String password)
->>>>>>> 3282cb59
             throws DuplicateEmailException, StorageQueryException, TenantOrAppNotFoundException,
             BadPermissionException {
 
@@ -119,7 +115,6 @@
             long timeJoined = System.currentTimeMillis();
 
             try {
-<<<<<<< HEAD
                 AuthRecipeUserInfo newUser = StorageUtils.getEmailPasswordStorage(storage)
                         .signUp(tenantIdentifier, userId, email, hashedPassword, timeJoined);
 
@@ -145,10 +140,6 @@
                         throw new StorageQueryException(e);
                     }
                 }
-=======
-                return StorageUtils.getEmailPasswordStorage(storage)
-                        .signUp(tenantIdentifier, userId, email, hashedPassword, timeJoined);
->>>>>>> 3282cb59
 
                 return newUser;
             } catch (DuplicateUserIdException ignored) {
