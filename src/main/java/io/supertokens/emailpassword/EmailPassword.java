/*
 *    Copyright (c) 2020, VRAI Labs and/or its affiliates. All rights reserved.
 *
 *    This software is licensed under the Apache License, Version 2.0 (the
 *    "License") as published by the Apache Software Foundation.
 *
 *    You may not use this file except in compliance with the License. You may
 *    obtain a copy of the License at http://www.apache.org/licenses/LICENSE-2.0
 *
 *    Unless required by applicable law or agreed to in writing, software
 *    distributed under the License is distributed on an "AS IS" BASIS, WITHOUT
 *    WARRANTIES OR CONDITIONS OF ANY KIND, either express or implied. See the
 *    License for the specific language governing permissions and limitations
 *    under the License.
 */

package io.supertokens.emailpassword;

import io.supertokens.Main;
import io.supertokens.authRecipe.AuthRecipe;
import io.supertokens.config.Config;
import io.supertokens.config.CoreConfig;
import io.supertokens.emailpassword.exceptions.EmailChangeNotAllowedException;
import io.supertokens.emailpassword.exceptions.ResetPasswordInvalidTokenException;
import io.supertokens.emailpassword.exceptions.UnsupportedPasswordHashingFormatException;
import io.supertokens.emailpassword.exceptions.WrongCredentialsException;
import io.supertokens.multitenancy.Multitenancy;
import io.supertokens.multitenancy.exception.BadPermissionException;
import io.supertokens.pluginInterface.RECIPE_ID;
import io.supertokens.pluginInterface.Storage;
import io.supertokens.pluginInterface.StorageUtils;
import io.supertokens.pluginInterface.authRecipe.AuthRecipeUserInfo;
import io.supertokens.pluginInterface.authRecipe.LoginMethod;
import io.supertokens.pluginInterface.authRecipe.sqlStorage.AuthRecipeSQLStorage;
import io.supertokens.pluginInterface.emailpassword.PasswordResetTokenInfo;
import io.supertokens.pluginInterface.emailpassword.exceptions.DuplicateEmailException;
import io.supertokens.pluginInterface.emailpassword.exceptions.DuplicatePasswordResetTokenException;
import io.supertokens.pluginInterface.emailpassword.exceptions.DuplicateUserIdException;
import io.supertokens.pluginInterface.emailpassword.exceptions.UnknownUserIdException;
import io.supertokens.pluginInterface.emailpassword.sqlStorage.EmailPasswordSQLStorage;
import io.supertokens.pluginInterface.exceptions.StorageQueryException;
import io.supertokens.pluginInterface.exceptions.StorageTransactionLogicException;
import io.supertokens.pluginInterface.multitenancy.AppIdentifier;
import io.supertokens.pluginInterface.multitenancy.TenantConfig;
import io.supertokens.pluginInterface.multitenancy.TenantIdentifier;
import io.supertokens.pluginInterface.multitenancy.exceptions.TenantOrAppNotFoundException;
import io.supertokens.storageLayer.StorageLayer;
import io.supertokens.utils.Utils;
import io.supertokens.webserver.WebserverAPI;
import org.jetbrains.annotations.TestOnly;

import javax.annotation.Nonnull;
import javax.annotation.Nullable;
import java.security.NoSuchAlgorithmException;
import java.security.SecureRandom;
import java.security.spec.InvalidKeySpecException;

public class EmailPassword {

    public static class ImportUserResponse {
        public boolean didUserAlreadyExist;
        public AuthRecipeUserInfo user;

        public ImportUserResponse(boolean didUserAlreadyExist, AuthRecipeUserInfo user) {
            this.didUserAlreadyExist = didUserAlreadyExist;
            this.user = user;
        }
    }

    @TestOnly
    public static long getPasswordResetTokenLifetimeForTests(Main main) {
        try {
            return getPasswordResetTokenLifetime(new TenantIdentifier(null, null, null), main);
        } catch (TenantOrAppNotFoundException e) {
            throw new IllegalStateException(e);
        }
    }

    private static long getPasswordResetTokenLifetime(TenantIdentifier tenantIdentifier, Main main)
            throws TenantOrAppNotFoundException {
        return Config.getConfig(tenantIdentifier, main).getPasswordResetTokenLifetime();
    }

    @TestOnly
    public static AuthRecipeUserInfo signUp(Main main, @Nonnull String email, @Nonnull String password)
            throws DuplicateEmailException, StorageQueryException {
        try {
            Storage storage = StorageLayer.getStorage(main);
            return signUp(new TenantIdentifier(null, null, null), storage,
                    main, email, password);
        } catch (TenantOrAppNotFoundException | BadPermissionException e) {
            throw new IllegalStateException(e);
        }
    }

    public static AuthRecipeUserInfo signUp(TenantIdentifier tenantIdentifier, Storage storage, Main main,
                                  @Nonnull String email, @Nonnull String password)
            throws DuplicateEmailException, StorageQueryException, TenantOrAppNotFoundException,
            BadPermissionException {

        TenantConfig config = Multitenancy.getTenantInfo(main, tenantIdentifier);
        if (config == null) {
            throw new TenantOrAppNotFoundException(tenantIdentifier);
        }
        if (!config.emailPasswordConfig.enabled) {
            throw new BadPermissionException("Email password login not enabled for tenant");
        }

        String hashedPassword = PasswordHashing.getInstance(main)
                .createHashWithSalt(tenantIdentifier.toAppIdentifier(), password);

        while (true) {
            String userId = Utils.getUUID();
            long timeJoined = System.currentTimeMillis();

            try {
<<<<<<< HEAD
                AuthRecipeUserInfo newUser = tenantIdentifierWithStorage.getEmailPasswordStorage()
                        .signUp(tenantIdentifierWithStorage, userId, email, hashedPassword, timeJoined);
=======
                return StorageUtils.getEmailPasswordStorage(storage)
                        .signUp(tenantIdentifier, userId, email, hashedPassword, timeJoined);
>>>>>>> 942b0151

                if (Utils.isFakeEmail(email)) {
                    try {
                        tenantIdentifierWithStorage.getEmailVerificationStorage().startTransaction(con -> {
                            try {

                                tenantIdentifierWithStorage.getEmailVerificationStorage()
                                        .updateIsEmailVerified_Transaction(tenantIdentifierWithStorage.toAppIdentifier(), con,
                                                newUser.getSupertokensUserId(), email, true);
                                tenantIdentifierWithStorage.getEmailVerificationStorage()
                                        .commitTransaction(con);

                                return null;
                            } catch (TenantOrAppNotFoundException e) {
                                throw new StorageTransactionLogicException(e);
                            }
                        });
                        newUser.loginMethods[0].setVerified(); // newly created user has only one loginMethod
                    } catch (StorageTransactionLogicException e) {
                        if (e.actualException instanceof TenantOrAppNotFoundException) {
                            throw (TenantOrAppNotFoundException) e.actualException;
                        }
                        throw new StorageQueryException(e);
                    }
                }

                return newUser;
            } catch (DuplicateUserIdException ignored) {
                // we retry with a new userId (while loop)
            }
        }
    }

    @TestOnly
    public static ImportUserResponse importUserWithPasswordHash(Main main, @Nonnull String email,
                                                                @Nonnull String passwordHash, @Nullable
                                                                CoreConfig.PASSWORD_HASHING_ALG hashingAlgorithm)
            throws StorageQueryException, StorageTransactionLogicException, UnsupportedPasswordHashingFormatException {
        try {
            Storage storage = StorageLayer.getStorage(main);

            return importUserWithPasswordHash(
                    new TenantIdentifier(null, null, null), storage, main, email,
                    passwordHash, hashingAlgorithm);
        } catch (TenantOrAppNotFoundException | BadPermissionException e) {
            throw new IllegalStateException(e);
        }
    }

    public static ImportUserResponse importUserWithPasswordHash(TenantIdentifier tenantIdentifier, Storage storage,
                                                                Main main, @Nonnull String email,
                                                                @Nonnull String passwordHash, @Nullable
                                                                CoreConfig.PASSWORD_HASHING_ALG hashingAlgorithm)
            throws StorageQueryException, StorageTransactionLogicException, UnsupportedPasswordHashingFormatException,
            TenantOrAppNotFoundException, BadPermissionException {

        TenantConfig config = Multitenancy.getTenantInfo(main, tenantIdentifier);
        if (config == null) {
            throw new TenantOrAppNotFoundException(tenantIdentifier);
        }
        if (!config.emailPasswordConfig.enabled) {
            throw new BadPermissionException("Email password login not enabled for tenant");
        }

        PasswordHashingUtils.assertSuperTokensSupportInputPasswordHashFormat(
                tenantIdentifier.toAppIdentifier(), main,
                passwordHash, hashingAlgorithm);

        while (true) {
            String userId = Utils.getUUID();
            long timeJoined = System.currentTimeMillis();

            EmailPasswordSQLStorage epStorage = StorageUtils.getEmailPasswordStorage(storage);

            try {
                AuthRecipeUserInfo userInfo = epStorage.signUp(tenantIdentifier, userId, email, passwordHash,
                        timeJoined);
                return new ImportUserResponse(false, userInfo);
            } catch (DuplicateUserIdException e) {
                // we retry with a new userId
            } catch (DuplicateEmailException e) {
                AuthRecipeUserInfo[] allUsers = epStorage.listPrimaryUsersByEmail(tenantIdentifier, email);
                AuthRecipeUserInfo userInfoToBeUpdated = null;
                LoginMethod loginMethod = null;
                for (AuthRecipeUserInfo currUser : allUsers) {
                    for (LoginMethod currLM : currUser.loginMethods) {
                        if (currLM.email.equals(email) && currLM.recipeId == RECIPE_ID.EMAIL_PASSWORD && currLM.tenantIds.contains(tenantIdentifier.getTenantId())) {
                            userInfoToBeUpdated = currUser;
                            loginMethod = currLM;
                            break;
                        }
                    }
                }

                if (userInfoToBeUpdated != null) {
                    LoginMethod finalLoginMethod = loginMethod;
                    epStorage.startTransaction(con -> {
                        epStorage.updateUsersPassword_Transaction(tenantIdentifier.toAppIdentifier(), con,
                                finalLoginMethod.getSupertokensUserId(), passwordHash);
                        return null;
                    });
                    return new ImportUserResponse(true, userInfoToBeUpdated);
                }
            }
        }
    }

    @TestOnly
    public static ImportUserResponse importUserWithPasswordHash(Main main, @Nonnull String email,
                                                                @Nonnull String passwordHash)
            throws StorageQueryException, StorageTransactionLogicException, UnsupportedPasswordHashingFormatException {
        try {
            Storage storage = StorageLayer.getStorage(main);
            return importUserWithPasswordHash(
                    new TenantIdentifier(null, null, null), storage,
                    main, email, passwordHash, null);
        } catch (TenantOrAppNotFoundException | BadPermissionException e) {
            throw new IllegalStateException(e);
        }
    }

    @TestOnly
    public static AuthRecipeUserInfo signIn(Main main, @Nonnull String email,
                                            @Nonnull String password)
            throws StorageQueryException, WrongCredentialsException {
        try {
            Storage storage = StorageLayer.getStorage(main);
            return signIn(new TenantIdentifier(null, null, null), storage,
                    main, email, password);
        } catch (TenantOrAppNotFoundException | BadPermissionException e) {
            throw new IllegalStateException(e);
        }
    }

    public static AuthRecipeUserInfo signIn(TenantIdentifier tenantIdentifier, Storage storage, Main main,
                                            @Nonnull String email,
                                            @Nonnull String password)
            throws StorageQueryException, WrongCredentialsException, TenantOrAppNotFoundException,
            BadPermissionException {

        TenantConfig config = Multitenancy.getTenantInfo(main, tenantIdentifier);
        if (config == null) {
            throw new TenantOrAppNotFoundException(tenantIdentifier);
        }
        if (!config.emailPasswordConfig.enabled) {
            throw new BadPermissionException("Email password login not enabled for tenant");
        }

        AuthRecipeUserInfo[] users = StorageUtils.getEmailPasswordStorage(storage)
                .listPrimaryUsersByEmail(tenantIdentifier, email);

        AuthRecipeUserInfo user = null;
        LoginMethod lM = null;
        for (AuthRecipeUserInfo currUser : users) {
            for (LoginMethod currLM : currUser.loginMethods) {
                if (currLM.recipeId == RECIPE_ID.EMAIL_PASSWORD && currLM.email.equals(email) && currLM.tenantIds.contains(tenantIdentifier.getTenantId())) {
                    user = currUser;
                    lM = currLM;
                }
            }
        }

        if (user == null) {
            throw new WrongCredentialsException();
        }

        try {
            if (!PasswordHashing.getInstance(main)
                    .verifyPasswordWithHash(tenantIdentifier.toAppIdentifier(), password,
                            lM.passwordHash)) {
                throw new WrongCredentialsException();
            }
        } catch (WrongCredentialsException e) {
            throw e;
        } catch (IllegalStateException e) {
            if (e.getMessage().equals("'firebase_password_hashing_signer_key' cannot be null")) {
                throw e;
            }
            throw new WrongCredentialsException();

        } catch (Exception ignored) {
            throw new WrongCredentialsException();
        }

        return user;
    }

    @TestOnly
    public static String generatePasswordResetTokenBeforeCdi4_0(Main main, String userId)
            throws InvalidKeySpecException, NoSuchAlgorithmException, StorageQueryException, UnknownUserIdException {
        try {
            Storage storage = StorageLayer.getStorage(main);
            return generatePasswordResetTokenBeforeCdi4_0(
                    new TenantIdentifier(null, null, null), storage,
                    main, userId);
        } catch (TenantOrAppNotFoundException | BadPermissionException | WebserverAPI.BadRequestException e) {
            throw new IllegalStateException(e);
        }
    }

    @TestOnly
    public static String generatePasswordResetTokenBeforeCdi4_0WithoutAddingEmail(Main main, String userId)
            throws InvalidKeySpecException, NoSuchAlgorithmException, StorageQueryException, UnknownUserIdException {
        try {
            Storage storage = StorageLayer.getStorage(main);
            return generatePasswordResetToken(
                    new TenantIdentifier(null, null, null), storage,
                    main, userId, null);
        } catch (TenantOrAppNotFoundException | BadPermissionException e) {
            throw new IllegalStateException(e);
        }
    }

    @TestOnly
    public static String generatePasswordResetToken(Main main, String userId, String email)
            throws InvalidKeySpecException, NoSuchAlgorithmException, StorageQueryException, UnknownUserIdException {
        try {
            Storage storage = StorageLayer.getStorage(main);
            return generatePasswordResetToken(
                    new TenantIdentifier(null, null, null), storage,
                    main, userId, email);
        } catch (TenantOrAppNotFoundException | BadPermissionException e) {
            throw new IllegalStateException(e);
        }
    }

    public static String generatePasswordResetTokenBeforeCdi4_0(TenantIdentifier tenantIdentifier, Storage storage,
                                                                Main main,
                                                                String userId)
            throws InvalidKeySpecException, NoSuchAlgorithmException, StorageQueryException, UnknownUserIdException,
            TenantOrAppNotFoundException, BadPermissionException, WebserverAPI.BadRequestException {
        AuthRecipeUserInfo user = AuthRecipe.getUserById(tenantIdentifier.toAppIdentifier(), storage, userId);
        if (user == null) {
            throw new UnknownUserIdException();
        }
        if (user.loginMethods.length > 1) {
            throw new WebserverAPI.BadRequestException("Please use CDI version >= 4.0");
        }
        if (user.loginMethods[0].email == null ||
                user.loginMethods[0].recipeId != RECIPE_ID.EMAIL_PASSWORD) {
            // this used to be the behaviour of the older CDI version and it was enforced via a fkey constraint
            throw new UnknownUserIdException();
        }
        return generatePasswordResetToken(tenantIdentifier, storage, main, userId, user.loginMethods[0].email);
    }

    public static String generatePasswordResetToken(TenantIdentifier tenantIdentifier, Storage storage, Main main,
                                                    String userId, String email)
            throws InvalidKeySpecException, NoSuchAlgorithmException, StorageQueryException, UnknownUserIdException,
            TenantOrAppNotFoundException, BadPermissionException {

        TenantConfig config = Multitenancy.getTenantInfo(main, tenantIdentifier);
        if (config == null) {
            throw new TenantOrAppNotFoundException(tenantIdentifier);
        }
        if (!config.emailPasswordConfig.enabled) {
            throw new BadPermissionException("Email password login not enabled for tenant");
        }

        while (true) {

            // we first generate a password reset token
            byte[] random = new byte[64];
            byte[] salt = new byte[64];

            new SecureRandom().nextBytes(random);
            new SecureRandom().nextBytes(salt);

            int iterations = 1000;
            String token = Utils
                    .toHex(Utils.pbkdf2(Utils.bytesToString(random).toCharArray(), salt, iterations, 64 * 6));

            // we make it URL safe:
            token = Utils.convertToBase64(token);
            token = token.replace("=", "");
            token = token.replace("/", "");
            token = token.replace("+", "");

            String hashedToken = Utils.hashSHA256(token);

            try {
                StorageUtils.getEmailPasswordStorage(storage).addPasswordResetToken(
                        tenantIdentifier.toAppIdentifier(), new PasswordResetTokenInfo(userId,
                                hashedToken, System.currentTimeMillis() +
                                getPasswordResetTokenLifetime(tenantIdentifier, main), email));
                return token;
            } catch (DuplicatePasswordResetTokenException ignored) {
            }
        }
    }

    @TestOnly
    @Deprecated
    public static String resetPassword(Main main, String token,
                                       String password)
            throws ResetPasswordInvalidTokenException, NoSuchAlgorithmException, StorageQueryException,
            StorageTransactionLogicException {
        try {
            Storage storage = StorageLayer.getStorage(main);
            return resetPassword(new TenantIdentifier(null, null, null), storage,
                    main, token, password);
        } catch (TenantOrAppNotFoundException e) {
            throw new IllegalStateException(e);
        }
    }

    @Deprecated
    public static String resetPassword(TenantIdentifier tenantIdentifier, Storage storage, Main main, String token,
                                       String password)
            throws ResetPasswordInvalidTokenException, NoSuchAlgorithmException, StorageQueryException,
            StorageTransactionLogicException, TenantOrAppNotFoundException {
        String hashedToken = Utils.hashSHA256(token);
        String hashedPassword = PasswordHashing.getInstance(main)
                .createHashWithSalt(tenantIdentifier.toAppIdentifier(), password);
        EmailPasswordSQLStorage epStorage = StorageUtils.getEmailPasswordStorage(storage);

        PasswordResetTokenInfo resetInfo = epStorage.getPasswordResetTokenInfo(
                tenantIdentifier.toAppIdentifier(), hashedToken);

        if (resetInfo == null) {
            throw new ResetPasswordInvalidTokenException();
        }

        final String userId = resetInfo.userId;

        try {
            return epStorage.startTransaction(con -> {

                PasswordResetTokenInfo[] allTokens = epStorage.getAllPasswordResetTokenInfoForUser_Transaction(
                        tenantIdentifier.toAppIdentifier(), con,
                        userId);

                PasswordResetTokenInfo matchedToken = null;
                for (PasswordResetTokenInfo tok : allTokens) {
                    if (tok.token.equals(hashedToken)) {
                        matchedToken = tok;
                        break;
                    }
                }

                if (matchedToken == null) {
                    throw new StorageTransactionLogicException(new ResetPasswordInvalidTokenException());
                }

                epStorage.deleteAllPasswordResetTokensForUser_Transaction(tenantIdentifier.toAppIdentifier(),
                        con,
                        userId);

                if (matchedToken.tokenExpiry < System.currentTimeMillis()) {
                    epStorage.commitTransaction(con);
                    throw new StorageTransactionLogicException(new ResetPasswordInvalidTokenException());
                }

                epStorage.updateUsersPassword_Transaction(tenantIdentifier.toAppIdentifier(), con, userId,
                        hashedPassword);

                epStorage.commitTransaction(con);
                return userId;
            });
        } catch (StorageTransactionLogicException e) {
            if (e.actualException instanceof ResetPasswordInvalidTokenException) {
                throw (ResetPasswordInvalidTokenException) e.actualException;
            }
            throw e;
        }
    }

    @TestOnly
    public static ConsumeResetPasswordTokenResult consumeResetPasswordToken(Main main, String token)
            throws ResetPasswordInvalidTokenException, NoSuchAlgorithmException, StorageQueryException,
            StorageTransactionLogicException {
        try {
            Storage storage = StorageLayer.getStorage(main);
            return consumeResetPasswordToken(new TenantIdentifier(null, null, null), storage,
                    token);
        } catch (TenantOrAppNotFoundException e) {
            throw new IllegalStateException(e);
        }
    }

    public static class ConsumeResetPasswordTokenResult {
        public String userId;
        public String email;

        public ConsumeResetPasswordTokenResult(String userId, String email) {
            this.userId = userId;
            this.email = email;
        }
    }

    public static ConsumeResetPasswordTokenResult consumeResetPasswordToken(
            TenantIdentifier tenantIdentifier, Storage storage, String token)
            throws ResetPasswordInvalidTokenException, NoSuchAlgorithmException, StorageQueryException,
            StorageTransactionLogicException, TenantOrAppNotFoundException {
        String hashedToken = Utils.hashSHA256(token);

        EmailPasswordSQLStorage epStorage = StorageUtils.getEmailPasswordStorage(storage);

        PasswordResetTokenInfo resetInfo = epStorage.getPasswordResetTokenInfo(
                tenantIdentifier.toAppIdentifier(), hashedToken);

        if (resetInfo == null) {
            throw new ResetPasswordInvalidTokenException();
        }

        final String userId = resetInfo.userId;

        try {
            return epStorage.startTransaction(con -> {

                PasswordResetTokenInfo[] allTokens = epStorage.getAllPasswordResetTokenInfoForUser_Transaction(
                        tenantIdentifier.toAppIdentifier(), con,
                        userId);

                PasswordResetTokenInfo matchedToken = null;
                for (PasswordResetTokenInfo tok : allTokens) {
                    if (tok.token.equals(hashedToken)) {
                        matchedToken = tok;
                        break;
                    }
                }

                if (matchedToken == null) {
                    throw new StorageTransactionLogicException(new ResetPasswordInvalidTokenException());
                }

                epStorage.deleteAllPasswordResetTokensForUser_Transaction(tenantIdentifier.toAppIdentifier(),
                        con,
                        userId);

                if (matchedToken.tokenExpiry < System.currentTimeMillis()) {
                    epStorage.commitTransaction(con);
                    throw new StorageTransactionLogicException(new ResetPasswordInvalidTokenException());
                }

                epStorage.commitTransaction(con);
                if (matchedToken.email == null) {
                    // this is possible if the token was generated before migration, and then consumed
                    // after migration
                    AuthRecipeUserInfo user = AuthRecipe.getUserById(tenantIdentifier.toAppIdentifier(), storage,
                            userId);
                    if (user == null) {
                        throw new StorageTransactionLogicException(new ResetPasswordInvalidTokenException());
                    }
                    if (user.loginMethods.length > 1) {
                        throw new StorageTransactionLogicException(new ResetPasswordInvalidTokenException());
                    }
                    if (user.loginMethods[0].email == null ||
                            user.loginMethods[0].recipeId != RECIPE_ID.EMAIL_PASSWORD) {
                        throw new StorageTransactionLogicException(new ResetPasswordInvalidTokenException());
                    }
                    return new ConsumeResetPasswordTokenResult(matchedToken.userId, user.loginMethods[0].email);
                }
                return new ConsumeResetPasswordTokenResult(matchedToken.userId, matchedToken.email);
            });
        } catch (StorageTransactionLogicException e) {
            if (e.actualException instanceof ResetPasswordInvalidTokenException) {
                throw (ResetPasswordInvalidTokenException) e.actualException;
            }
            throw e;
        }
    }

    @TestOnly
    public static void updateUsersEmailOrPassword(Main main,
                                                  @Nonnull String userId, @Nullable String email,
                                                  @Nullable String password)
            throws StorageQueryException, StorageTransactionLogicException,
            UnknownUserIdException, DuplicateEmailException, EmailChangeNotAllowedException {
        try {
            Storage storage = StorageLayer.getStorage(main);
            updateUsersEmailOrPassword(new AppIdentifier(null, null), storage,
                    main, userId, email, password);
        } catch (TenantOrAppNotFoundException e) {
            throw new IllegalStateException(e);
        }
    }

    public static void updateUsersEmailOrPassword(AppIdentifier appIdentifier, Storage storage, Main main,
                                                  @Nonnull String userId, @Nullable String email,
                                                  @Nullable String password)
            throws StorageQueryException, StorageTransactionLogicException,
            UnknownUserIdException, DuplicateEmailException, TenantOrAppNotFoundException,
            EmailChangeNotAllowedException {
        EmailPasswordSQLStorage epStorage = StorageUtils.getEmailPasswordStorage(storage);
        AuthRecipeSQLStorage authRecipeStorage = StorageUtils.getAuthRecipeStorage(storage);
        try {
            epStorage.startTransaction(transaction -> {
                try {
                    AuthRecipeUserInfo user = authRecipeStorage.getPrimaryUserById_Transaction(appIdentifier,
                            transaction, userId);

                    if (user == null) {
                        throw new StorageTransactionLogicException(new UnknownUserIdException());
                    }
                    boolean foundEmailPasswordLoginMethod = false;
                    for (LoginMethod lm : user.loginMethods) {
                        if (lm.recipeId == RECIPE_ID.EMAIL_PASSWORD && lm.getSupertokensUserId().equals(userId)) {
                            foundEmailPasswordLoginMethod = true;
                            break;
                        }
                    }
                    if (!foundEmailPasswordLoginMethod) {
                        throw new StorageTransactionLogicException(new UnknownUserIdException());
                    }

                    if (email != null) {
                        if (user.isPrimaryUser) {
                            for (String tenantId : user.tenantIds) {
                                AuthRecipeUserInfo[] existingUsersWithNewEmail =
                                        authRecipeStorage.listPrimaryUsersByEmail_Transaction(
                                                appIdentifier, transaction,
                                                email);

                                for (AuthRecipeUserInfo userWithSameEmail : existingUsersWithNewEmail) {
                                    if (!userWithSameEmail.tenantIds.contains(tenantId)) {
                                        continue;
                                    }
                                    if (userWithSameEmail.isPrimaryUser && !userWithSameEmail.getSupertokensUserId().equals(user.getSupertokensUserId())) {
                                        throw new StorageTransactionLogicException(
                                                new EmailChangeNotAllowedException());
                                    }
                                }
                            }
                        }

                        try {
                            epStorage.updateUsersEmail_Transaction(appIdentifier, transaction,
                                    userId, email);
                        } catch (DuplicateEmailException e) {
                            throw new StorageTransactionLogicException(e);
                        }
                    }

                    if (password != null) {
                        String hashedPassword = PasswordHashing.getInstance(main)
                                .createHashWithSalt(appIdentifier, password);
                        epStorage.updateUsersPassword_Transaction(appIdentifier, transaction, userId,
                                hashedPassword);
                    }

                    epStorage.commitTransaction(transaction);
                    return null;
                } catch (TenantOrAppNotFoundException e) {
                    throw new StorageTransactionLogicException(e);
                }
            });
        } catch (StorageTransactionLogicException e) {
            if (e.actualException instanceof UnknownUserIdException) {
                throw (UnknownUserIdException) e.actualException;
            } else if (e.actualException instanceof DuplicateEmailException) {
                throw (DuplicateEmailException) e.actualException;
            } else if (e.actualException instanceof TenantOrAppNotFoundException) {
                throw (TenantOrAppNotFoundException) e.actualException;
            } else if (e.actualException instanceof EmailChangeNotAllowedException) {
                throw (EmailChangeNotAllowedException) e.actualException;
            }
            throw e;
        }
    }

    @Deprecated
    @TestOnly
    public static AuthRecipeUserInfo getUserUsingId(Main main, String userId)
            throws StorageQueryException {
        try {
            Storage storage = StorageLayer.getStorage(main);
            return getUserUsingId(new AppIdentifier(null, null), storage, userId);
        } catch (TenantOrAppNotFoundException e) {
            throw new IllegalStateException(e);
        }
    }

    @Deprecated
    public static AuthRecipeUserInfo getUserUsingId(AppIdentifier appIdentifier, Storage storage, String userId)
            throws StorageQueryException, TenantOrAppNotFoundException {
        AuthRecipeUserInfo result = StorageUtils.getAuthRecipeStorage(storage)
                .getPrimaryUserById(appIdentifier, userId);
        if (result == null) {
            return null;
        }
        for (LoginMethod lM : result.loginMethods) {
            if (lM.getSupertokensUserId().equals(userId) && lM.recipeId == RECIPE_ID.EMAIL_PASSWORD) {
                return AuthRecipeUserInfo.create(lM.getSupertokensUserId(), result.isPrimaryUser, lM);
            }
        }
        return null;
    }

    @Deprecated
    public static AuthRecipeUserInfo getUserUsingEmail(TenantIdentifier tenantIdentifier, Storage storage,
                                                       String email)
            throws StorageQueryException, TenantOrAppNotFoundException {
        AuthRecipeUserInfo[] users = StorageUtils.getEmailPasswordStorage(storage).listPrimaryUsersByEmail(
                tenantIdentifier, email);
        // filter used based on login method
        for (AuthRecipeUserInfo user : users) {
            for (LoginMethod lM : user.loginMethods) {
                if (lM.email.equals(email) && lM.recipeId == RECIPE_ID.EMAIL_PASSWORD) {
                    return user;
                }
            }
        }
        return null;
    }
}<|MERGE_RESOLUTION|>--- conflicted
+++ resolved
@@ -38,6 +38,7 @@
 import io.supertokens.pluginInterface.emailpassword.exceptions.DuplicateUserIdException;
 import io.supertokens.pluginInterface.emailpassword.exceptions.UnknownUserIdException;
 import io.supertokens.pluginInterface.emailpassword.sqlStorage.EmailPasswordSQLStorage;
+import io.supertokens.pluginInterface.emailverification.sqlStorage.EmailVerificationSQLStorage;
 import io.supertokens.pluginInterface.exceptions.StorageQueryException;
 import io.supertokens.pluginInterface.exceptions.StorageTransactionLogicException;
 import io.supertokens.pluginInterface.multitenancy.AppIdentifier;
@@ -94,7 +95,7 @@
     }
 
     public static AuthRecipeUserInfo signUp(TenantIdentifier tenantIdentifier, Storage storage, Main main,
-                                  @Nonnull String email, @Nonnull String password)
+                                            @Nonnull String email, @Nonnull String password)
             throws DuplicateEmailException, StorageQueryException, TenantOrAppNotFoundException,
             BadPermissionException {
 
@@ -114,24 +115,17 @@
             long timeJoined = System.currentTimeMillis();
 
             try {
-<<<<<<< HEAD
-                AuthRecipeUserInfo newUser = tenantIdentifierWithStorage.getEmailPasswordStorage()
-                        .signUp(tenantIdentifierWithStorage, userId, email, hashedPassword, timeJoined);
-=======
-                return StorageUtils.getEmailPasswordStorage(storage)
+                AuthRecipeUserInfo newUser = StorageUtils.getEmailPasswordStorage(storage)
                         .signUp(tenantIdentifier, userId, email, hashedPassword, timeJoined);
->>>>>>> 942b0151
 
                 if (Utils.isFakeEmail(email)) {
                     try {
-                        tenantIdentifierWithStorage.getEmailVerificationStorage().startTransaction(con -> {
+                        EmailVerificationSQLStorage evStorage = StorageUtils.getEmailVerificationStorage(storage);
+                        evStorage.startTransaction(con -> {
                             try {
-
-                                tenantIdentifierWithStorage.getEmailVerificationStorage()
-                                        .updateIsEmailVerified_Transaction(tenantIdentifierWithStorage.toAppIdentifier(), con,
+                                evStorage.updateIsEmailVerified_Transaction(tenantIdentifier.toAppIdentifier(), con,
                                                 newUser.getSupertokensUserId(), email, true);
-                                tenantIdentifierWithStorage.getEmailVerificationStorage()
-                                        .commitTransaction(con);
+                                evStorage.commitTransaction(con);
 
                                 return null;
                             } catch (TenantOrAppNotFoundException e) {
