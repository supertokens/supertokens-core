--- conflicted
+++ resolved
@@ -416,13 +416,8 @@
 
     @Override
     public AuthRecipeUserInfo[] getUsers(@NotNull Integer limit, @NotNull String timeJoinedOrder,
-<<<<<<< HEAD
             @Nullable RECIPE_ID[] includeRecipeIds, @Nullable String userId, @Nullable Long timeJoined,
             @Nullable DashboardSearchTags dashboardSearchTags)
-=======
-                                         @Nullable RECIPE_ID[] includeRecipeIds, @Nullable String userId,
-                                         @Nullable Long timeJoined)
->>>>>>> c859edbc
             throws StorageQueryException {
         try {
             return GeneralQueries.getUsers(this, limit, timeJoinedOrder, includeRecipeIds, userId, timeJoined, dashboardSearchTags);
@@ -1683,11 +1678,7 @@
 
     @Override
     public void updateDashboardUsersEmailWithUserId_Transaction(TransactionConnection con, String userId,
-<<<<<<< HEAD
             String newEmail)
-=======
-                                                                String newEmail)
->>>>>>> c859edbc
             throws StorageQueryException, io.supertokens.pluginInterface.dashboard.exceptions.DuplicateEmailException,
             UserIdNotFoundException {
         Connection sqlCon = (Connection) con.getConnection();
