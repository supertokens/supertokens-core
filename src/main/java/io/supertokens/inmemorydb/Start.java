--- conflicted
+++ resolved
@@ -301,12 +301,8 @@
 
     @Override
     public void createNewSession(String sessionHandle, String userId, String refreshTokenHash2,
-<<<<<<< HEAD
-            JsonObject userDataInDatabase, long expiry, JsonObject userDataInJWT, long createdAtTime, boolean useStaticKey)
-=======
                                  JsonObject userDataInDatabase, long expiry, JsonObject userDataInJWT,
-                                 long createdAtTime)
->>>>>>> 3f77bee6
+                                 long createdAtTime, boolean useStaticKey)
             throws StorageQueryException {
         try {
             SessionQueries.createNewSession(this, sessionHandle, userId, refreshTokenHash2, userDataInDatabase, expiry,
