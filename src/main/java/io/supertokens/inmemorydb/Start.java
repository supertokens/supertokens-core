--- conflicted
+++ resolved
@@ -427,13 +427,8 @@
 
     @Override
     public AuthRecipeUserInfo[] getUsers(@NotNull Integer limit, @NotNull String timeJoinedOrder,
-<<<<<<< HEAD
             @Nullable RECIPE_ID[] includeRecipeIds, @Nullable String userId, @Nullable Long timeJoined,
             @Nullable DashboardSearchTags dashboardSearchTags)
-=======
-            @Nullable RECIPE_ID[] includeRecipeIds, @Nullable String userId,
-            @Nullable Long timeJoined)
->>>>>>> ba76bedd
             throws StorageQueryException {
         try {
             return GeneralQueries.getUsers(this, limit, timeJoinedOrder, includeRecipeIds, userId, timeJoined, dashboardSearchTags);
