--- conflicted
+++ resolved
@@ -616,11 +616,6 @@
             }
         } else if (className.equals(JWTRecipeStorage.class.getName())) {
             return false;
-<<<<<<< HEAD
-        } else if (className.equals(MfaStorage.class.getName())) {
-            return false; /* nothing here */
-=======
->>>>>>> 971e21d7
         } else {
             throw new IllegalStateException("ClassName: " + className + " is not part of NonAuthRecipeStorage");
         }
@@ -719,11 +714,6 @@
             } catch (SQLException e) {
                 throw new StorageQueryException(e);
             }
-<<<<<<< HEAD
-        } else if (className.equals(MfaStorage.class.getName())) {
-            /* nothing here */
-=======
->>>>>>> 971e21d7
         } else {
             throw new IllegalStateException("ClassName: " + className + " is not part of NonAuthRecipeStorage");
         }
