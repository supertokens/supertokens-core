--- conflicted
+++ resolved
@@ -98,11 +98,7 @@
 public class Start
         implements SessionSQLStorage, EmailPasswordSQLStorage, EmailVerificationSQLStorage, ThirdPartySQLStorage,
         JWTRecipeSQLStorage, PasswordlessSQLStorage, UserMetadataSQLStorage, UserRolesSQLStorage, UserIdMappingStorage,
-<<<<<<< HEAD
-        TOTPSQLStorage {
-=======
-        DashboardSQLStorage {
->>>>>>> e0d37b97
+        DashboardSQLStorage, TOTPSQLStorage {
 
     private static final Object appenderLock = new Object();
     private static final String APP_ID_KEY_NAME = "app_id";
@@ -311,8 +307,8 @@
 
     @Override
     public void createNewSession(String sessionHandle, String userId, String refreshTokenHash2,
-                                 JsonObject userDataInDatabase, long expiry, JsonObject userDataInJWT,
-                                 long createdAtTime)
+            JsonObject userDataInDatabase, long expiry, JsonObject userDataInJWT,
+            long createdAtTime)
             throws StorageQueryException {
         try {
             SessionQueries.createNewSession(this, sessionHandle, userId, refreshTokenHash2, userDataInDatabase, expiry,
@@ -425,8 +421,8 @@
 
     @Override
     public AuthRecipeUserInfo[] getUsers(@NotNull Integer limit, @NotNull String timeJoinedOrder,
-                                         @Nullable RECIPE_ID[] includeRecipeIds, @Nullable String userId,
-                                         @Nullable Long timeJoined)
+            @Nullable RECIPE_ID[] includeRecipeIds, @Nullable String userId,
+            @Nullable Long timeJoined)
             throws StorageQueryException {
         try {
             return GeneralQueries.getUsers(this, limit, timeJoinedOrder, includeRecipeIds, userId, timeJoined);
@@ -457,7 +453,7 @@
 
     @Override
     public void updateSessionInfo_Transaction(TransactionConnection con, String sessionHandle, String refreshTokenHash2,
-                                              long expiry) throws StorageQueryException {
+            long expiry) throws StorageQueryException {
         Connection sqlCon = (Connection) con.getConnection();
         try {
             SessionQueries.updateSessionInfo_Transaction(this, sqlCon, sessionHandle, refreshTokenHash2, expiry);
@@ -502,8 +498,8 @@
                     .equals("[SQLITE_CONSTRAINT]  Abort due to constraint violation (UNIQUE constraint failed: "
                             + Config.getConfig(this).getEmailPasswordUsersTable() + ".user_id)")
                     || e.getMessage()
-                    .equals("[SQLITE_CONSTRAINT]  Abort due to constraint violation (UNIQUE constraint failed: "
-                            + Config.getConfig(this).getUsersTable() + ".user_id)")) {
+                            .equals("[SQLITE_CONSTRAINT]  Abort due to constraint violation (UNIQUE constraint failed: "
+                                    + Config.getConfig(this).getUsersTable() + ".user_id)")) {
                 throw new DuplicateUserIdException();
             }
             throw new StorageQueryException(e);
@@ -577,7 +573,7 @@
 
     @Override
     public PasswordResetTokenInfo[] getAllPasswordResetTokenInfoForUser_Transaction(TransactionConnection con,
-                                                                                    String userId)
+            String userId)
             throws StorageQueryException {
         Connection sqlCon = (Connection) con.getConnection();
         try {
@@ -640,7 +636,7 @@
     @Override
     @Deprecated
     public UserInfo[] getUsers(@NotNull String userId, @NotNull Long timeJoined, @NotNull Integer limit,
-                               @NotNull String timeJoinedOrder) throws StorageQueryException {
+            @NotNull String timeJoinedOrder) throws StorageQueryException {
         try {
             return EmailPasswordQueries.getUsersInfo(this, userId, timeJoined, limit, timeJoinedOrder);
         } catch (SQLException e) {
@@ -679,7 +675,7 @@
 
     @Override
     public EmailVerificationTokenInfo[] getAllEmailVerificationTokenInfoForUser_Transaction(TransactionConnection con,
-                                                                                            String userId, String email)
+            String userId, String email)
             throws StorageQueryException {
         Connection sqlCon = (Connection) con.getConnection();
         try {
@@ -710,7 +706,7 @@
 
     @Override
     public void deleteAllEmailVerificationTokensForUser_Transaction(TransactionConnection con, String userId,
-                                                                    String email) throws StorageQueryException {
+            String email) throws StorageQueryException {
         Connection sqlCon = (Connection) con.getConnection();
         try {
             EmailVerificationQueries.deleteAllEmailVerificationTokensForUser_Transaction(this, sqlCon, userId, email);
@@ -721,7 +717,7 @@
 
     @Override
     public void updateIsEmailVerified_Transaction(TransactionConnection con, String userId, String email,
-                                                  boolean isEmailVerified) throws StorageQueryException {
+            boolean isEmailVerified) throws StorageQueryException {
         Connection sqlCon = (Connection) con.getConnection();
         try {
             EmailVerificationQueries.updateUsersIsEmailVerified_Transaction(this, sqlCon, userId, email,
@@ -803,8 +799,8 @@
 
     @Override
     public io.supertokens.pluginInterface.thirdparty.UserInfo getUserInfoUsingId_Transaction(TransactionConnection con,
-                                                                                             String thirdPartyId,
-                                                                                             String thirdPartyUserId)
+            String thirdPartyId,
+            String thirdPartyUserId)
             throws StorageQueryException {
         Connection sqlCon = (Connection) con.getConnection();
         try {
@@ -816,7 +812,7 @@
 
     @Override
     public void updateUserEmail_Transaction(TransactionConnection con, String thirdPartyId, String thirdPartyUserId,
-                                            String newEmail) throws StorageQueryException {
+            String newEmail) throws StorageQueryException {
         Connection sqlCon = (Connection) con.getConnection();
         try {
             ThirdPartyQueries.updateUserEmail_Transaction(this, sqlCon, thirdPartyId, thirdPartyUserId, newEmail);
@@ -842,8 +838,8 @@
                     .equals("[SQLITE_CONSTRAINT]  Abort due to constraint violation (UNIQUE constraint failed: "
                             + Config.getConfig(this).getThirdPartyUsersTable() + ".user_id)")
                     || e.getMessage()
-                    .equals("[SQLITE_CONSTRAINT]  Abort due to constraint violation (UNIQUE constraint failed: "
-                            + Config.getConfig(this).getUsersTable() + ".user_id)")) {
+                            .equals("[SQLITE_CONSTRAINT]  Abort due to constraint violation (UNIQUE constraint failed: "
+                                    + Config.getConfig(this).getUsersTable() + ".user_id)")) {
                 throw new io.supertokens.pluginInterface.thirdparty.exception.DuplicateUserIdException();
             }
             throw new StorageQueryException(e);
@@ -861,7 +857,7 @@
 
     @Override
     public io.supertokens.pluginInterface.thirdparty.UserInfo getThirdPartyUserInfoUsingId(String thirdPartyId,
-                                                                                           String thirdPartyUserId)
+            String thirdPartyUserId)
             throws StorageQueryException {
         try {
             return ThirdPartyQueries.getThirdPartyUserInfoUsingId(this, thirdPartyId, thirdPartyUserId);
@@ -883,9 +879,9 @@
     @Override
     @Deprecated
     public io.supertokens.pluginInterface.thirdparty.UserInfo[] getThirdPartyUsers(@NotNull String userId,
-                                                                                   @NotNull Long timeJoined,
-                                                                                   @NotNull Integer limit,
-                                                                                   @NotNull String timeJoinedOrder)
+            @NotNull Long timeJoined,
+            @NotNull Integer limit,
+            @NotNull String timeJoinedOrder)
             throws StorageQueryException {
         try {
             return ThirdPartyQueries.getThirdPartyUsers(this, userId, timeJoined, limit, timeJoinedOrder);
@@ -897,7 +893,7 @@
     @Override
     @Deprecated
     public io.supertokens.pluginInterface.thirdparty.UserInfo[] getThirdPartyUsers(@NotNull Integer limit,
-                                                                                   @NotNull String timeJoinedOrder)
+            @NotNull String timeJoinedOrder)
             throws StorageQueryException {
         try {
             return ThirdPartyQueries.getThirdPartyUsers(this, limit, timeJoinedOrder);
@@ -1050,7 +1046,7 @@
 
     @Override
     public void createDeviceWithCode(@Nullable String email, @Nullable String phoneNumber, String linkCodeSalt,
-                                     PasswordlessCode code)
+            PasswordlessCode code)
             throws StorageQueryException, DuplicateDeviceIdHashException,
             DuplicateCodeIdException, DuplicateLinkCodeHashException {
         if (email == null && phoneNumber == null) {
@@ -1201,8 +1197,8 @@
                     .equals("[SQLITE_CONSTRAINT]  Abort due to constraint violation (UNIQUE constraint failed: "
                             + Config.getConfig(this).getPasswordlessUsersTable() + ".user_id)")
                     || message
-                    .equals("[SQLITE_CONSTRAINT]  Abort due to constraint violation (UNIQUE constraint failed: "
-                            + Config.getConfig(this).getUsersTable() + ".user_id)")) {
+                            .equals("[SQLITE_CONSTRAINT]  Abort due to constraint violation (UNIQUE constraint failed: "
+                                    + Config.getConfig(this).getUsersTable() + ".user_id)")) {
                 throw new DuplicateUserIdException();
             }
 
@@ -1420,7 +1416,7 @@
 
     @Override
     public void addPermissionToRoleOrDoNothingIfExists_Transaction(TransactionConnection con, String role,
-                                                                   String permission)
+            String permission)
             throws StorageQueryException, UnknownRoleException {
         Connection sqlCon = (Connection) con.getConnection();
 
@@ -1470,20 +1466,8 @@
 
     @Override
     public void createUserIdMapping(String superTokensUserId, String externalUserId,
-                                    @Nullable String externalUserIdInfo)
+            @Nullable String externalUserIdInfo)
             throws StorageQueryException, UnknownSuperTokensUserIdException, UserIdMappingAlreadyExistsException {
-<<<<<<< HEAD
-
-        // SQLite is not compiled with foreign key constraint, so we need an explicit
-        // check to see if superTokensUserId
-        // is a valid
-        // userId.
-        if (!doesUserIdExist(superTokensUserId)) {
-            throw new UnknownSuperTokensUserIdException();
-        }
-
-=======
->>>>>>> e0d37b97
         try {
             UserIdMappingQueries.createUserIdMapping(this, superTokensUserId, externalUserId, externalUserIdInfo);
         } catch (SQLException e) {
@@ -1552,7 +1536,7 @@
 
     @Override
     public boolean updateOrDeleteExternalUserIdInfo(String userId, boolean isSuperTokensUserId,
-                                                    @Nullable String externalUserIdInfo) throws StorageQueryException {
+            @Nullable String externalUserIdInfo) throws StorageQueryException {
         try {
             if (isSuperTokensUserId) {
                 return UserIdMappingQueries.updateOrDeleteExternalUserIdInfoWithSuperTokensUserId(this, userId,
@@ -1646,7 +1630,145 @@
         }
     }
 
-<<<<<<< HEAD
+    @Override
+    public void createNewDashboardUser(DashboardUser userInfo)
+            throws StorageQueryException, io.supertokens.pluginInterface.dashboard.exceptions.DuplicateUserIdException,
+            io.supertokens.pluginInterface.dashboard.exceptions.DuplicateEmailException {
+        try {
+            DashboardQueries.createDashboardUser(this, userInfo.userId, userInfo.email, userInfo.passwordHash,
+                    userInfo.timeJoined);
+        } catch (SQLException e) {
+            if (e.getMessage()
+                    .equals("[SQLITE_CONSTRAINT]  Abort due to constraint violation (UNIQUE constraint failed: "
+                            + Config.getConfig(this).getDashboardUsersTable() + ".email)")) {
+                throw new io.supertokens.pluginInterface.dashboard.exceptions.DuplicateEmailException();
+            }
+            if (e.getMessage()
+                    .equals("[SQLITE_CONSTRAINT]  Abort due to constraint violation (UNIQUE constraint failed: "
+                            + Config.getConfig(this).getDashboardUsersTable() + ".user_id)")) {
+                throw new io.supertokens.pluginInterface.dashboard.exceptions.DuplicateUserIdException();
+            }
+            throw new StorageQueryException(e);
+        }
+
+    }
+
+    @Override
+    public DashboardUser[] getAllDashboardUsers() throws StorageQueryException {
+        try {
+            return DashboardQueries.getAllDashBoardUsers(this);
+        } catch (SQLException e) {
+            throw new StorageQueryException(e);
+        }
+
+    }
+
+    @Override
+    public boolean deleteDashboardUserWithUserId(String userId) throws StorageQueryException {
+        try {
+            return DashboardQueries.deleteDashboardUserWithUserId(this, userId);
+        } catch (StorageTransactionLogicException e) {
+            throw new StorageQueryException(e);
+        }
+    }
+
+    public DashboardUser getDashboardUserByEmail(String email) throws StorageQueryException {
+        try {
+            return DashboardQueries.getDashboardUserByEmail(this, email);
+        } catch (SQLException e) {
+            throw new StorageQueryException(e);
+        }
+    }
+
+    public void updateDashboardUsersEmailWithUserId_Transaction(TransactionConnection con, String userId,
+            String newEmail)
+            throws StorageQueryException, io.supertokens.pluginInterface.dashboard.exceptions.DuplicateEmailException,
+            UserIdNotFoundException {
+        Connection sqlCon = (Connection) con.getConnection();
+        try {
+            if (!DashboardQueries.updateDashboardUsersEmailWithUserId_Transaction(this, sqlCon, userId, newEmail)) {
+                throw new UserIdNotFoundException();
+            }
+        } catch (SQLException e) {
+            if (e.getMessage()
+                    .equals("[SQLITE_CONSTRAINT]  Abort due to constraint violation (UNIQUE constraint failed: "
+                            + Config.getConfig(this).getDashboardUsersTable() + ".email)")) {
+                throw new io.supertokens.pluginInterface.dashboard.exceptions.DuplicateEmailException();
+            }
+        }
+    }
+
+    public void updateDashboardUsersPasswordWithUserId_Transaction(TransactionConnection con, String userId,
+            String newPassword)
+            throws StorageQueryException, UserIdNotFoundException {
+        Connection sqlCon = (Connection) con.getConnection();
+        try {
+            if (!DashboardQueries.updateDashboardUsersPasswordWithUserId_Transaction(this, sqlCon, userId,
+                    newPassword)) {
+                throw new UserIdNotFoundException();
+            }
+        } catch (SQLException e) {
+            throw new StorageQueryException(e);
+        }
+    }
+
+    public DashboardSessionInfo[] getAllSessionsForUserId(String userId) throws StorageQueryException {
+        try {
+            return DashboardQueries.getAllSessionsForUserId(this, userId);
+        } catch (SQLException e) {
+            throw new StorageQueryException(e);
+        }
+    }
+
+    @Override
+    public boolean revokeSessionWithSessionId(String sessionId) throws StorageQueryException {
+        try {
+            return DashboardQueries.deleteDashboardUserSessionWithSessionId(this, sessionId);
+        } catch (SQLException e) {
+            throw new StorageQueryException(e);
+        }
+    }
+
+    @Override
+    public DashboardSessionInfo getSessionInfoWithSessionId(String sessionId) throws StorageQueryException {
+        try {
+            return DashboardQueries.getSessionInfoWithSessionId(this, sessionId);
+        } catch (SQLException e) {
+            throw new StorageQueryException(e);
+        }
+    }
+
+    @Override
+    public void createNewDashboardUserSession(String userId, String sessionId, long timeCreated, long expiry)
+            throws StorageQueryException, UserIdNotFoundException {
+        try {
+            DashboardQueries.createDashboardSession(this, userId, sessionId, timeCreated, expiry);
+        } catch (SQLException e) {
+            if (e.getMessage()
+                    .equals("[SQLITE_CONSTRAINT]  Abort due to constraint violation (FOREIGN KEY constraint failed)")) {
+                throw new UserIdNotFoundException();
+            }
+            throw new StorageQueryException(e);
+        }
+    }
+
+    @Override
+    public void revokeExpiredSessions() throws StorageQueryException {
+        try {
+            DashboardQueries.deleteExpiredSessions(this);
+        } catch (SQLException e) {
+            throw new StorageQueryException(e);
+        }
+    }
+
+    public DashboardUser getDashboardUserByUserId(String userId) throws StorageQueryException {
+        try {
+            return DashboardQueries.getDashboardUserByUserId(this, userId);
+        } catch (SQLException e) {
+            throw new StorageQueryException(e);
+        }
+    }
+
     // TOTP recipe:
 
     @Override
@@ -1675,130 +1797,45 @@
                 throw new UnknownDeviceException();
             }
             return; // Device was marked as verified
-=======
-    @Override
-    public void createNewDashboardUser(DashboardUser userInfo)
-            throws StorageQueryException, io.supertokens.pluginInterface.dashboard.exceptions.DuplicateUserIdException,
-            io.supertokens.pluginInterface.dashboard.exceptions.DuplicateEmailException {
-        try {
-            DashboardQueries.createDashboardUser(this, userInfo.userId, userInfo.email, userInfo.passwordHash,
-                    userInfo.timeJoined);
-        } catch (SQLException e) {
-            if (e.getMessage()
-                    .equals("[SQLITE_CONSTRAINT]  Abort due to constraint violation (UNIQUE constraint failed: "
-                            + Config.getConfig(this).getDashboardUsersTable() + ".email)")) {
-                throw new io.supertokens.pluginInterface.dashboard.exceptions.DuplicateEmailException();
-            }
-            if (e.getMessage()
-                    .equals("[SQLITE_CONSTRAINT]  Abort due to constraint violation (UNIQUE constraint failed: "
-                            + Config.getConfig(this).getDashboardUsersTable() + ".user_id)")) {
-                throw new io.supertokens.pluginInterface.dashboard.exceptions.DuplicateUserIdException();
-            }
-            throw new StorageQueryException(e);
-        }
-
-    }
-
-    @Override
-    public DashboardUser[] getAllDashboardUsers() throws StorageQueryException {
-        try {
-            return DashboardQueries.getAllDashBoardUsers(this);
-        } catch (SQLException e) {
-            throw new StorageQueryException(e);
-        }
-
-    }
-
-    @Override
-    public boolean deleteDashboardUserWithUserId(String userId) throws StorageQueryException {
-        try {
-            return DashboardQueries.deleteDashboardUserWithUserId(this, userId);
-        } catch (StorageTransactionLogicException e) {
-            throw new StorageQueryException(e);
-        }
-    }
-
-    @Override
-    public DashboardUser getDashboardUserByEmail(String email) throws StorageQueryException {
-        try {
-            return DashboardQueries.getDashboardUserByEmail(this, email);
->>>>>>> e0d37b97
-        } catch (SQLException e) {
-            throw new StorageQueryException(e);
-        }
-    }
-
-    @Override
-<<<<<<< HEAD
+        } catch (SQLException e) {
+            throw new StorageQueryException(e);
+        }
+    }
+
+    @Override
     public int deleteDevice_Transaction(TransactionConnection con, String userId, String deviceName)
             throws StorageQueryException {
         Connection sqlCon = (Connection) con.getConnection();
         try {
             return TOTPQueries.deleteDevice_Transaction(this, sqlCon, userId, deviceName);
         } catch (SQLException e) {
-=======
-    public void updateDashboardUsersEmailWithUserId_Transaction(TransactionConnection con, String userId,
-                                                                String newEmail)
-            throws StorageQueryException, io.supertokens.pluginInterface.dashboard.exceptions.DuplicateEmailException,
-            UserIdNotFoundException {
-        Connection sqlCon = (Connection) con.getConnection();
-        try {
-            if (!DashboardQueries.updateDashboardUsersEmailWithUserId_Transaction(this, sqlCon, userId, newEmail)) {
-                throw new UserIdNotFoundException();
-            }
-        } catch (SQLException e) {
-            if (e.getMessage()
-                    .equals("[SQLITE_CONSTRAINT]  Abort due to constraint violation (UNIQUE constraint failed: "
-                            + Config.getConfig(this).getDashboardUsersTable() + ".email)")) {
-                throw new io.supertokens.pluginInterface.dashboard.exceptions.DuplicateEmailException();
-            }
->>>>>>> e0d37b97
-            throw new StorageQueryException(e);
-        }
-    }
-
-    @Override
-<<<<<<< HEAD
+            throw new StorageQueryException(e);
+        }
+    }
+
+    @Override
     public int getDevicesCount_Transaction(TransactionConnection con, String userId)
             throws StorageQueryException {
         Connection sqlCon = (Connection) con.getConnection();
         try {
             return TOTPQueries.getDevicesCount_Transaction(this, sqlCon, userId);
-=======
-    public void updateDashboardUsersPasswordWithUserId_Transaction(TransactionConnection con, String userId,
-                                                                   String newPassword)
-            throws StorageQueryException, UserIdNotFoundException {
-        Connection sqlCon = (Connection) con.getConnection();
-        try {
-            if (!DashboardQueries.updateDashboardUsersPasswordWithUserId_Transaction(this, sqlCon, userId,
-                    newPassword)) {
-                throw new UserIdNotFoundException();
-            }
->>>>>>> e0d37b97
-        } catch (SQLException e) {
-            throw new StorageQueryException(e);
-        }
-    }
-
-    @Override
-<<<<<<< HEAD
+        } catch (SQLException e) {
+            throw new StorageQueryException(e);
+        }
+    }
+
+    @Override
     public void removeUser_Transaction(TransactionConnection con, String userId)
             throws StorageQueryException {
         Connection sqlCon = (Connection) con.getConnection();
         try {
             TOTPQueries.removeUser_Transaction(this, sqlCon, userId);
-=======
-    public DashboardSessionInfo[] getAllSessionsForUserId(String userId) throws StorageQueryException {
-        try {
-            return DashboardQueries.getAllSessionsForUserId(this, userId);
->>>>>>> e0d37b97
-        } catch (SQLException e) {
-            throw new StorageQueryException(e);
-        }
-    }
-
-    @Override
-<<<<<<< HEAD
+        } catch (SQLException e) {
+            throw new StorageQueryException(e);
+        }
+    }
+
+    @Override
     public void updateDeviceName(String userId, String oldDeviceName, String newDeviceName)
             throws StorageQueryException, DeviceAlreadyExistsException,
             UnknownDeviceException {
@@ -1808,13 +1845,12 @@
                 throw new UnknownDeviceException();
             }
         } catch (SQLException e) {
-            if (e.getMessage()
-                    .equals("[SQLITE_CONSTRAINT]  Abort due to constraint violation (UNIQUE constraint failed: "
+            if (e.getMessage().equals(
+                    "[SQLITE_CONSTRAINT]  Abort due to constraint violation (UNIQUE constraint failed: "
                             + Config.getConfig(this).getTotpUserDevicesTable() + ".user_id, "
                             + Config.getConfig(this).getTotpUserDevicesTable() + ".device_name" + ")")) {
                 throw new DeviceAlreadyExistsException();
             }
-            throw new StorageQueryException(e);
         }
     }
 
@@ -1823,28 +1859,12 @@
             throws StorageQueryException {
         try {
             return TOTPQueries.getDevices(this, userId);
-=======
-    public boolean revokeSessionWithSessionId(String sessionId) throws StorageQueryException {
-        try {
-            return DashboardQueries.deleteDashboardUserSessionWithSessionId(this, sessionId);
-        } catch (SQLException e) {
-            throw new StorageQueryException(e);
-        }
-
-    }
-
-    @Override
-    public DashboardSessionInfo getSessionInfoWithSessionId(String sessionId) throws StorageQueryException {
-        try {
-            return DashboardQueries.getSessionInfoWithSessionId(this, sessionId);
->>>>>>> e0d37b97
-        } catch (SQLException e) {
-            throw new StorageQueryException(e);
-        }
-    }
-
-    @Override
-<<<<<<< HEAD
+        } catch (SQLException e) {
+            throw new StorageQueryException(e);
+        }
+    }
+
+    @Override
     public void insertUsedCode(TOTPUsedCode usedCodeObj)
             throws StorageQueryException, TotpNotEnabledException {
         try {
@@ -1865,42 +1885,16 @@
             throws StorageQueryException {
         try {
             return TOTPQueries.getAllUsedCodesDescOrder(this, userId);
-=======
-    public void createNewDashboardUserSession(String userId, String sessionId, long timeCreated, long expiry)
-            throws StorageQueryException, UserIdNotFoundException {
-        try {
-            DashboardQueries.createDashboardSession(this, userId, sessionId, timeCreated, expiry);
-        } catch (SQLException e) {
-            if (e.getMessage()
-                    .equals("[SQLITE_CONSTRAINT]  Abort due to constraint violation (FOREIGN KEY constraint failed)")) {
-                throw new UserIdNotFoundException();
-            }
-            throw new StorageQueryException(e);
-        }
-
-    }
-
-    @Override
-    public void revokeExpiredSessions() throws StorageQueryException {
-        try {
-            DashboardQueries.deleteExpiredSessions(this);
->>>>>>> e0d37b97
-        } catch (SQLException e) {
-            throw new StorageQueryException(e);
-        }
-    }
-
-    @Override
-<<<<<<< HEAD
+        } catch (SQLException e) {
+            throw new StorageQueryException(e);
+        }
+    }
+
+    @Override
     public int removeExpiredCodes()
             throws StorageQueryException {
         try {
             return TOTPQueries.removeExpiredCodes(this);
-=======
-    public DashboardUser getDashboardUserByUserId(String userId) throws StorageQueryException {
-        try {
-            return DashboardQueries.getDashboardUserByUserId(this, userId);
->>>>>>> e0d37b97
         } catch (SQLException e) {
             throw new StorageQueryException(e);
         }
