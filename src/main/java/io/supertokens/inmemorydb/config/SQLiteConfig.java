/*
 *    Copyright (c) 2020, VRAI Labs and/or its affiliates. All rights reserved.
 *
 *    This software is licensed under the Apache License, Version 2.0 (the
 *    "License") as published by the Apache Software Foundation.
 *
 *    You may not use this file except in compliance with the License. You may
 *    obtain a copy of the License at http://www.apache.org/licenses/LICENSE-2.0
 *
 *    Unless required by applicable law or agreed to in writing, software
 *    distributed under the License is distributed on an "AS IS" BASIS, WITHOUT
 *    WARRANTIES OR CONDITIONS OF ANY KIND, either express or implied. See the
 *    License for the specific language governing permissions and limitations
 *    under the License.
 */

package io.supertokens.inmemorydb.config;

public class SQLiteConfig {

    public String getKeyValueTable() {
        return "key_value";
    }

    public String getUsersTable() {
        return "all_auth_recipe_users";
    }

    public String getAccessTokenSigningKeysTable() {
        return "session_access_token_signing_keys";
    }

    public String getSessionInfoTable() {
        return "session_info";
    }

    public String getEmailPasswordUsersTable() {
        return "emailpassword_users";
    }

    public String getPasswordResetTokensTable() {
        return "emailpassword_pswd_reset_tokens";
    }

    public String getEmailVerificationTokensTable() {
        return "emailverification_tokens";
    }

    public String getEmailVerificationTable() {
        return "emailverification_verified_emails";
    }

    public String getThirdPartyUsersTable() {
        return "thirdparty_users";
    }

    public String getJWTSigningKeysTable() {
        return "jwt_signing_keys";
    }

    public String getPasswordlessUsersTable() {
        return "passwordless_users";
    }

    public String getPasswordlessDevicesTable() {
        return "passwordless_devices";
    }

    public String getPasswordlessCodesTable() {
        return "passwordless_codes";
    }

    public String getUserMetadataTable() {
        return "user_metadata";
    }

    public String getRolesTable() {
        return "roles";
    }

    public String getUserRolesPermissionsTable() {
        return "role_permissions";
    }

    public String getUserRolesTable() {
        return "user_roles";
    }

    public String getUserIdMappingTable() {
        return "userid_mapping";
    }

<<<<<<< HEAD
    public String getTotpUsersTable() {
        return "totp_users";
    }

    public String getTotpUserDevicesTable() {
        return "totp_user_devices";
    }

    public String getTotpUsedCodesTable() {
        return "totp_used_codes";
=======
    public String getDashboardUsersTable(){
        return "dashboard_users";
    }

    public String getDashboardSessionsTable(){
        return "dashboard_user_sessions";
>>>>>>> e0d37b97
    }
}<|MERGE_RESOLUTION|>--- conflicted
+++ resolved
@@ -90,7 +90,6 @@
         return "userid_mapping";
     }
 
-<<<<<<< HEAD
     public String getTotpUsersTable() {
         return "totp_users";
     }
@@ -101,13 +100,13 @@
 
     public String getTotpUsedCodesTable() {
         return "totp_used_codes";
-=======
+    }
+
     public String getDashboardUsersTable(){
         return "dashboard_users";
     }
 
     public String getDashboardSessionsTable(){
         return "dashboard_user_sessions";
->>>>>>> e0d37b97
     }
 }