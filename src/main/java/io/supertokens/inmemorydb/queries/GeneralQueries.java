--- conflicted
+++ resolved
@@ -186,7 +186,6 @@
             update(start, UserIdMappingQueries.getQueryToCreateUserIdMappingTable(start), NO_OP_SETTER);
         }
 
-<<<<<<< HEAD
         if (!doesTableExists(start, Config.getConfig(start).getTotpUsersTable())) {
             getInstance(main).addState(CREATING_NEW_TABLE, null);
             update(start, TOTPQueries.getQueryToCreateUsersTable(start), NO_OP_SETTER);
@@ -202,7 +201,8 @@
             update(start, TOTPQueries.getQueryToCreateUsedCodesTable(start), NO_OP_SETTER);
             // index:
             update(start, TOTPQueries.getQueryToCreateUsedCodesExpiryTimeIndex(start), NO_OP_SETTER);
-=======
+        }
+
         if (!doesTableExists(start, Config.getConfig(start).getDashboardUsersTable())) {
             getInstance(main).addState(CREATING_NEW_TABLE, null);
             update(start, DashboardQueries.getQueryToCreateDashboardUsersTable(start), NO_OP_SETTER);
@@ -213,7 +213,6 @@
             update(start, DashboardQueries.getQueryToCreateDashboardUserSessionsTable(start), NO_OP_SETTER);
             // index
             update(start, DashboardQueries.getQueryToCreateDashboardUserSessionsExpiryIndex(start), NO_OP_SETTER);
->>>>>>> e0d37b97
         }
 
     }
@@ -324,8 +323,8 @@
     }
 
     public static AuthRecipeUserInfo[] getUsers(Start start, @NotNull Integer limit, @NotNull String timeJoinedOrder,
-                                                @Nullable RECIPE_ID[] includeRecipeIds, @Nullable String userId,
-                                                @Nullable Long timeJoined)
+            @Nullable RECIPE_ID[] includeRecipeIds, @Nullable String userId,
+            @Nullable Long timeJoined)
             throws SQLException, StorageQueryException {
 
         // This list will be used to keep track of the result's order from the db
@@ -434,7 +433,7 @@
     }
 
     private static List<? extends AuthRecipeUserInfo> getUserInfoForRecipeIdFromUserIds(Start start, RECIPE_ID recipeId,
-                                                                                        List<String> userIds)
+            List<String> userIds)
             throws StorageQueryException, SQLException {
         if (recipeId == RECIPE_ID.EMAIL_PASSWORD) {
             return EmailPasswordQueries.getUsersInfoUsingIdList(start, userIds);
