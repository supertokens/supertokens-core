--- conflicted
+++ resolved
@@ -1245,21 +1245,12 @@
          loginMethods.addAll(ThirdPartyQueries.getUsersInfoUsingIdList(start, recipeUserIdsToFetch, appIdentifier));
         loginMethods.addAll(
                 PasswordlessQueries.getUsersInfoUsingIdList(start, recipeUserIdsToFetch, appIdentifier));
-<<<<<<< HEAD
 
         Map<String, LoginMethod> recipeUserIdToLoginMethodMap = new HashMap<>();
         for (LoginMethod loginMethod : loginMethods) {
             recipeUserIdToLoginMethodMap.put(loginMethod.getSupertokensUserId(), loginMethod);
         }
 
-=======
-
-        Map<String, LoginMethod> recipeUserIdToLoginMethodMap = new HashMap<>();
-        for (LoginMethod loginMethod : loginMethods) {
-            recipeUserIdToLoginMethodMap.put(loginMethod.getSupertokensUserId(), loginMethod);
-        }
-
->>>>>>> c754de30
         Map<String, AuthRecipeUserInfo> userIdToAuthRecipeUserInfo = new HashMap<>();
         
         for (AllAuthRecipeUsersResultHolder authRecipeUsersResultHolder : allAuthUsersResult) {
@@ -1553,7 +1544,6 @@
             return result.next();
         });
     }
-<<<<<<< HEAD
 
     public static AccountLinkingInfo getAccountLinkingInfo_Transaction(Start start, Connection sqlCon, AppIdentifier appIdentifier, String userId)
             throws SQLException, StorageQueryException {
@@ -1590,47 +1580,6 @@
         }, ResultSet::next);
     }
 
-=======
-
-    public static AccountLinkingInfo getAccountLinkingInfo_Transaction(Start start, Connection sqlCon, AppIdentifier appIdentifier, String userId)
-            throws SQLException, StorageQueryException {
-        GeneralQueries.AccountLinkingInfo accountLinkingInfo = new GeneralQueries.AccountLinkingInfo(userId, false);
-        {
-            String QUERY = "SELECT primary_or_recipe_user_id, is_linked_or_is_a_primary_user FROM "
-                    + Config.getConfig(start).getAppIdToUserIdTable() + " WHERE app_id = ? AND user_id = ?";
-
-            accountLinkingInfo = execute(sqlCon, QUERY, pst -> {
-                pst.setString(1, appIdentifier.getAppId());
-                pst.setString(2, userId);
-            }, result -> {
-                if (result.next()) {
-                    String primaryUserId1 = result.getString("primary_or_recipe_user_id");
-                    boolean isLinked1 = result.getBoolean("is_linked_or_is_a_primary_user");
-                    return new AccountLinkingInfo(primaryUserId1, isLinked1);
-
-                }
-                return null;
-            });
-        }
-        return accountLinkingInfo;
-    }
-
-    public static boolean doesUserIdExist_Transaction(Start start, Connection sqlCon, AppIdentifier appIdentifier, String userId)
-            throws SQLException, StorageQueryException {
-        // We query both tables cause there is a case where a primary user ID exists, but its associated
-        // recipe user ID has been deleted AND there are other recipe user IDs linked to this primary user ID already.
-        String QUERY = "SELECT 1 FROM " + getConfig(start).getAppIdToUserIdTable()
-                + " WHERE app_id = ? AND user_id = ? UNION SELECT 1 FROM " + getConfig(start).getUsersTable() +
-                " WHERE app_id = ? AND primary_or_recipe_user_id = ?";
-        return execute(sqlCon, QUERY, pst -> {
-            pst.setString(1, appIdentifier.getAppId());
-            pst.setString(2, userId);
-            pst.setString(3, appIdentifier.getAppId());
-            pst.setString(4, userId);
-        }, ResultSet::next);
-    }
-
->>>>>>> c754de30
     private static class AllAuthRecipeUsersResultHolder {
         String userId;
         String tenantId;
