--- conflicted
+++ resolved
@@ -835,14 +835,9 @@
 
         // we give the userId[] for each recipe to fetch all those user's details
         for (RECIPE_ID recipeId : recipeIdToUserIdListMap.keySet()) {
-<<<<<<< HEAD
             List<? extends AuthRecipeUserInfo> users = getPrimaryUserInfoForUserIds(start,
                     tenantIdentifier.toAppIdentifier(),
                     recipeIdToUserIdListMap.get(recipeId));
-=======
-            List<? extends AuthRecipeUserInfo> users = getUserInfoForRecipeIdFromUserIds(start,
-                    tenantIdentifier.toAppIdentifier(), recipeId, recipeIdToUserIdListMap.get(recipeId));
->>>>>>> 89cd1b8b
 
             // we fill in all the slots in finalResult based on their position in
             // usersFromQuery
@@ -860,7 +855,6 @@
         return finalResult;
     }
 
-<<<<<<< HEAD
     public static AuthRecipeUserInfo[] listPrimaryUsersByEmail(Start start, TenantIdentifier tenantIdentifier,
                                                                String email)
             throws StorageQueryException, SQLException {
@@ -970,21 +964,6 @@
         Map<String, LoginMethod> recipeUserIdToLoginMethodMap = new HashMap<>();
         for (LoginMethod loginMethod : loginMethods) {
             recipeUserIdToLoginMethodMap.put(loginMethod.recipeUserId, loginMethod);
-=======
-    private static List<? extends AuthRecipeUserInfo> getUserInfoForRecipeIdFromUserIds(Start start,
-                                                                                        AppIdentifier appIdentifier,
-                                                                                        RECIPE_ID recipeId,
-                                                                                        List<String> userIds)
-            throws StorageQueryException, SQLException {
-        if (recipeId == RECIPE_ID.EMAIL_PASSWORD) {
-            return EmailPasswordQueries.getUsersInfoUsingIdList(start, appIdentifier, userIds);
-        } else if (recipeId == RECIPE_ID.THIRD_PARTY) {
-            return ThirdPartyQueries.getUsersInfoUsingIdList(start, appIdentifier, userIds);
-        } else if (recipeId == RECIPE_ID.PASSWORDLESS) {
-            return PasswordlessQueries.getUsersByIdList(start, appIdentifier, userIds);
-        } else {
-            throw new IllegalArgumentException("No implementation of get users for recipe: " + recipeId.toString());
->>>>>>> 89cd1b8b
         }
 
         Map<String, AuthRecipeUserInfo> userIdToAuthRecipeUserInfo = new HashMap<>();
@@ -1030,18 +1009,14 @@
         });
     }
 
-<<<<<<< HEAD
     public static Map<String, List<String>> getTenantIdsForUserIds_transaction(Start start, Connection sqlCon,
                                                                                AppIdentifier appIdentifier,
                                                                                String[] userIds)
-=======
-    public static Map<String, List<String>> getTenantIdsForUserIds_transaction(Start start, Connection sqlCon, AppIdentifier appIdentifier, String[] userIds)
->>>>>>> 89cd1b8b
             throws SQLException, StorageQueryException {
         if (userIds != null && userIds.length > 0) {
             StringBuilder QUERY = new StringBuilder("SELECT user_id, tenant_id "
                     + "FROM " + getConfig(start).getUsersTable());
-            QUERY.append(" WHERE app_id = ? AND user_id IN (");
+            QUERY.append(" WHERE user_id IN (");
             for (int i = 0; i < userIds.length; i++) {
 
                 QUERY.append("?");
@@ -1053,10 +1028,9 @@
             QUERY.append(") AND app_id = ?");
 
             return execute(sqlCon, QUERY.toString(), pst -> {
-                pst.setString(1, appIdentifier.getAppId());
                 for (int i = 0; i < userIds.length; i++) {
-                    // i+2 cause this starts with 1 and not 0, and 1 is appId
-                    pst.setString(i + 2, userIds[i]);
+                    // i+1 cause this starts with 1 and not 0
+                    pst.setString(i + 1, userIds[i]);
                 }
                 pst.setString(userIds.length + 1, appIdentifier.getAppId());
             }, result -> {
