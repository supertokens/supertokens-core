/*
 *    Copyright (c) 2020, VRAI Labs and/or its affiliates. All rights reserved.
 *
 *    This software is licensed under the Apache License, Version 2.0 (the
 *    "License") as published by the Apache Software Foundation.
 *
 *    You may not use this file except in compliance with the License. You may
 *    obtain a copy of the License at http://www.apache.org/licenses/LICENSE-2.0
 *
 *    Unless required by applicable law or agreed to in writing, software
 *    distributed under the License is distributed on an "AS IS" BASIS, WITHOUT
 *    WARRANTIES OR CONDITIONS OF ANY KIND, either express or implied. See the
 *    License for the specific language governing permissions and limitations
 *    under the License.
 */

package io.supertokens.inmemorydb.queries;

import io.supertokens.inmemorydb.ConnectionPool;
import io.supertokens.inmemorydb.ConnectionWithLocks;
import io.supertokens.inmemorydb.ResultSetValueExtractor;
import io.supertokens.inmemorydb.Start;
import io.supertokens.inmemorydb.config.Config;
import io.supertokens.pluginInterface.RowMapper;
import io.supertokens.pluginInterface.emailpassword.PasswordResetTokenInfo;
import io.supertokens.pluginInterface.emailpassword.UserInfo;
import io.supertokens.pluginInterface.exceptions.StorageQueryException;
import io.supertokens.pluginInterface.exceptions.StorageTransactionLogicException;
import io.supertokens.pluginInterface.multitenancy.AppIdentifier;
import io.supertokens.pluginInterface.multitenancy.TenantIdentifier;
import org.jetbrains.annotations.NotNull;

import java.sql.Connection;
import java.sql.ResultSet;
import java.sql.SQLException;
import java.util.*;

import static io.supertokens.inmemorydb.QueryExecutorTemplate.execute;
import static io.supertokens.inmemorydb.QueryExecutorTemplate.update;
import static io.supertokens.inmemorydb.config.Config.getConfig;
import static io.supertokens.pluginInterface.RECIPE_ID.EMAIL_PASSWORD;
import static java.lang.System.currentTimeMillis;

public class EmailPasswordQueries {

    static String getQueryToCreateUsersTable(Start start) {
        return "CREATE TABLE IF NOT EXISTS " + Config.getConfig(start).getEmailPasswordUsersTable() + " ("
                + "app_id VARCHAR(64) DEFAULT 'public',"
                + "user_id CHAR(36) NOT NULL,"
                + "email VARCHAR(256) NOT NULL,"
                + "password_hash VARCHAR(256) NOT NULL,"
                + "time_joined BIGINT UNSIGNED NOT NULL,"
                + "PRIMARY KEY (app_id, user_id),"
                + "FOREIGN KEY(app_id, user_id)"
                + " REFERENCES " + Config.getConfig(start).getAppIdToUserIdTable() +  " (app_id, user_id) ON DELETE CASCADE"
                + ");";
    }

    static String getQueryToCreateEmailPasswordUserToTenantTable(Start start) {
        String emailPasswordUserToTenantTable = Config.getConfig(start).getEmailPasswordUserToTenantTable();
        // @formatter:off
        return "CREATE TABLE IF NOT EXISTS " + emailPasswordUserToTenantTable + " ("
                + "app_id VARCHAR(64) DEFAULT 'public',"
                + "tenant_id VARCHAR(64) DEFAULT 'public',"
                + "user_id CHAR(36) NOT NULL,"
                + "email VARCHAR(256) NOT NULL,"
                + "UNIQUE (app_id, tenant_id, email),"
                + "PRIMARY KEY (app_id, tenant_id, user_id),"
                + "FOREIGN KEY (app_id, tenant_id, user_id)"
                + " REFERENCES " + Config.getConfig(start).getUsersTable() + "(app_id, tenant_id, user_id) ON DELETE CASCADE"
                + ");";
        // @formatter:on
    }

    static String getQueryToCreatePasswordResetTokensTable(Start start) {
        return "CREATE TABLE IF NOT EXISTS " + Config.getConfig(start).getPasswordResetTokensTable() + " ("
                + "app_id VARCHAR(64) DEFAULT 'public',"
                + "user_id CHAR(36) NOT NULL,"
                + "token VARCHAR(128) NOT NULL UNIQUE,"
                + "token_expiry BIGINT UNSIGNED NOT NULL,"
                + "PRIMARY KEY (app_id, user_id, token),"
                + "FOREIGN KEY (app_id, user_id) REFERENCES " + Config.getConfig(start).getEmailPasswordUsersTable()
                + " (app_id, user_id) ON DELETE CASCADE ON UPDATE CASCADE"
                + ");";
    }

    static String getQueryToCreatePasswordResetTokenExpiryIndex(Start start) {
        return "CREATE INDEX emailpassword_password_reset_token_expiry_index ON "
                + Config.getConfig(start).getPasswordResetTokensTable() + "(token_expiry);";
    }

    public static void deleteExpiredPasswordResetTokens(Start start) throws SQLException, StorageQueryException {
        String QUERY = "DELETE FROM " + getConfig(start).getPasswordResetTokensTable() + " WHERE token_expiry < ?";

        update(start, QUERY, pst -> pst.setLong(1, currentTimeMillis()));
    }

    public static void updateUsersPassword_Transaction(Start start, Connection con, AppIdentifier appIdentifier, String userId, String newPassword)
            throws SQLException, StorageQueryException {
        String QUERY = "UPDATE " + getConfig(start).getEmailPasswordUsersTable()
                + " SET password_hash = ? WHERE app_id = ? AND user_id = ?";

        update(con, QUERY, pst -> {
            pst.setString(1, newPassword);
            pst.setString(2, appIdentifier.getAppId());
            pst.setString(3, userId);
        });
    }

    public static void updateUsersEmail_Transaction(Start start, Connection con, AppIdentifier appIdentifier, String userId, String newEmail)
            throws SQLException, StorageQueryException {
        {
            String QUERY = "UPDATE " + getConfig(start).getEmailPasswordUsersTable()
                    + " SET email = ? WHERE app_id = ? AND user_id = ?";

            update(con, QUERY, pst -> {
                pst.setString(1, newEmail);
                pst.setString(2, appIdentifier.getAppId());
                pst.setString(3, userId);
            });
        }
        {
            String QUERY = "UPDATE " + getConfig(start).getEmailPasswordUserToTenantTable()
                    + " SET email = ? WHERE app_id = ? AND user_id = ?";

            update(con, QUERY, pst -> {
                pst.setString(1, newEmail);
                pst.setString(2, appIdentifier.getAppId());
                pst.setString(3, userId);
            });
        }
    }

    public static void deleteAllPasswordResetTokensForUser_Transaction(Start start, Connection con, AppIdentifier appIdentifier, String userId)
            throws SQLException, StorageQueryException {

        String QUERY = "DELETE FROM " + getConfig(start).getPasswordResetTokensTable() + " WHERE app_id = ? AND user_id = ?";

        update(con, QUERY, pst -> {
            pst.setString(1, appIdentifier.getAppId());
            pst.setString(2, userId);
        });
    }

    public static PasswordResetTokenInfo[] getAllPasswordResetTokenInfoForUser(Start start, AppIdentifier appIdentifier,
                                                                               String userId)
            throws StorageQueryException, SQLException {
        String QUERY = "SELECT user_id, token, token_expiry FROM " + getConfig(start).getPasswordResetTokensTable()
                + " WHERE app_id = ? AND user_id = ?";

        return execute(start, QUERY, pst -> {
            pst.setString(1, appIdentifier.getAppId());
            pst.setString(2, userId);
        }, result -> {
            List<PasswordResetTokenInfo> temp = new ArrayList<>();
            while (result.next()) {
                temp.add(PasswordResetRowMapper.getInstance().mapOrThrow(result));
            }
            PasswordResetTokenInfo[] finalResult = new PasswordResetTokenInfo[temp.size()];
            for (int i = 0; i < temp.size(); i++) {
                finalResult[i] = temp.get(i);
            }
            return finalResult;
        });
    }

    public static PasswordResetTokenInfo[] getAllPasswordResetTokenInfoForUser_Transaction(Start start, Connection con,
<<<<<<< HEAD
                                                                                           String userId)
            throws SQLException, StorageQueryException {
=======
                                                                                           AppIdentifier appIdentifier,
                                                                                           String userId)
            throws SQLException, StorageQueryException {

        ((ConnectionWithLocks) con).lock(appIdentifier.getAppId() + "~" + userId + Config.getConfig(start).getPasswordResetTokensTable());
>>>>>>> 238cdc8b


        String QUERY = "SELECT user_id, token, token_expiry FROM " + getConfig(start).getPasswordResetTokensTable()
                + " WHERE app_id = ? AND user_id = ?";

        return execute(con, QUERY, pst -> {
            pst.setString(1, appIdentifier.getAppId());
            pst.setString(2, userId);
        }, result -> {
            List<PasswordResetTokenInfo> temp = new ArrayList<>();
            while (result.next()) {
                temp.add(PasswordResetRowMapper.getInstance().mapOrThrow(result));
            }
            PasswordResetTokenInfo[] finalResult = new PasswordResetTokenInfo[temp.size()];
            for (int i = 0; i < temp.size(); i++) {
                finalResult[i] = temp.get(i);
            }
            return finalResult;
        });
    }

    public static UserInfo getUserInfoUsingId_Transaction(Start start, Connection con, AppIdentifier appIdentifier,
                                                          String id)
            throws SQLException, StorageQueryException {

        ((ConnectionWithLocks) con).lock(appIdentifier.getAppId() + "~" + id + Config.getConfig(start).getEmailPasswordUsersTable());

        String QUERY = "SELECT user_id, email, password_hash, time_joined FROM "
                + getConfig(start).getEmailPasswordUsersTable()
                + " WHERE app_id = ? AND user_id = ?";
        UserInfoPartial userInfo = execute(con, QUERY, pst -> {
            pst.setString(1, appIdentifier.getAppId());
            pst.setString(2, id);
        }, result -> {
            if (result.next()) {
                return UserInfoRowMapper.getInstance().mapOrThrow(result);
            }
            return null;
        });
        return userInfoWithTenantIds_transaction(start, con, userInfo);
    }

    public static PasswordResetTokenInfo getPasswordResetTokenInfo(Start start, AppIdentifier appIdentifier, String token)
            throws SQLException, StorageQueryException {
        String QUERY = "SELECT user_id, token, token_expiry FROM " + getConfig(start).getPasswordResetTokensTable()
                + " WHERE app_id = ? AND token = ?";
        return execute(start, QUERY, pst -> {
            pst.setString(1, appIdentifier.getAppId());
            pst.setString(2, token);
        }, result -> {
            if (result.next()) {
                return PasswordResetRowMapper.getInstance().mapOrThrow(result);
            }
            return null;
        });
    }

    public static void addPasswordResetToken(Start start, AppIdentifier appIdentifier, String userId, String tokenHash, long expiry)
            throws SQLException, StorageQueryException {
        String QUERY = "INSERT INTO " + getConfig(start).getPasswordResetTokensTable()
                + "(app_id, user_id, token, token_expiry)" + " VALUES(?, ?, ?, ?)";

        update(start, QUERY, pst -> {
            pst.setString(1, appIdentifier.getAppId());
            pst.setString(2, userId);
            pst.setString(3, tokenHash);
            pst.setLong(4, expiry);
        });
    }

<<<<<<< HEAD
    public static UserInfo signUp(Start start, String userId, String email, String passwordHash, long timeJoined)
=======
    public static UserInfo signUp(Start start, TenantIdentifier tenantIdentifier, String userId, String email, String passwordHash, long timeJoined)
>>>>>>> 238cdc8b
            throws StorageQueryException, StorageTransactionLogicException {
        return start.startTransaction(con -> {
            Connection sqlCon = (Connection) con.getConnection();
            try {
                { // app_id_to_user_id
                    String QUERY = "INSERT INTO " + getConfig(start).getAppIdToUserIdTable()
                            + "(app_id, user_id, recipe_id)" + " VALUES(?, ?, ?)";
                    update(sqlCon, QUERY, pst -> {
                        pst.setString(1, tenantIdentifier.getAppId());
                        pst.setString(2, userId);
                        pst.setString(3, EMAIL_PASSWORD.toString());
                    });
                }

                { // all_auth_recipe_users
                    String QUERY = "INSERT INTO " + getConfig(start).getUsersTable()
                            + "(app_id, tenant_id, user_id, recipe_id, time_joined)" + " VALUES(?, ?, ?, ?, ?)";
                    update(sqlCon, QUERY, pst -> {
                        pst.setString(1, tenantIdentifier.getAppId());
                        pst.setString(2, tenantIdentifier.getTenantId());
                        pst.setString(3, userId);
                        pst.setString(4, EMAIL_PASSWORD.toString());
                        pst.setLong(5, timeJoined);
                    });
                }

                { // emailpassword_users
                    String QUERY = "INSERT INTO " + getConfig(start).getEmailPasswordUsersTable()
                            + "(app_id, user_id, email, password_hash, time_joined)" + " VALUES(?, ?, ?, ?, ?)";

                    update(sqlCon, QUERY, pst -> {
                        pst.setString(1, tenantIdentifier.getAppId());
                        pst.setString(2, userId);
                        pst.setString(3, email);
                        pst.setString(4, passwordHash);
                        pst.setLong(5, timeJoined);
                    });
                }

                { // emailpassword_user_to_tenant
                    String QUERY = "INSERT INTO " + getConfig(start).getEmailPasswordUserToTenantTable()
                            + "(app_id, tenant_id, user_id, email)" + " VALUES(?, ?, ?, ?)";

                    update(sqlCon, QUERY, pst -> {
                        pst.setString(1, tenantIdentifier.getAppId());
                        pst.setString(2, tenantIdentifier.getTenantId());
                        pst.setString(3, userId);
                        pst.setString(4, email);
                    });
                }

                UserInfo userInfo = userInfoWithTenantIds_transaction(start, sqlCon, new UserInfoPartial(userId, email, passwordHash, timeJoined));

                sqlCon.commit();
                return userInfo;
            } catch (SQLException throwables) {
                throw new StorageTransactionLogicException(throwables);
            }
        });

        return new UserInfo(userId, email, passwordHash, timeJoined, null); // TODO tenantids
    }

    public static void deleteUser(Start start, AppIdentifier appIdentifier, String userId)
            throws StorageQueryException, StorageTransactionLogicException {
        start.startTransaction(con -> {
            Connection sqlCon = (Connection) con.getConnection();
            try {
                {
                    String QUERY = "DELETE FROM " + getConfig(start).getAppIdToUserIdTable()
                            + " WHERE app_id = ? AND user_id = ?";

                    update(sqlCon, QUERY, pst -> {
                        pst.setString(1, appIdentifier.getAppId());
                        pst.setString(2, userId);
                    });
                }

                sqlCon.commit();
            } catch (SQLException throwables) {
                throw new StorageTransactionLogicException(throwables);
            }
            return null;
        });
    }

    public static UserInfo getUserInfoUsingId(Start start, AppIdentifier appIdentifier, String id) throws SQLException, StorageQueryException {
        String QUERY = "SELECT user_id, email, password_hash, time_joined FROM "
                + getConfig(start).getEmailPasswordUsersTable() + " WHERE app_id = ? AND user_id = ?";

        UserInfoPartial userInfo = execute(start, QUERY.toString(), pst -> {
            pst.setString(1, appIdentifier.getAppId());
            pst.setString(2, id);
        }, result -> {
            if (result.next()) {
                return UserInfoRowMapper.getInstance().mapOrThrow(result);
            }
            return null;
        });
        return userInfoWithTenantIds(start, userInfo);
    }

    public static UserInfoPartial getUserInfoUsingId(Start start, Connection sqlCon, AppIdentifier appIdentifier, String id) throws SQLException, StorageQueryException {
        // we don't need a LOCK here because this is already part of a transaction, and locked on app_id_to_user_id table
        String QUERY = "SELECT user_id, email, password_hash, time_joined FROM "
                + getConfig(start).getEmailPasswordUsersTable() + " WHERE app_id = ? AND user_id = ?";

        return execute(sqlCon, QUERY, pst -> {
            pst.setString(1, appIdentifier.getAppId());
            pst.setString(2, id);
        }, result -> {
            if (result.next()) {
                return UserInfoRowMapper.getInstance().mapOrThrow(result);
            }
            return null;
        });
    }

    public static List<UserInfo> getUsersInfoUsingIdList(Start start, List<String> ids)
            throws SQLException, StorageQueryException {
        if (ids.size() > 0) {
            // No need to filter based on tenantId because the id list is already filtered for a tenant
            StringBuilder QUERY = new StringBuilder("SELECT user_id, email,  password_hash, time_joined "
                    + "FROM " + getConfig(start).getEmailPasswordUsersTable());
            QUERY.append(" WHERE user_id IN (");
            for (int i = 0; i < ids.size(); i++) {

                QUERY.append("?");
                if (i != ids.size() - 1) {
                    // not the last element
                    QUERY.append(",");
                }
            }
            QUERY.append(")");

            List<UserInfoPartial> userInfos = execute(start, QUERY.toString(), pst -> {
                for (int i = 0; i < ids.size(); i++) {
                    // i+1 cause this starts with 1 and not 0
                    pst.setString(i + 1, ids.get(i));
                }
            }, result -> {
                List<UserInfoPartial> finalResult = new ArrayList<>();
                while (result.next()) {
                    finalResult.add(UserInfoRowMapper.getInstance().mapOrThrow(result));
                }
                return finalResult;
            });
            return userInfoWithTenantIds(start, userInfos);
        }
        return Collections.emptyList();
    }

    public static UserInfo getUserInfoUsingEmail(Start start, TenantIdentifier tenantIdentifier, String email) throws StorageQueryException, SQLException {
        String QUERY = "SELECT ep_users_to_tenant.user_id as user_id, ep_users_to_tenant.email as email, "
                + "ep_users.password_hash as password_hash, ep_users.time_joined as time_joined "
                + "FROM " + getConfig(start).getEmailPasswordUserToTenantTable() + " AS ep_users_to_tenant "
                + "JOIN " + getConfig(start).getEmailPasswordUsersTable() + " AS ep_users "
                + "ON ep_users.app_id = ep_users_to_tenant.app_id AND ep_users.user_id = ep_users_to_tenant.user_id "
                + "WHERE ep_users_to_tenant.app_id = ? AND ep_users_to_tenant.tenant_id = ? AND ep_users_to_tenant.email = ?";

        UserInfoPartial userInfo = execute(start, QUERY, pst -> {
            pst.setString(1, tenantIdentifier.getAppId());
            pst.setString(2, tenantIdentifier.getTenantId());
            pst.setString(3, email);
        }, result -> {
            if (result.next()) {
                return UserInfoRowMapper.getInstance().mapOrThrow(result);
            }
            return null;
        });
        return userInfoWithTenantIds(start, userInfo);
    }

    public static boolean addUserIdToTenant_Transaction(Start start, Connection sqlCon,
                                                        TenantIdentifier tenantIdentifier, String userId)
            throws SQLException, StorageQueryException {
        UserInfoPartial userInfo = EmailPasswordQueries.getUserInfoUsingId(start, sqlCon,
                tenantIdentifier.toAppIdentifier(), userId);

        { // all_auth_recipe_users
            String QUERY = "INSERT INTO " + getConfig(start).getUsersTable()
                    + "(app_id, tenant_id, user_id, recipe_id, time_joined)"
                    + " VALUES(?, ?, ?, ?, ?)" + " ON CONFLICT DO NOTHING";
            update(sqlCon, QUERY, pst -> {
                pst.setString(1, tenantIdentifier.getAppId());
                pst.setString(2, tenantIdentifier.getTenantId());
                pst.setString(3, userId);
                pst.setString(4, EMAIL_PASSWORD.toString());
                pst.setLong(5, userInfo.timeJoined);
            });
        }

        { // emailpassword_user_to_tenant
            String QUERY = "INSERT INTO " + getConfig(start).getEmailPasswordUserToTenantTable()
                    + "(app_id, tenant_id, user_id, email)"
                    + " VALUES(?, ?, ?, ?) " + " ON CONFLICT DO NOTHING";

            int numRows = update(sqlCon, QUERY, pst -> {
                pst.setString(1, tenantIdentifier.getAppId());
                pst.setString(2, tenantIdentifier.getTenantId());
                pst.setString(3, userId);
                pst.setString(4, userInfo.email);
            });

            return numRows > 0;
        }
    }

<<<<<<< HEAD
    public static void updateUsersEmail_Transaction(Start start, Connection conn, String userId, String email)
=======
    public static boolean removeUserIdFromTenant_Transaction(Start start, Connection sqlCon, TenantIdentifier tenantIdentifier, String userId)
            throws SQLException, StorageQueryException {
        { // all_auth_recipe_users
            String QUERY = "DELETE FROM " + getConfig(start).getUsersTable()
                    + " WHERE app_id = ? AND tenant_id = ? and user_id = ? and recipe_id = ?";
            int numRows = update(sqlCon, QUERY, pst -> {
                pst.setString(1, tenantIdentifier.getAppId());
                pst.setString(2, tenantIdentifier.getTenantId());
                pst.setString(3, userId);
                pst.setString(4, EMAIL_PASSWORD.toString());
            });
            return numRows > 0;
        }
        // automatically deleted from emailpassword_user_to_tenant because of foreign key constraint
    }

    private static UserInfo userInfoWithTenantIds(Start start, UserInfoPartial userInfo)
            throws SQLException, StorageQueryException {
        if (userInfo == null) return null;
        try (Connection con = ConnectionPool.getConnection(start)) {
            return userInfoWithTenantIds_transaction(start, con, Arrays.asList(userInfo)).get(0);
        }
    }

    private static List<UserInfo> userInfoWithTenantIds(Start start, List<UserInfoPartial> userInfos)
            throws SQLException, StorageQueryException {
        try (Connection con = ConnectionPool.getConnection(start)) {
            return userInfoWithTenantIds_transaction(start, con, userInfos);
        }
    }

    private static UserInfo userInfoWithTenantIds_transaction(Start start, Connection sqlCon, UserInfoPartial userInfo)
            throws SQLException, StorageQueryException {
        if (userInfo == null) return null;
        return userInfoWithTenantIds_transaction(start, sqlCon, Arrays.asList(userInfo)).get(0);
    }

    private static List<UserInfo> userInfoWithTenantIds_transaction(Start start, Connection sqlCon, List<UserInfoPartial> userInfos)
>>>>>>> 238cdc8b
            throws SQLException, StorageQueryException {
        String[] userIds = new String[userInfos.size()];
        for (int i = 0; i < userInfos.size(); i++) {
            userIds[i] = userInfos.get(i).id;
        }

        Map<String, List<String>> tenantIdsForUserIds = GeneralQueries.getTenantIdsForUserIds_transaction(start, sqlCon, userIds);
        List<UserInfo> result = new ArrayList<>();
        for (UserInfoPartial userInfo : userInfos) {
            result.add(new UserInfo(userInfo.id, userInfo.email, userInfo.passwordHash, userInfo.timeJoined,
                    tenantIdsForUserIds.get(userInfo.id).toArray(new String[0])));
        }

        return result;
    }

    private static class UserInfoPartial {
        public final String id;
        public final long timeJoined;
        public final String email;
        public final String passwordHash;

        public UserInfoPartial(String id, String email, String passwordHash, long timeJoined) {
            this.id = id.trim();
            this.timeJoined = timeJoined;
            this.email = email;
            this.passwordHash = passwordHash;
        }
    }

    private static class PasswordResetRowMapper implements RowMapper<PasswordResetTokenInfo, ResultSet> {
        public static final PasswordResetRowMapper INSTANCE = new PasswordResetRowMapper();

        private PasswordResetRowMapper() {
        }

        private static PasswordResetRowMapper getInstance() {
            return INSTANCE;
        }

        @Override
        public PasswordResetTokenInfo map(ResultSet result) throws StorageQueryException {
            try {
                return new PasswordResetTokenInfo(result.getString("user_id"), result.getString("token"),
                        result.getLong("token_expiry"));
            } catch (Exception e) {
                throw new StorageQueryException(e);
            }
        }
    }

    private static class UserInfoRowMapper implements RowMapper<UserInfoPartial, ResultSet> {
        static final UserInfoRowMapper INSTANCE = new UserInfoRowMapper();

        private UserInfoRowMapper() {
        }

        private static UserInfoRowMapper getInstance() {
            return INSTANCE;
        }

        @Override
<<<<<<< HEAD
        public UserInfo map(ResultSet result) throws Exception {
            return new UserInfo(result.getString("user_id"), result.getString("email"),
                    result.getString("password_hash"), result.getLong("time_joined"), null); // TODO
=======
        public UserInfoPartial map(ResultSet result) throws Exception {
            return new UserInfoPartial(result.getString("user_id"), result.getString("email"),
                    result.getString("password_hash"), result.getLong("time_joined"));
>>>>>>> 238cdc8b
        }
    }
}<|MERGE_RESOLUTION|>--- conflicted
+++ resolved
@@ -165,16 +165,11 @@
     }
 
     public static PasswordResetTokenInfo[] getAllPasswordResetTokenInfoForUser_Transaction(Start start, Connection con,
-<<<<<<< HEAD
-                                                                                           String userId)
-            throws SQLException, StorageQueryException {
-=======
                                                                                            AppIdentifier appIdentifier,
                                                                                            String userId)
             throws SQLException, StorageQueryException {
 
         ((ConnectionWithLocks) con).lock(appIdentifier.getAppId() + "~" + userId + Config.getConfig(start).getPasswordResetTokensTable());
->>>>>>> 238cdc8b
 
 
         String QUERY = "SELECT user_id, token, token_expiry FROM " + getConfig(start).getPasswordResetTokensTable()
@@ -245,11 +240,7 @@
         });
     }
 
-<<<<<<< HEAD
-    public static UserInfo signUp(Start start, String userId, String email, String passwordHash, long timeJoined)
-=======
     public static UserInfo signUp(Start start, TenantIdentifier tenantIdentifier, String userId, String email, String passwordHash, long timeJoined)
->>>>>>> 238cdc8b
             throws StorageQueryException, StorageTransactionLogicException {
         return start.startTransaction(con -> {
             Connection sqlCon = (Connection) con.getConnection();
@@ -458,9 +449,6 @@
         }
     }
 
-<<<<<<< HEAD
-    public static void updateUsersEmail_Transaction(Start start, Connection conn, String userId, String email)
-=======
     public static boolean removeUserIdFromTenant_Transaction(Start start, Connection sqlCon, TenantIdentifier tenantIdentifier, String userId)
             throws SQLException, StorageQueryException {
         { // all_auth_recipe_users
@@ -499,7 +487,6 @@
     }
 
     private static List<UserInfo> userInfoWithTenantIds_transaction(Start start, Connection sqlCon, List<UserInfoPartial> userInfos)
->>>>>>> 238cdc8b
             throws SQLException, StorageQueryException {
         String[] userIds = new String[userInfos.size()];
         for (int i = 0; i < userInfos.size(); i++) {
@@ -562,15 +549,9 @@
         }
 
         @Override
-<<<<<<< HEAD
-        public UserInfo map(ResultSet result) throws Exception {
-            return new UserInfo(result.getString("user_id"), result.getString("email"),
-                    result.getString("password_hash"), result.getLong("time_joined"), null); // TODO
-=======
         public UserInfoPartial map(ResultSet result) throws Exception {
             return new UserInfoPartial(result.getString("user_id"), result.getString("email"),
                     result.getString("password_hash"), result.getLong("time_joined"));
->>>>>>> 238cdc8b
         }
     }
 }