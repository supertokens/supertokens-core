--- conflicted
+++ resolved
@@ -328,41 +328,6 @@
         }
     }
 
-<<<<<<< HEAD
-    public static EmailVerificationSQLStorage getEmailVerificationStorage(TenantIdentifier tenantIdentifier,
-                                                                          Main main) throws
-            TenantOrAppNotFoundException {
-        // TODO remove this function
-        if (getInstance(tenantIdentifier, main).storage.getType() != STORAGE_TYPE.SQL) {
-            // we only support SQL for now
-            throw new UnsupportedOperationException("");
-        }
-        return (EmailVerificationSQLStorage) getInstance(tenantIdentifier, main).storage;
-    }
-
-    @TestOnly
-    public static EmailVerificationSQLStorage getEmailVerificationStorage(Main main) {
-        // TODO remove this function
-        try {
-            return getEmailVerificationStorage(new TenantIdentifier(null, null, null), main);
-=======
-    public static SessionStorage getSessionStorage(TenantIdentifier tenantIdentifier, Main main)
-            throws TenantOrAppNotFoundException {
-        // TODO remove this function
-        return (SessionStorage) getInstance(tenantIdentifier, main).storage;
-    }
-
-    @TestOnly
-    public static SessionStorage getSessionStorage(Main main) {
-        // TODO remove this function
-        try {
-            return getSessionStorage(new TenantIdentifier(null, null, null), main);
->>>>>>> b435ae76
-        } catch (TenantOrAppNotFoundException e) {
-            throw new IllegalStateException(e);
-        }
-    }
-
     public static JWTRecipeStorage getJWTRecipeStorage(TenantIdentifier tenantIdentifier, Main main)
             throws TenantOrAppNotFoundException {
         // TODO remove this function
