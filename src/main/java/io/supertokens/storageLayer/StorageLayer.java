--- conflicted
+++ resolved
@@ -267,7 +267,6 @@
         return (UserIdMappingStorage) getInstance(main).storage;
     }
 
-<<<<<<< HEAD
     public static TOTPSQLStorage getTOTPStorage(Main main) {
         if (getInstance(main) == null) {
             throw new QuitProgramException("please call init() before calling getStorageLayer");
@@ -277,14 +276,14 @@
             throw new UnsupportedOperationException("");
         }
         return (TOTPSQLStorage) getInstance(main).storage;
-=======
+    }
+
     public static DashboardSQLStorage getDashboardStorage(Main main) {
         if (getInstance(main) == null) {
             throw new QuitProgramException("please call init() before calling getStorageLayer");
         }
 
         return (DashboardSQLStorage) getInstance(main).storage;
->>>>>>> e0d37b97
     }
 
     public boolean isInMemDb() {
