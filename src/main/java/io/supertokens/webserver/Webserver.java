/*
 *    Copyright (c) 2020, VRAI Labs and/or its affiliates. All rights reserved.
 *
 *    This software is licensed under the Apache License, Version 2.0 (the
 *    "License") as published by the Apache Software Foundation.
 *
 *    You may not use this file except in compliance with the License. You may
 *    obtain a copy of the License at http://www.apache.org/licenses/LICENSE-2.0
 *
 *    Unless required by applicable law or agreed to in writing, software
 *    distributed under the License is distributed on an "AS IS" BASIS, WITHOUT
 *    WARRANTIES OR CONDITIONS OF ANY KIND, either express or implied. See the
 *    License for the specific language governing permissions and limitations
 *    under the License.
 */

package io.supertokens.webserver;

import io.supertokens.Main;
import io.supertokens.OperatingSystem;
import io.supertokens.ResourceDistributor;
import io.supertokens.cliOptions.CLIOptions;
import io.supertokens.config.Config;
import io.supertokens.exceptions.QuitProgramException;
import io.supertokens.output.Logging;
import io.supertokens.webserver.api.core.UsersAPI;
import io.supertokens.webserver.api.core.UsersCountAPI;
import io.supertokens.webserver.api.core.*;
import io.supertokens.webserver.api.emailpassword.*;
import io.supertokens.webserver.api.emailverification.GenerateEmailVerificationTokenAPI;
import io.supertokens.webserver.api.emailverification.RevokeAllTokensForUserAPI;
import io.supertokens.webserver.api.emailverification.UnverifyEmailAPI;
import io.supertokens.webserver.api.emailverification.VerifyEmailAPI;
import io.supertokens.webserver.api.jwt.JWKSAPI;
import io.supertokens.webserver.api.jwt.JWTSigningAPI;
<<<<<<< HEAD
import io.supertokens.webserver.api.passwordless.DeleteCodeAPI;
=======
import io.supertokens.webserver.api.passwordless.CreateCodeAPI;
>>>>>>> 6bc4d64c
import io.supertokens.webserver.api.session.*;
import io.supertokens.webserver.api.thirdparty.GetUsersByEmailAPI;
import io.supertokens.webserver.api.thirdparty.SignInUpAPI;
import org.apache.catalina.LifecycleException;
import org.apache.catalina.LifecycleState;
import org.apache.catalina.connector.Connector;
import org.apache.catalina.core.StandardContext;
import org.apache.catalina.startup.Tomcat;
import org.apache.tomcat.util.http.fileupload.FileUtils;

import java.io.File;
import java.util.UUID;
import java.util.logging.Handler;
import java.util.logging.Logger;

public class Webserver extends ResourceDistributor.SingletonResource {

    private static final String RESOURCE_KEY = "io.supertokens.webserver.Webserver";
    private static final Object addLoggingHandlerLock = new Object();
    // we add the random UUI because we want to allow two instances of SuperTokens
    // to run (on different ports) and their tomcat servers should not affect each
    // other.
    private final String TEMP_FOLDER = OperatingSystem.getOS() == OperatingSystem.OS.WINDOWS
            ? "webserver-temp\\" + UUID.randomUUID().toString() + "\\"
            : "webserver-temp/" + UUID.randomUUID().toString() + "/";
    // contextPath is the prefix to all paths for all URLs. So it's "" for us.
    private final String CONTEXT_PATH = "";
    private final Main main;

    private final WebServerLogging logging;
    private TomcatReference tomcatReference;

    private Webserver(Main main) {
        this.main = main;
        this.logging = new WebServerLogging(main);
    }

    public static Webserver getInstance(Main main) {
        Webserver instance = (Webserver) main.getResourceDistributor().getResource(RESOURCE_KEY);
        if (instance == null) {
            instance = (Webserver) main.getResourceDistributor().setResource(RESOURCE_KEY, new Webserver(main));
        }
        return instance;
    }

    public void start() {
        if (tomcatReference != null || Thread.currentThread() != main.getMainThread()) {
            return;
        }

        File webserverTemp = new File(CLIOptions.get(main).getInstallationPath() + "webserver-temp");
        if (!webserverTemp.exists()) {
            webserverTemp.mkdir();
        }

        // this will make it so that if there is a failure, then tomcat will throw an
        // error...
        System.setProperty("org.apache.catalina.startup.EXIT_ON_INIT_FAILURE", "true");

        Tomcat tomcat = new Tomcat();

        setupLogging();

        // baseDir is a place for Tomcat to store temporary files..
        tomcat.setBaseDir(CLIOptions.get(main).getInstallationPath() + TEMP_FOLDER);

        // set thread pool size and port
        Connector connector = new Connector();
        connector.setAttribute("maxThreads", Config.getConfig(main).getMaxThreadPoolSize());
        connector.setPort(Config.getConfig(main).getPort(main));
        connector.setAttribute("address", Config.getConfig(main).getHost(main));

        tomcat.setConnector(connector);

        // we do this because we may run multiple tomcat servers in the same JVM
        tomcat.getEngine().setName(main.getProcessId());

        // create docBase folder and get context
        new File(CLIOptions.get(main).getInstallationPath() + TEMP_FOLDER + "webapps").mkdirs();
        StandardContext context = (StandardContext) tomcat.addContext(CONTEXT_PATH, "");

        // the amount of time for which we should wait for all requests to finish when
        // calling stop
        context.setUnloadDelay(5000);

        // start tomcat
        try {
            tomcat.start();
        } catch (LifecycleException e) {
            // reusing same port OR not right permissions given.
            Logging.error(main, null, false, e);
            throw new QuitProgramException(
                    "Error while starting webserver. Possible reasons:\n- Another instance of SuperTokens is already "
                            + "running on the same port. If you want to run another instance, please pass a new config "
                            + "file to it with a different port or specify the port via CLI options. \n- If you are "
                            + "running this on port 80 or 443, make "
                            + "sure to give the right permission to SuperTokens.\n- The provided host is not available"
                            + " on this server");
        }

        tomcatReference = new TomcatReference(tomcat, context);

        try {
            setupRoutes();
        } catch (Exception e) {
            Logging.error(main, null, false, e);
            throw new QuitProgramException("API routes not initialised properly: " + e.getMessage());
        }
    }

    private void setupRoutes() throws Exception {
        addAPI(new NotFoundAPI(main));
        addAPI(new HelloAPI(main));
        addAPI(new SessionAPI(main));
        addAPI(new VerifySessionAPI(main));
        addAPI(new RefreshSessionAPI(main));
        addAPI(new SessionUserAPI(main));
        addAPI(new SessionDataAPI(main));
        addAPI(new ConfigAPI(main));
        addAPI(new HandshakeAPI(main));
        addAPI(new SessionRemoveAPI(main));
        addAPI(new ApiVersionAPI(main));
        addAPI(new SessionRegenerateAPI(main));
        addAPI(new JWTDataAPI(main));
        addAPI(new SignUpAPI(main));
        addAPI(new SignInAPI(main));
        addAPI(new GeneratePasswordResetTokenAPI(main));
        addAPI(new ResetPasswordAPI(main));
        addAPI(new RecipeRouter(main, new UserAPI(main), new io.supertokens.webserver.api.thirdparty.UserAPI(main)));
        addAPI(new GenerateEmailVerificationTokenAPI(main));
        addAPI(new VerifyEmailAPI(main));
        addAPI(new GetUsersByEmailAPI(main));
        addAPI(new SignInUpAPI(main));
<<<<<<< HEAD
        addAPI(new DeleteCodeAPI(main));
=======
        addAPI(new CreateCodeAPI(main));
>>>>>>> 6bc4d64c
        addAPI(new TelemetryAPI(main));
        addAPI(new UsersCountAPI(main));
        addAPI(new UsersAPI(main));
        addAPI(new RevokeAllTokensForUserAPI(main));
        addAPI(new UnverifyEmailAPI(main));
        addAPI(new JWTSigningAPI(main));
        addAPI(new JWKSAPI(main));

        // deprecated APIs:
        addAPI(new RecipeRouter(main, new io.supertokens.webserver.api.emailpassword.UsersAPI(main),
                new io.supertokens.webserver.api.thirdparty.UsersAPI(main)));
        addAPI(new RecipeRouter(main, new io.supertokens.webserver.api.emailpassword.UsersCountAPI(main),
                new io.supertokens.webserver.api.thirdparty.UsersCountAPI(main)));
    }

    public void addAPI(WebserverAPI api) {
        StandardContext context = tomcatReference.getContext();
        Tomcat tomcat = tomcatReference.getTomcat();

        tomcat.addServlet(CONTEXT_PATH, api.getPath(), api);
        context.addServletMappingDecoded(api.getPath(), api.getPath());
    }

    public void stop() {
        if (tomcatReference != null && Thread.currentThread() == main.getMainThread()) {
            Tomcat tomcat = tomcatReference.getTomcat();
            if (tomcat.getServer() == null) {
                return;
            }
            Logging.info(main, "Stopping webserver...");
            if (tomcat.getServer().getState() != LifecycleState.DESTROYED) {
                if (tomcat.getServer().getState() != LifecycleState.STOPPED) {
                    try {
                        // this stops all new requests and waits for all requests to finish. The wait
                        // amount is defined by unloadDelay
                        tomcat.stop();
                    } catch (LifecycleException e) {
                        Logging.error(main, "Stop tomcat error.", false, e);
                    }
                }
                try {
                    tomcat.destroy();
                } catch (LifecycleException e) {
                    Logging.error(main, "Destroy tomcat error.", false, e);
                }
            }
        }

        // delete BASEDIR folder created by tomcat
        try {
            // we want to clear just this process' folder and not all since other processes
            // might still be running.
            FileUtils.deleteDirectory(new File(CLIOptions.get(main).getInstallationPath() + TEMP_FOLDER));
        } catch (Exception ignored) {
        }

        tomcatReference = null;
    }

    private void setupLogging() {

        /*
         * NOTE: The log this produces is only accurate in production or development.
         *
         * For testing, it may happen that multiple processes are running at the same
         * time which can lead to one of them being the winner and its main instance
         * being attached to logger class. This would yield inaccurate processIds during
         * logging.
         *
         * Finally, during testing, the winner's logger might be removed, in which case
         * nothing will be handling logging and tomcat's logs would not be outputed
         * anywhere.
         *
         */

        synchronized (addLoggingHandlerLock) {
            Logger logger = Logger.getLogger("org.apache");
            if (logger.getHandlers().length > 0) {
                // a handler already exists, so we don't need to add one again.
                return;
            }

            Handler[] parentHandler = logger.getParent().getHandlers();
            for (Handler handler : parentHandler) {
                logger.getParent().removeHandler(handler);
            }
            logger.setUseParentHandlers(false);
            logger.addHandler(this.logging);
        }
    }

    public void closeLogger() {
        synchronized (addLoggingHandlerLock) {
            Logger logger = Logger.getLogger("org.apache");
            logger.removeHandler(this.logging);
        }
    }

    public static class TomcatReference {
        private Tomcat tomcat;
        private StandardContext context;

        TomcatReference(Tomcat tomcat, StandardContext context) {
            this.tomcat = tomcat;
            this.context = context;
        }

        Tomcat getTomcat() {
            return tomcat;
        }

        StandardContext getContext() {
            return context;
        }
    }
}<|MERGE_RESOLUTION|>--- conflicted
+++ resolved
@@ -33,11 +33,8 @@
 import io.supertokens.webserver.api.emailverification.VerifyEmailAPI;
 import io.supertokens.webserver.api.jwt.JWKSAPI;
 import io.supertokens.webserver.api.jwt.JWTSigningAPI;
-<<<<<<< HEAD
 import io.supertokens.webserver.api.passwordless.DeleteCodeAPI;
-=======
 import io.supertokens.webserver.api.passwordless.CreateCodeAPI;
->>>>>>> 6bc4d64c
 import io.supertokens.webserver.api.session.*;
 import io.supertokens.webserver.api.thirdparty.GetUsersByEmailAPI;
 import io.supertokens.webserver.api.thirdparty.SignInUpAPI;
@@ -171,11 +168,8 @@
         addAPI(new VerifyEmailAPI(main));
         addAPI(new GetUsersByEmailAPI(main));
         addAPI(new SignInUpAPI(main));
-<<<<<<< HEAD
         addAPI(new DeleteCodeAPI(main));
-=======
         addAPI(new CreateCodeAPI(main));
->>>>>>> 6bc4d64c
         addAPI(new TelemetryAPI(main));
         addAPI(new UsersCountAPI(main));
         addAPI(new UsersAPI(main));
