/*
 *    Copyright (c) 2020, VRAI Labs and/or its affiliates. All rights reserved.
 *
 *    This software is licensed under the Apache License, Version 2.0 (the
 *    "License") as published by the Apache Software Foundation.
 *
 *    You may not use this file except in compliance with the License. You may
 *    obtain a copy of the License at http://www.apache.org/licenses/LICENSE-2.0
 *
 *    Unless required by applicable law or agreed to in writing, software
 *    distributed under the License is distributed on an "AS IS" BASIS, WITHOUT
 *    WARRANTIES OR CONDITIONS OF ANY KIND, either express or implied. See the
 *    License for the specific language governing permissions and limitations
 *    under the License.
 */

package io.supertokens.webserver;

import io.supertokens.Main;
import io.supertokens.OperatingSystem;
import io.supertokens.ResourceDistributor;
import io.supertokens.cliOptions.CLIOptions;
import io.supertokens.config.Config;
import io.supertokens.exceptions.QuitProgramException;
import io.supertokens.output.Logging;
import io.supertokens.webserver.api.core.UsersAPI;
import io.supertokens.webserver.api.core.UsersCountAPI;
import io.supertokens.webserver.api.core.*;
import io.supertokens.webserver.api.emailpassword.UserAPI;
import io.supertokens.webserver.api.emailpassword.*;
import io.supertokens.webserver.api.emailverification.GenerateEmailVerificationTokenAPI;
import io.supertokens.webserver.api.emailverification.RevokeAllTokensForUserAPI;
import io.supertokens.webserver.api.emailverification.UnverifyEmailAPI;
import io.supertokens.webserver.api.emailverification.VerifyEmailAPI;
import io.supertokens.webserver.api.jwt.JWKSAPI;
import io.supertokens.webserver.api.jwt.JWTSigningAPI;
import io.supertokens.webserver.api.passwordless.*;
import io.supertokens.webserver.api.session.*;
import io.supertokens.webserver.api.thirdparty.GetUsersByEmailAPI;
import io.supertokens.webserver.api.thirdparty.SignInUpAPI;
import io.supertokens.webserver.api.usermetadata.UserMetadataAPI;
import io.supertokens.webserver.api.usermetadata.RemoveUserMetadataAPI;

import io.supertokens.webserver.api.userroles.AddUserRoleAPI;
import io.supertokens.webserver.api.userroles.CreateRoleAPI;
<<<<<<< HEAD
import io.supertokens.webserver.api.userroles.GetRolesForUserAPI;
=======
>>>>>>> f618578d
import io.supertokens.webserver.api.userroles.RemoveUserRoleAPI;
import org.apache.catalina.LifecycleException;
import org.apache.catalina.LifecycleState;
import org.apache.catalina.connector.Connector;
import org.apache.catalina.core.StandardContext;
import org.apache.catalina.startup.Tomcat;
import org.apache.tomcat.util.http.fileupload.FileUtils;

import java.io.File;
import java.util.UUID;
import java.util.logging.Handler;
import java.util.logging.Logger;

public class Webserver extends ResourceDistributor.SingletonResource {

    private static final String RESOURCE_KEY = "io.supertokens.webserver.Webserver";
    private static final Object addLoggingHandlerLock = new Object();
    // we add the random UUI because we want to allow two instances of SuperTokens
    // to run (on different ports) and their tomcat servers should not affect each
    // other.
    private final String TEMP_FOLDER = OperatingSystem.getOS() == OperatingSystem.OS.WINDOWS
            ? "webserver-temp\\" + UUID.randomUUID().toString() + "\\"
            : "webserver-temp/" + UUID.randomUUID().toString() + "/";
    // contextPath is the prefix to all paths for all URLs. So it's "" for us.
    private String CONTEXT_PATH = "";
    private final Main main;

    private final WebServerLogging logging;
    private TomcatReference tomcatReference;

    private Webserver(Main main) {
        this.main = main;
        this.logging = new WebServerLogging(main);
    }

    public static Webserver getInstance(Main main) {
        Webserver instance = (Webserver) main.getResourceDistributor().getResource(RESOURCE_KEY);
        if (instance == null) {
            instance = (Webserver) main.getResourceDistributor().setResource(RESOURCE_KEY, new Webserver(main));
        }
        return instance;
    }

    public void start() {
        if (tomcatReference != null || Thread.currentThread() != main.getMainThread()) {
            return;
        }

        File webserverTemp = new File(CLIOptions.get(main).getInstallationPath() + "webserver-temp");
        if (!webserverTemp.exists()) {
            webserverTemp.mkdir();
        }

        CONTEXT_PATH = Config.getConfig(main).getBasePath();

        // this will make it so that if there is a failure, then tomcat will throw an
        // error...
        System.setProperty("org.apache.catalina.startup.EXIT_ON_INIT_FAILURE", "true");

        Tomcat tomcat = new Tomcat();

        setupLogging();

        // baseDir is a place for Tomcat to store temporary files..
        tomcat.setBaseDir(CLIOptions.get(main).getInstallationPath() + TEMP_FOLDER);

        // set thread pool size and port
        Connector connector = new Connector();
        connector.setAttribute("maxThreads", Config.getConfig(main).getMaxThreadPoolSize());
        connector.setPort(Config.getConfig(main).getPort(main));
        connector.setAttribute("address", Config.getConfig(main).getHost(main));

        tomcat.setConnector(connector);

        // we do this because we may run multiple tomcat servers in the same JVM
        tomcat.getEngine().setName(main.getProcessId());

        // create docBase folder and get context
        new File(CLIOptions.get(main).getInstallationPath() + TEMP_FOLDER + "webapps").mkdirs();
        StandardContext context = (StandardContext) tomcat.addContext(CONTEXT_PATH, "");

        // the amount of time for which we should wait for all requests to finish when
        // calling stop
        context.setUnloadDelay(5000);

        // start tomcat
        try {
            tomcat.start();
        } catch (LifecycleException e) {
            // reusing same port OR not right permissions given.
            Logging.error(main, null, false, e);
            throw new QuitProgramException(
                    "Error while starting webserver. Possible reasons:\n- Another instance of SuperTokens is already "
                            + "running on the same port. If you want to run another instance, please pass a new config "
                            + "file to it with a different port or specify the port via CLI options. \n- If you are "
                            + "running this on port 80 or 443, make "
                            + "sure to give the right permission to SuperTokens.\n- The provided host is not available"
                            + " on this server");
        }

        tomcatReference = new TomcatReference(tomcat, context);

        try {
            setupRoutes();
        } catch (Exception e) {
            Logging.error(main, null, false, e);
            throw new QuitProgramException("API routes not initialised properly: " + e.getMessage());
        }
    }

    private void setupRoutes() throws Exception {
        addAPI(new NotFoundAPI(main));
        addAPI(new HelloAPI(main));
        addAPI(new SessionAPI(main));
        addAPI(new VerifySessionAPI(main));
        addAPI(new RefreshSessionAPI(main));
        addAPI(new SessionUserAPI(main));
        addAPI(new SessionDataAPI(main));
        addAPI(new ConfigAPI(main));
        addAPI(new HandshakeAPI(main));
        addAPI(new SessionRemoveAPI(main));
        addAPI(new ApiVersionAPI(main));
        addAPI(new SessionRegenerateAPI(main));
        addAPI(new JWTDataAPI(main));
        addAPI(new SignUpAPI(main));
        addAPI(new SignInAPI(main));
        addAPI(new GeneratePasswordResetTokenAPI(main));
        addAPI(new ResetPasswordAPI(main));
        addAPI(new RecipeRouter(main, new UserAPI(main), new io.supertokens.webserver.api.thirdparty.UserAPI(main),
                new io.supertokens.webserver.api.passwordless.UserAPI(main)));
        addAPI(new GenerateEmailVerificationTokenAPI(main));
        addAPI(new VerifyEmailAPI(main));
        addAPI(new GetUsersByEmailAPI(main));
        addAPI(new SignInUpAPI(main));
        addAPI(new GetCodesAPI(main));
        addAPI(new DeleteCodesAPI(main));
        addAPI(new DeleteCodeAPI(main));
        addAPI(new CreateCodeAPI(main));
        addAPI(new ConsumeCodeAPI(main));
        addAPI(new TelemetryAPI(main));
        addAPI(new UsersCountAPI(main));
        addAPI(new UsersAPI(main));
        addAPI(new DeleteUserAPI(main));
        addAPI(new RevokeAllTokensForUserAPI(main));
        addAPI(new UnverifyEmailAPI(main));
        addAPI(new JWTSigningAPI(main));
        addAPI(new JWKSAPI(main));
        addAPI(new UserMetadataAPI(main));
        addAPI(new RemoveUserMetadataAPI(main));
        addAPI(new CreateRoleAPI(main));
        addAPI(new AddUserRoleAPI(main));
        addAPI(new RemoveUserRoleAPI(main));
<<<<<<< HEAD
        addAPI(new GetRolesForUserAPI(main));
=======
>>>>>>> f618578d
        // deprecated APIs:
        addAPI(new RecipeRouter(main, new io.supertokens.webserver.api.emailpassword.UsersAPI(main),
                new io.supertokens.webserver.api.thirdparty.UsersAPI(main)));
        addAPI(new RecipeRouter(main, new io.supertokens.webserver.api.emailpassword.UsersCountAPI(main),
                new io.supertokens.webserver.api.thirdparty.UsersCountAPI(main)));
    }

    public void addAPI(WebserverAPI api) {
        StandardContext context = tomcatReference.getContext();
        Tomcat tomcat = tomcatReference.getTomcat();

        tomcat.addServlet(CONTEXT_PATH, api.getPath(), api);
        context.addServletMappingDecoded(api.getPath(), api.getPath());
    }

    public void stop() {
        if (tomcatReference != null && Thread.currentThread() == main.getMainThread()) {
            Tomcat tomcat = tomcatReference.getTomcat();
            if (tomcat.getServer() == null) {
                return;
            }
            Logging.info(main, "Stopping webserver...");
            if (tomcat.getServer().getState() != LifecycleState.DESTROYED) {
                if (tomcat.getServer().getState() != LifecycleState.STOPPED) {
                    try {
                        // this stops all new requests and waits for all requests to finish. The wait
                        // amount is defined by unloadDelay
                        tomcat.stop();
                    } catch (LifecycleException e) {
                        Logging.error(main, "Stop tomcat error.", false, e);
                    }
                }
                try {
                    tomcat.destroy();
                } catch (LifecycleException e) {
                    Logging.error(main, "Destroy tomcat error.", false, e);
                }
            }
        }

        // delete BASEDIR folder created by tomcat
        try {
            // we want to clear just this process' folder and not all since other processes
            // might still be running.
            FileUtils.deleteDirectory(new File(CLIOptions.get(main).getInstallationPath() + TEMP_FOLDER));
        } catch (Exception ignored) {
        }

        tomcatReference = null;
    }

    private void setupLogging() {

        /*
         * NOTE: The log this produces is only accurate in production or development.
         *
         * For testing, it may happen that multiple processes are running at the same
         * time which can lead to one of them being the winner and its main instance
         * being attached to logger class. This would yield inaccurate processIds during
         * logging.
         *
         * Finally, during testing, the winner's logger might be removed, in which case
         * nothing will be handling logging and tomcat's logs would not be outputed
         * anywhere.
         *
         */

        synchronized (addLoggingHandlerLock) {
            Logger logger = Logger.getLogger("org.apache");
            if (logger.getHandlers().length > 0) {
                // a handler already exists, so we don't need to add one again.
                return;
            }

            Handler[] parentHandler = logger.getParent().getHandlers();
            for (Handler handler : parentHandler) {
                logger.getParent().removeHandler(handler);
            }
            logger.setUseParentHandlers(false);
            logger.addHandler(this.logging);
        }
    }

    public void closeLogger() {
        synchronized (addLoggingHandlerLock) {
            Logger logger = Logger.getLogger("org.apache");
            logger.removeHandler(this.logging);
        }
    }

    public static class TomcatReference {
        private Tomcat tomcat;
        private StandardContext context;

        TomcatReference(Tomcat tomcat, StandardContext context) {
            this.tomcat = tomcat;
            this.context = context;
        }

        Tomcat getTomcat() {
            return tomcat;
        }

        StandardContext getContext() {
            return context;
        }
    }
}<|MERGE_RESOLUTION|>--- conflicted
+++ resolved
@@ -43,10 +43,8 @@
 
 import io.supertokens.webserver.api.userroles.AddUserRoleAPI;
 import io.supertokens.webserver.api.userroles.CreateRoleAPI;
-<<<<<<< HEAD
 import io.supertokens.webserver.api.userroles.GetRolesForUserAPI;
-=======
->>>>>>> f618578d
+import io.supertokens.webserver.api.userroles.RemoveUserRoleAPI;
 import io.supertokens.webserver.api.userroles.RemoveUserRoleAPI;
 import org.apache.catalina.LifecycleException;
 import org.apache.catalina.LifecycleState;
@@ -199,10 +197,7 @@
         addAPI(new CreateRoleAPI(main));
         addAPI(new AddUserRoleAPI(main));
         addAPI(new RemoveUserRoleAPI(main));
-<<<<<<< HEAD
         addAPI(new GetRolesForUserAPI(main));
-=======
->>>>>>> f618578d
         // deprecated APIs:
         addAPI(new RecipeRouter(main, new io.supertokens.webserver.api.emailpassword.UsersAPI(main),
                 new io.supertokens.webserver.api.thirdparty.UsersAPI(main)));
