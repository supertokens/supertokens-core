/*
 *    Copyright (c) 2020, VRAI Labs and/or its affiliates. All rights reserved.
 *
 *    This software is licensed under the Apache License, Version 2.0 (the
 *    "License") as published by the Apache Software Foundation.
 *
 *    You may not use this file except in compliance with the License. You may
 *    obtain a copy of the License at http://www.apache.org/licenses/LICENSE-2.0
 *
 *    Unless required by applicable law or agreed to in writing, software
 *    distributed under the License is distributed on an "AS IS" BASIS, WITHOUT
 *    WARRANTIES OR CONDITIONS OF ANY KIND, either express or implied. See the
 *    License for the specific language governing permissions and limitations
 *    under the License.
 */

package io.supertokens.webserver;

import com.google.gson.JsonElement;
import io.supertokens.Main;
import io.supertokens.config.Config;
import io.supertokens.exceptions.QuitProgramException;
import io.supertokens.featureflag.exceptions.FeatureNotEnabledException;
import io.supertokens.multitenancy.exception.BadPermissionException;
import io.supertokens.output.Logging;
import io.supertokens.pluginInterface.Storage;
import io.supertokens.pluginInterface.emailpassword.exceptions.UnknownUserIdException;
import io.supertokens.pluginInterface.exceptions.StorageQueryException;
import io.supertokens.pluginInterface.multitenancy.AppIdentifier;
import io.supertokens.pluginInterface.multitenancy.AppIdentifierWithStorage;
import io.supertokens.pluginInterface.multitenancy.TenantIdentifier;
import io.supertokens.pluginInterface.multitenancy.TenantIdentifierWithStorage;
import io.supertokens.pluginInterface.multitenancy.exceptions.TenantOrAppNotFoundException;
import io.supertokens.storageLayer.StorageLayer;
import io.supertokens.AppIdentifierWithStorageAndUserIdMapping;
import io.supertokens.TenantIdentifierWithStorageAndUserIdMapping;
import io.supertokens.useridmapping.UserIdType;
import jakarta.servlet.ServletException;
import jakarta.servlet.http.HttpServlet;
import jakarta.servlet.http.HttpServletRequest;
import jakarta.servlet.http.HttpServletResponse;
import org.jetbrains.annotations.TestOnly;

import java.io.IOException;
import java.util.HashSet;
import java.util.Set;

public abstract class WebserverAPI extends HttpServlet {

    private static final long serialVersionUID = 1L;
    protected final Main main;
    public static final Set<String> supportedVersions = new HashSet<>();
    private String rid;

    static {
        supportedVersions.add("2.7");
        supportedVersions.add("2.8");
        supportedVersions.add("2.9");
        supportedVersions.add("2.10");
        supportedVersions.add("2.11");
        supportedVersions.add("2.12");
        supportedVersions.add("2.13");
        supportedVersions.add("2.14");
        supportedVersions.add("2.15");
        supportedVersions.add("2.16");
        supportedVersions.add("2.17");
        supportedVersions.add("2.18");
    }

    public static String getLatestCDIVersion() {
        return "2.18";
    }

    public WebserverAPI(Main main, String rid) {
        super();
        this.main = main;
        this.rid = rid;
    }

    public String getRID() {
        return this.rid;
    }

    public abstract String getPath();

    protected void sendTextResponse(int statusCode, String message, HttpServletResponse resp) throws IOException {
        resp.setStatus(statusCode);
        resp.setHeader("Content-Type", "text/html; charset=UTF-8");
        resp.getWriter().println(message);
    }

    protected void sendJsonResponse(int statusCode, JsonElement json, HttpServletResponse resp) throws IOException {
        resp.setStatus(statusCode);
        resp.setHeader("Content-Type", "application/json; charset=UTF-8");
        resp.getWriter().println(json.toString());
    }

    @Override
    protected void doGet(HttpServletRequest req, HttpServletResponse resp) throws IOException, ServletException {
        this.sendTextResponse(405, "Method not supported", resp);
    }

    @Override
    protected void doPost(HttpServletRequest req, HttpServletResponse resp) throws IOException, ServletException {
        this.sendTextResponse(405, "Method not supported", resp);
    }

    @Override
    protected void doHead(HttpServletRequest req, HttpServletResponse resp) throws IOException {
        this.sendTextResponse(405, "Method not supported", resp);
    }

    @Override
    protected void doPut(HttpServletRequest req, HttpServletResponse resp) throws IOException, ServletException {
        this.sendTextResponse(405, "Method not supported", resp);
    }

    @Override
    protected void doDelete(HttpServletRequest req, HttpServletResponse resp) throws IOException, ServletException {
        this.sendTextResponse(405, "Method not supported", resp);
    }

    @Override
    protected void doOptions(HttpServletRequest req, HttpServletResponse resp) throws IOException {
        this.sendTextResponse(405, "Method not supported", resp);
    }

    @Override
    protected void doTrace(HttpServletRequest req, HttpServletResponse resp) throws IOException {
        this.sendTextResponse(405, "Method not supported", resp);
    }

    private void assertThatVersionIsCompatible(String version) throws ServletException {
        if (version == null) {
            throw new ServletException(new BadRequestException("cdi-version not provided"));
        }
        if (!supportedVersions.contains(version)) {
            throw new ServletException(new BadRequestException("cdi-version " + version + " not supported"));
        }
    }

    protected boolean versionNeeded(HttpServletRequest req) {
        return true;
    }

    private void assertThatAPIKeyCheckPasses(HttpServletRequest req) throws ServletException,
            TenantOrAppNotFoundException {
        String apiKey = req.getHeader("api-key");
        String[] keys = Config.getConfig(
                new TenantIdentifier(getConnectionUriDomain(req), getAppId(req), getTenantId(req)),
                this.main).getAPIKeys();
        if (keys != null) {
            if (apiKey == null) {
                throw new ServletException(new APIKeyUnauthorisedException());
            }
            apiKey = apiKey.trim();
            boolean isAuthorised = false;
            for (String key : keys) {
                isAuthorised = isAuthorised || key.equals(apiKey);
            }
            if (!isAuthorised) {
                throw new ServletException(new APIKeyUnauthorisedException());
            }
        }
    }

    protected boolean checkAPIKey(HttpServletRequest req) {
        return true;
    }

    private String getTenantId(HttpServletRequest req) {
        String path = req.getServletPath().toLowerCase();
        String apiPath = getPath().toLowerCase();
        if (!apiPath.startsWith("/")) {
            apiPath = "/" + apiPath;
        }
        if (apiPath.equals("/")) {
            if (path.equals("") || path.equals("/")) {
                return null;
            }
        } else {
            if (path.matches("^/appid-[a-z0-9-]*/[a-z0-9-]+" + apiPath + "/?$")) {
                String tenantId = path.split("/")[2].toLowerCase();
                if (tenantId.equals(TenantIdentifier.DEFAULT_TENANT_ID)) {
                    return null;
                }
                return tenantId;
            } else if (path.matches("^/appid-[a-z0-9-]*" + apiPath + "/?$")) {
                return null;
            } else if (path.matches("^/[a-z0-9-]+" + apiPath + "/?$")) {
                String tenantId = path.split("/")[1].toLowerCase();
                if (tenantId.equals(TenantIdentifier.DEFAULT_TENANT_ID)) {
                    return null;
                }
                return tenantId;
            } else {
                return null;
            }
        }
        return null;
    }

    private String getAppId(HttpServletRequest req) {
        String path = req.getServletPath().toLowerCase();
        String apiPath = getPath().toLowerCase();
        if (!apiPath.startsWith("/")) {
            apiPath = "/" + apiPath;
        }
        if (apiPath.equals("/")) {
            if (path.equals("") || path.equals("/")) {
                return null;
            }
        } else {
            if (path.matches("^/appid-[a-z0-9-]*(/[a-z0-9-]+)?" + apiPath + "/?$")) {
                String appId = path.split("/")[1].toLowerCase();
                if (appId.equals("appid-public")) {
                    return null;
                }
                return appId.substring(6);
            } else {
                return null;
            }
        }
        return null;
    }

    private String getConnectionUriDomain(HttpServletRequest req) {
        String connectionUriDomain = req.getServerName() + ":" + req.getServerPort();
        try {
            if (Config.getConfig(new TenantIdentifier(connectionUriDomain, null, null), main) ==
                    Config.getConfig(new TenantIdentifier(null, null, null), main)) {
                return null;
            }
        } catch (TenantOrAppNotFoundException e) {
            throw new IllegalStateException(e);
        }
        return connectionUriDomain;
    }

    @TestOnly
    protected TenantIdentifier getTenantIdentifierFromRequest(HttpServletRequest req) {
        return new TenantIdentifier(this.getConnectionUriDomain(req), this.getAppId(req), this.getTenantId(req));
    }

    protected TenantIdentifierWithStorage getTenantIdentifierWithStorageFromRequest(HttpServletRequest req)
            throws TenantOrAppNotFoundException {
        TenantIdentifier tenantIdentifier = new TenantIdentifier(this.getConnectionUriDomain(req), this.getAppId(req), this.getTenantId(req));
        Storage storage = StorageLayer.getStorage(tenantIdentifier, main);
        return tenantIdentifier.withStorage(storage);
<<<<<<< HEAD
=======
    }

    protected AppIdentifierWithStorage getAppIdentifierWithStorage(HttpServletRequest req)
            throws TenantOrAppNotFoundException {
        TenantIdentifier tenantIdentifier = new TenantIdentifier(this.getConnectionUriDomain(req), this.getAppId(req), this.getTenantId(req));

        Storage storage = StorageLayer.getStorage(tenantIdentifier, main);
        Storage[] storages = StorageLayer.getStoragesForApp(main, tenantIdentifier.toAppIdentifier());
        return new AppIdentifierWithStorage(tenantIdentifier.getConnectionUriDomain(), tenantIdentifier.getAppId(),
                storage, storages);
>>>>>>> 9995ce00
    }

    protected AppIdentifierWithStorage getAppIdentifierWithStorageFromRequestAndEnforcePublicTenant(HttpServletRequest req)
            throws TenantOrAppNotFoundException, BadPermissionException {
        TenantIdentifier tenantIdentifier = new TenantIdentifier(this.getConnectionUriDomain(req), this.getAppId(req),
                this.getTenantId(req));

        if (!tenantIdentifier.getTenantId().equals(TenantIdentifier.DEFAULT_TENANT_ID)) {
            throw new BadPermissionException("Only public tenantId can query across tenants");
        }

        Storage storage = StorageLayer.getStorage(tenantIdentifier, main);
        Storage[] storages = StorageLayer.getStoragesForApp(main, tenantIdentifier.toAppIdentifier());
        return new AppIdentifierWithStorage(tenantIdentifier.getConnectionUriDomain(), tenantIdentifier.getAppId(),
                storage, storages);
    }

    protected TenantIdentifierWithStorageAndUserIdMapping getTenantIdentifierWithStorageAndUserIdMappingFromRequest(HttpServletRequest req, String userId, UserIdType userIdType)
            throws StorageQueryException, TenantOrAppNotFoundException, UnknownUserIdException {
        TenantIdentifier tenantIdentifier = new TenantIdentifier(this.getConnectionUriDomain(req), this.getAppId(req), this.getTenantId(req));
        return StorageLayer.getTenantIdentifierWithStorageAndUserIdMappingForUser(main, tenantIdentifier, userId, userIdType);
    }

    protected AppIdentifierWithStorageAndUserIdMapping getAppIdentifierWithStorageAndUserIdMappingFromRequest(HttpServletRequest req, String userId, UserIdType userIdType)
            throws StorageQueryException, TenantOrAppNotFoundException, UnknownUserIdException {
        AppIdentifier appIdentifier = new AppIdentifier(this.getConnectionUriDomain(req), this.getAppId(req));
        return StorageLayer.getAppIdentifierWithStorageAndUserIdMappingForUser(main, appIdentifier, userId, userIdType);
    }

    @Override
    protected void service(HttpServletRequest req, HttpServletResponse resp) throws IOException {
        try {
            if (this.checkAPIKey(req)) {
                assertThatAPIKeyCheckPasses(req);
            }
            if (this.versionNeeded(req)) {
                String version = getVersionFromRequest(req);
                assertThatVersionIsCompatible(version);
                Logging.info(main,
                        "API called: " + req.getRequestURI() + ". Method: " + req.getMethod() + ". Version: " + version,
                        false);
            } else {
                Logging.info(main, "API called: " + req.getRequestURI() + ". Method: " + req.getMethod(), false);
            }
            super.service(req, resp);
        } catch (Exception e) {
            Logging.error(main, "API threw an exception: " + req.getMethod() + " " + req.getRequestURI(),
                    Main.isTesting, e);

            if (e instanceof QuitProgramException) {
                main.wakeUpMainThreadToShutdown();
            } else if (e instanceof TenantOrAppNotFoundException) {
                sendTextResponse(400,
                        "AppId or tenantId not found => " + ((TenantOrAppNotFoundException) e).getMessage(),
                        resp);
            } else if (e instanceof FeatureNotEnabledException) {
                sendTextResponse(402, e.getMessage(), resp);
            } else if (e instanceof BadPermissionException) {
                sendTextResponse(403, e.getMessage(), resp);
            } else if (e instanceof ServletException) {
                ServletException se = (ServletException) e;
                Throwable rootCause = se.getRootCause();
                if (rootCause instanceof BadRequestException) {
                    sendTextResponse(400, rootCause.getMessage(), resp);
                } else if (rootCause instanceof FeatureNotEnabledException) {
                    sendTextResponse(402, rootCause.getMessage(), resp);
                } else if (rootCause instanceof APIKeyUnauthorisedException) {
                    sendTextResponse(401, "Invalid API key", resp);
                } else if (rootCause instanceof TenantOrAppNotFoundException) {
                    sendTextResponse(400,
                            "AppId or tenantId not found => " + ((TenantOrAppNotFoundException) e).getMessage(),
                            resp);
                } else if (rootCause instanceof BadPermissionException) {
                    sendTextResponse(403, e.getMessage(), resp);
                } else {
                    sendTextResponse(500, "Internal Error", resp);
                }
            } else {
                sendTextResponse(500, "Internal Error", resp);
            }
        }
        Logging.info(main, "API ended: " + req.getRequestURI() + ". Method: " + req.getMethod(), false);
    }

    protected String getRIDFromRequest(HttpServletRequest req) {
        return req.getHeader("rId");
    }

    protected String getVersionFromRequest(HttpServletRequest req) {
        String version = req.getHeader("cdi-version");
        if (version == null) {
            version = getLatestCDIVersion();
        }
        return version;
    }

    public static class BadRequestException extends Exception {
        private static final long serialVersionUID = -5014892660208978125L;

        public BadRequestException(String msg) {
            super(msg);
        }
    }

    protected static class APIKeyUnauthorisedException extends Exception {

        private static final long serialVersionUID = 6058119187747009809L;

        public APIKeyUnauthorisedException() {
            super();
        }
    }

}<|MERGE_RESOLUTION|>--- conflicted
+++ resolved
@@ -247,8 +247,6 @@
         TenantIdentifier tenantIdentifier = new TenantIdentifier(this.getConnectionUriDomain(req), this.getAppId(req), this.getTenantId(req));
         Storage storage = StorageLayer.getStorage(tenantIdentifier, main);
         return tenantIdentifier.withStorage(storage);
-<<<<<<< HEAD
-=======
     }
 
     protected AppIdentifierWithStorage getAppIdentifierWithStorage(HttpServletRequest req)
@@ -259,7 +257,6 @@
         Storage[] storages = StorageLayer.getStoragesForApp(main, tenantIdentifier.toAppIdentifier());
         return new AppIdentifierWithStorage(tenantIdentifier.getConnectionUriDomain(), tenantIdentifier.getAppId(),
                 storage, storages);
->>>>>>> 9995ce00
     }
 
     protected AppIdentifierWithStorage getAppIdentifierWithStorageFromRequestAndEnforcePublicTenant(HttpServletRequest req)
