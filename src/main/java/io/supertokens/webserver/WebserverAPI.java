--- conflicted
+++ resolved
@@ -40,24 +40,6 @@
     private String rid;
 
     static {
-<<<<<<< HEAD
-        supportedVersions.add("2.7");
-        supportedVersions.add("2.8");
-        supportedVersions.add("2.9");
-        supportedVersions.add("2.10");
-        supportedVersions.add("2.11");
-        supportedVersions.add("2.12");
-        supportedVersions.add("2.13");
-        supportedVersions.add("2.14");
-        supportedVersions.add("2.15");
-        supportedVersions.add("2.16");
-        supportedVersions.add("2.17");
-        supportedVersions.add("2.18");
-    }
-
-    public static String getLatestCDIVersion() {
-        return "2.18";
-=======
         supportedVersions.add(SemVer.v2_7);
         supportedVersions.add(SemVer.v2_8);
         supportedVersions.add(SemVer.v2_9);
@@ -74,7 +56,6 @@
 
     public static SemVer getLatestCDIVersion() {
         return SemVer.v2_18;
->>>>>>> 910c96c3
     }
 
     public WebserverAPI(Main main, String rid) {
