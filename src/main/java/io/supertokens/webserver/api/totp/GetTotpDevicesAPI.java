package io.supertokens.webserver.api.totp;

import com.google.gson.JsonArray;
import com.google.gson.JsonObject;
import io.supertokens.Main;
import io.supertokens.StorageAndUserIdMapping;
import io.supertokens.multitenancy.exception.BadPermissionException;
import io.supertokens.pluginInterface.RECIPE_ID;
import io.supertokens.pluginInterface.Storage;
import io.supertokens.pluginInterface.emailpassword.exceptions.UnknownUserIdException;
import io.supertokens.pluginInterface.exceptions.StorageQueryException;
import io.supertokens.pluginInterface.multitenancy.AppIdentifier;
import io.supertokens.pluginInterface.multitenancy.exceptions.TenantOrAppNotFoundException;
import io.supertokens.pluginInterface.totp.TOTPDevice;
import io.supertokens.totp.Totp;
import io.supertokens.useridmapping.UserIdType;
import io.supertokens.webserver.InputParser;
import io.supertokens.webserver.WebserverAPI;
import jakarta.servlet.ServletException;
import jakarta.servlet.http.HttpServletRequest;
import jakarta.servlet.http.HttpServletResponse;

import java.io.IOException;

public class GetTotpDevicesAPI extends WebserverAPI {
    private static final long serialVersionUID = -4641988458637882374L;

    public GetTotpDevicesAPI(Main main) {
        super(main, RECIPE_ID.TOTP.toString());
    }

    @Override
    public String getPath() {
        return "/recipe/totp/device/list";
    }

    @Override
    protected void doGet(HttpServletRequest req, HttpServletResponse resp) throws IOException, ServletException {
        // API is app specific
        String userId = InputParser.getQueryParamOrThrowError(req, "userId", false);

        if (userId.isEmpty()) {
            throw new ServletException(new BadRequestException("userId cannot be empty"));
        }

        JsonObject result = new JsonObject();

        try {
            AppIdentifier appIdentifier = getAppIdentifier(req);
            Storage storage;
            try {
                // This step is required only because user_last_active table stores supertokens internal user id.
                // While sending the usage stats we do a join, so totp tables also must use internal user id.

                // Try to find the appIdentifier with right storage based on the userId
                StorageAndUserIdMapping storageAndUserIdMapping = enforcePublicTenantAndGetStorageAndUserIdMappingForAppSpecificApi(
                        req, userId, UserIdType.ANY, false);
                storage = storageAndUserIdMapping.storage;
            } catch (UnknownUserIdException e) {
                throw new IllegalStateException("should never happen");
            }

            TOTPDevice[] devices = Totp.getDevices(appIdentifier, storage, userId);
            JsonArray devicesArray = new JsonArray();

            for (TOTPDevice d : devices) {
                JsonObject item = new JsonObject();
                item.addProperty("name", d.deviceName);
                item.addProperty("period", d.period);
                item.addProperty("skew", d.skew);
                item.addProperty("verified", d.verified);

                devicesArray.add(item);
            }

            result.addProperty("status", "OK");
            result.add("devices", devicesArray);
            super.sendJsonResponse(200, result, resp);
<<<<<<< HEAD
        } catch (StorageQueryException | TenantOrAppNotFoundException e) {
=======
        } catch (TotpNotEnabledException e) {
            result.addProperty("status", "TOTP_NOT_ENABLED_ERROR");
            super.sendJsonResponse(200, result, resp);
        } catch (StorageQueryException | TenantOrAppNotFoundException | BadPermissionException e) {
>>>>>>> 942b0151
            throw new ServletException(e);
        }
    }
}<|MERGE_RESOLUTION|>--- conflicted
+++ resolved
@@ -76,14 +76,7 @@
             result.addProperty("status", "OK");
             result.add("devices", devicesArray);
             super.sendJsonResponse(200, result, resp);
-<<<<<<< HEAD
-        } catch (StorageQueryException | TenantOrAppNotFoundException e) {
-=======
-        } catch (TotpNotEnabledException e) {
-            result.addProperty("status", "TOTP_NOT_ENABLED_ERROR");
-            super.sendJsonResponse(200, result, resp);
         } catch (StorageQueryException | TenantOrAppNotFoundException | BadPermissionException e) {
->>>>>>> 942b0151
             throw new ServletException(e);
         }
     }
