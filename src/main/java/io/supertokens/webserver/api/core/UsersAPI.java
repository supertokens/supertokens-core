/*
 *    Copyright (c) 2020, VRAI Labs and/or its affiliates. All rights reserved.
 *
 *    This software is licensed under the Apache License, Version 2.0 (the
 *    "License") as published by the Apache Software Foundation.
 *
 *    You may not use this file except in compliance with the License. You may
 *    obtain a copy of the License at http://www.apache.org/licenses/LICENSE-2.0
 *
 *    Unless required by applicable law or agreed to in writing, software
 *    distributed under the License is distributed on an "AS IS" BASIS, WITHOUT
 *    WARRANTIES OR CONDITIONS OF ANY KIND, either express or implied. See the
 *    License for the specific language governing permissions and limitations
 *    under the License.
 */

package io.supertokens.webserver.api.core;

import com.google.gson.JsonArray;
import com.google.gson.JsonElement;
import com.google.gson.JsonObject;
import io.supertokens.Main;
import io.supertokens.authRecipe.AuthRecipe;
import io.supertokens.authRecipe.UserPaginationContainer;
import io.supertokens.authRecipe.UserPaginationToken;
import io.supertokens.output.Logging;
import io.supertokens.pluginInterface.RECIPE_ID;
import io.supertokens.pluginInterface.authRecipe.AuthRecipeUserInfo;
import io.supertokens.pluginInterface.dashboard.DashboardSearchTags;
import io.supertokens.pluginInterface.exceptions.StorageQueryException;
import io.supertokens.pluginInterface.multitenancy.TenantIdentifierWithStorage;
import io.supertokens.pluginInterface.multitenancy.exceptions.TenantOrAppNotFoundException;
import io.supertokens.useridmapping.UserIdMapping;
import io.supertokens.utils.SemVer;
import io.supertokens.utils.Utils;
import io.supertokens.webserver.InputParser;
import io.supertokens.webserver.WebserverAPI;
import jakarta.servlet.ServletException;
import jakarta.servlet.http.HttpServletRequest;
import jakarta.servlet.http.HttpServletResponse;

import java.io.IOException;
import java.util.ArrayList;
import java.util.HashMap;
import java.util.stream.Stream;

public class UsersAPI extends WebserverAPI {

    private static final long serialVersionUID = -2225750492558064634L;

    public UsersAPI(Main main) {
        super(main, "");
    }

    @Override
    public String getPath() {
        return "/users";
    }

    @Override
    protected void doGet(HttpServletRequest req, HttpServletResponse resp) throws IOException, ServletException {
        // this API is tenant specific
        String[] recipeIds = InputParser.getCommaSeparatedStringArrayQueryParamOrThrowError(req, "includeRecipeIds",
                true);

        Stream.Builder<RECIPE_ID> recipeIdsEnumBuilder = Stream.<RECIPE_ID>builder();

        if (recipeIds != null) {
            for (String recipeId : recipeIds) {
                RECIPE_ID recipeID = RECIPE_ID.getEnumFromString(recipeId);
                if (recipeID == null) {
                    throw new ServletException(new BadRequestException("Unknown recipe ID: " + recipeId));
                }
                recipeIdsEnumBuilder.add(recipeID);
            }
        }

        TenantIdentifierWithStorage tenantIdentifierWithStorage = null;
        try {
            tenantIdentifierWithStorage = this.getTenantIdentifierWithStorageFromRequest(req);
        } catch (TenantOrAppNotFoundException e) {
            throw new ServletException(e);
        }

        /*
         * pagination token can be null or string.
         * if string, it should be a base64 encoded JSON object.
         * pagination token will corresponds to the first item of the users' list.
         */
        String paginationToken = InputParser.getQueryParamOrThrowError(req, "paginationToken", true);
        /*
         * limit can be null or an integer with maximum value 1000.
         * default value will be 100.
         */
        Integer limit = InputParser.getIntQueryParamOrThrowError(req, "limit", true);
        /*
         * timeJoinedOrder can be null or string.
         * if not null, the value should be either "ASC" or "DESC".
         * default value will be "ASC"
         */
        String timeJoinedOrder = InputParser.getQueryParamOrThrowError(req, "timeJoinedOrder", true);

        if (timeJoinedOrder != null) {
            if (!timeJoinedOrder.equals("ASC") && !timeJoinedOrder.equals("DESC")) {
                throw new ServletException(new BadRequestException("timeJoinedOrder can be either ASC OR DESC"));
            }
        } else {
            timeJoinedOrder = "ASC";
        }

        DashboardSearchTags searchTags = null;

        String emails = InputParser.getQueryParamOrThrowError(req, "email", true);
        {
            if (emails != null) {
                ArrayList<String> emailArrayList = normalizeSearchTags(emails);

                if (emailArrayList.size() != 0) {
                    searchTags = new DashboardSearchTags(emailArrayList, null, null);
                }
            }
        }

        String phoneNumbers = InputParser.getQueryParamOrThrowError(req, "phone", true);
        {
            if (phoneNumbers != null) {
                ArrayList<String> phoneNumberArrayList = normalizeSearchTags(phoneNumbers);

                if (phoneNumberArrayList.size() != 0) {
                    if (searchTags == null) {
                        searchTags = new DashboardSearchTags(null, phoneNumberArrayList, null);
                    } else {
                        searchTags.phoneNumbers = phoneNumberArrayList;
                    }

                }
            }
        }

        String providers = InputParser.getQueryParamOrThrowError(req, "provider", true);
        {
            if (providers != null) {
                ArrayList<String> providerArrayList = normalizeSearchTags(providers);

                if (providerArrayList.size() != 0) {
                    if (searchTags == null) {
                        searchTags = new DashboardSearchTags(null, null, providerArrayList);
                    } else {
                        searchTags.providers = providerArrayList;
                    }
                }
            }
        }

        if (limit != null) {
            if (limit > AuthRecipe.USER_PAGINATION_LIMIT && searchTags == null) {
                throw new ServletException(
                        new BadRequestException("max limit allowed is " + AuthRecipe.USER_PAGINATION_LIMIT));
            } else if (limit < 1) {
                throw new ServletException(new BadRequestException("limit must a positive integer with min value 1"));
            }
        } else {
            limit = 100;
        }

        try {
            UserPaginationContainer users = AuthRecipe.getUsers(tenantIdentifierWithStorage,
                    limit, timeJoinedOrder, paginationToken,
                    recipeIdsEnumBuilder.build().toArray(RECIPE_ID[]::new), searchTags);

<<<<<<< HEAD
            UserIdMapping.populateExternalUserIdForUsers(tenantIdentifierWithStorage, users.users);
=======
            ArrayList<String> userIds = new ArrayList<>();
            for (int i = 0; i < users.users.length; i++) {
                userIds.add(users.users[i].getSupertokensUserId());
            }
            HashMap<String, String> userIdMapping = UserIdMapping.getUserIdMappingForSuperTokensUserIds(
                    tenantIdentifierWithStorage, userIds);

            for (int i = 0; i < users.users.length; i++) {
                String externalId = userIdMapping.get(userIds.get(i));
                if (externalId != null) {
                    users.users[i].setExternalUserId(externalId);
                } else {
                    users.users[i].setExternalUserId(null);
                }
            }
>>>>>>> cd3c36e2

            JsonObject result = new JsonObject();
            result.addProperty("status", "OK");

            JsonArray usersJson = new JsonArray();
            for (AuthRecipeUserInfo user : users.users) {
                if (getVersionFromRequest(req).lesserThan(SemVer.v4_0)) {
                    JsonObject jsonObj = new JsonObject();
                    jsonObj.addProperty("recipeId", user.loginMethods[0].recipeId.toString());
                    JsonObject userJson = user.toJsonWithoutAccountLinking();
                    jsonObj.add("user", userJson);
                    usersJson.add(jsonObj);
                } else {
                    usersJson.add(user.toJson());
                }
            }

            if (getVersionFromRequest(req).lesserThan(SemVer.v3_0)) {
                for (JsonElement user : usersJson) {
                    user.getAsJsonObject().get("user").getAsJsonObject().remove("tenantIds");
                }
            }

            result.add("users", usersJson);

            if (users.nextPaginationToken != null) {
                result.addProperty("nextPaginationToken", users.nextPaginationToken);
            }
            super.sendJsonResponse(200, result, resp);
        } catch (UserPaginationToken.InvalidTokenException e) {
            Logging.debug(main, tenantIdentifierWithStorage, Utils.exceptionStacktraceToString(e));
            throw new ServletException(new BadRequestException("invalid pagination token"));
        } catch (StorageQueryException | TenantOrAppNotFoundException e) {
            throw new ServletException(e);
        }
    }

    private static ArrayList<String> normalizeSearchTags(String searchTag) {
        String[] searchTagArray = searchTag.split(";");
        ArrayList<String> searchTagArrayList = new ArrayList<>();
        for (String searchTagString : searchTagArray) {
            String normalizedSearchTag = searchTagString.toLowerCase().trim();
            if (normalizedSearchTag.length() != 0) {
                searchTagArrayList.add(normalizedSearchTag);
            }
        }
        return searchTagArrayList;
    }
}<|MERGE_RESOLUTION|>--- conflicted
+++ resolved
@@ -168,25 +168,7 @@
                     limit, timeJoinedOrder, paginationToken,
                     recipeIdsEnumBuilder.build().toArray(RECIPE_ID[]::new), searchTags);
 
-<<<<<<< HEAD
             UserIdMapping.populateExternalUserIdForUsers(tenantIdentifierWithStorage, users.users);
-=======
-            ArrayList<String> userIds = new ArrayList<>();
-            for (int i = 0; i < users.users.length; i++) {
-                userIds.add(users.users[i].getSupertokensUserId());
-            }
-            HashMap<String, String> userIdMapping = UserIdMapping.getUserIdMappingForSuperTokensUserIds(
-                    tenantIdentifierWithStorage, userIds);
-
-            for (int i = 0; i < users.users.length; i++) {
-                String externalId = userIdMapping.get(userIds.get(i));
-                if (externalId != null) {
-                    users.users[i].setExternalUserId(externalId);
-                } else {
-                    users.users[i].setExternalUserId(null);
-                }
-            }
->>>>>>> cd3c36e2
 
             JsonObject result = new JsonObject();
             result.addProperty("status", "OK");
