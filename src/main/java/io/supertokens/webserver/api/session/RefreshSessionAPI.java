/*
 *    Copyright (c) 2020, VRAI Labs and/or its affiliates. All rights reserved.
 *
 *    This software is licensed under the Apache License, Version 2.0 (the
 *    "License") as published by the Apache Software Foundation.
 *
 *    You may not use this file except in compliance with the License. You may
 *    obtain a copy of the License at http://www.apache.org/licenses/LICENSE-2.0
 *
 *    Unless required by applicable law or agreed to in writing, software
 *    distributed under the License is distributed on an "AS IS" BASIS, WITHOUT
 *    WARRANTIES OR CONDITIONS OF ANY KIND, either express or implied. See the
 *    License for the specific language governing permissions and limitations
 *    under the License.
 */

package io.supertokens.webserver.api.session;
<<<<<<< HEAD
import com.google.gson.JsonObject;
=======

import com.google.gson.JsonObject;
import io.supertokens.ActiveUsers;
>>>>>>> 4321d219
import io.supertokens.Main;
import io.supertokens.exceptions.AccessTokenPayloadError;
import io.supertokens.exceptions.TokenTheftDetectedException;
import io.supertokens.exceptions.UnauthorisedException;
import io.supertokens.jwt.exceptions.UnsupportedJWTSigningAlgorithmException;
import io.supertokens.output.Logging;
import io.supertokens.pluginInterface.RECIPE_ID;
import io.supertokens.pluginInterface.STORAGE_TYPE;
import io.supertokens.pluginInterface.exceptions.StorageQueryException;
import io.supertokens.pluginInterface.exceptions.StorageTransactionLogicException;
import io.supertokens.pluginInterface.useridmapping.UserIdMapping;
import io.supertokens.session.Session;
import io.supertokens.session.info.SessionInformationHolder;
<<<<<<< HEAD
import io.supertokens.utils.SemVer;
=======
import io.supertokens.storageLayer.StorageLayer;
import io.supertokens.useridmapping.UserIdType;
>>>>>>> 4321d219
import io.supertokens.utils.Utils;
import io.supertokens.webserver.InputParser;
import io.supertokens.webserver.WebserverAPI;
import jakarta.servlet.ServletException;
import jakarta.servlet.http.HttpServletRequest;
import jakarta.servlet.http.HttpServletResponse;

import java.io.IOException;

public class RefreshSessionAPI extends WebserverAPI {
    private static final long serialVersionUID = 7142317017402226537L;

    public RefreshSessionAPI(Main main) {
        super(main, RECIPE_ID.SESSION.toString());
    }

    @Override
    public String getPath() {
        return "/recipe/session/refresh";
    }

    @Override
    protected void doPost(HttpServletRequest req, HttpServletResponse resp) throws IOException, ServletException {
        JsonObject input = InputParser.parseJsonObjectOrThrowError(req);
        String refreshToken = InputParser.parseStringOrThrowError(input, "refreshToken", false);
        String antiCsrfToken = InputParser.parseStringOrThrowError(input, "antiCsrfToken", true);
        Boolean enableAntiCsrf = InputParser.parseBooleanOrThrowError(input, "enableAntiCsrf", false);
        assert enableAntiCsrf != null;
        assert refreshToken != null;

        SemVer version = super.getVersionFromRequest(req);
        try {
            SessionInformationHolder sessionInfo = Session.refreshSession(main, refreshToken, antiCsrfToken,
<<<<<<< HEAD
                    enableAntiCsrf,  version.greaterThanOrEqualTo((SemVer.v2_20)));
=======
                    enableAntiCsrf);

            if (StorageLayer.getStorage(main).getType() == STORAGE_TYPE.SQL) {
                try {
                    UserIdMapping userIdMapping = io.supertokens.useridmapping.UserIdMapping.getUserIdMapping(
                            super.main,
                            sessionInfo.session.userId, UserIdType.ANY);
                    if (userIdMapping != null) {
                        ActiveUsers.updateLastActive(main, userIdMapping.superTokensUserId);
                    } else {
                        ActiveUsers.updateLastActive(main, sessionInfo.session.userId);
                    }
                } catch (StorageQueryException ignored) {
                }
            }


>>>>>>> 4321d219
            JsonObject result = sessionInfo.toJsonObject();

            if (version.greaterThanOrEqualTo(SemVer.v2_20)) {
                result.remove("idRefreshToken");
            }
            result.addProperty("status", "OK");
            super.sendJsonResponse(200, result, resp);
        } catch (StorageQueryException | StorageTransactionLogicException | UnsupportedJWTSigningAlgorithmException e) {
            throw new ServletException(e);
        } catch (AccessTokenPayloadError | UnauthorisedException e) {
            Logging.debug(main, Utils.exceptionStacktraceToString(e));
            JsonObject reply = new JsonObject();
            reply.addProperty("status", "UNAUTHORISED");
            reply.addProperty("message", e.getMessage());
            super.sendJsonResponse(200, reply, resp);
        } catch (TokenTheftDetectedException e) {
            Logging.debug(main, Utils.exceptionStacktraceToString(e));
            JsonObject reply = new JsonObject();
            reply.addProperty("status", "TOKEN_THEFT_DETECTED");

            JsonObject session = new JsonObject();
            session.addProperty("handle", e.sessionHandle);
            session.addProperty("userId", e.userId);
            reply.add("session", session);

            super.sendJsonResponse(200, reply, resp);
        }
    }
}<|MERGE_RESOLUTION|>--- conflicted
+++ resolved
@@ -15,13 +15,9 @@
  */
 
 package io.supertokens.webserver.api.session;
-<<<<<<< HEAD
-import com.google.gson.JsonObject;
-=======
 
 import com.google.gson.JsonObject;
 import io.supertokens.ActiveUsers;
->>>>>>> 4321d219
 import io.supertokens.Main;
 import io.supertokens.exceptions.AccessTokenPayloadError;
 import io.supertokens.exceptions.TokenTheftDetectedException;
@@ -35,12 +31,9 @@
 import io.supertokens.pluginInterface.useridmapping.UserIdMapping;
 import io.supertokens.session.Session;
 import io.supertokens.session.info.SessionInformationHolder;
-<<<<<<< HEAD
-import io.supertokens.utils.SemVer;
-=======
 import io.supertokens.storageLayer.StorageLayer;
 import io.supertokens.useridmapping.UserIdType;
->>>>>>> 4321d219
+import io.supertokens.utils.SemVer;
 import io.supertokens.utils.Utils;
 import io.supertokens.webserver.InputParser;
 import io.supertokens.webserver.WebserverAPI;
@@ -74,10 +67,7 @@
         SemVer version = super.getVersionFromRequest(req);
         try {
             SessionInformationHolder sessionInfo = Session.refreshSession(main, refreshToken, antiCsrfToken,
-<<<<<<< HEAD
                     enableAntiCsrf,  version.greaterThanOrEqualTo((SemVer.v2_20)));
-=======
-                    enableAntiCsrf);
 
             if (StorageLayer.getStorage(main).getType() == STORAGE_TYPE.SQL) {
                 try {
@@ -93,8 +83,6 @@
                 }
             }
 
-
->>>>>>> 4321d219
             JsonObject result = sessionInfo.toJsonObject();
 
             if (version.greaterThanOrEqualTo(SemVer.v2_20)) {
