/*
 *    Copyright (c) 2020, VRAI Labs and/or its affiliates. All rights reserved.
 *
 *    This software is licensed under the Apache License, Version 2.0 (the
 *    "License") as published by the Apache Software Foundation.
 *
 *    You may not use this file except in compliance with the License. You may
 *    obtain a copy of the License at http://www.apache.org/licenses/LICENSE-2.0
 *
 *    Unless required by applicable law or agreed to in writing, software
 *    distributed under the License is distributed on an "AS IS" BASIS, WITHOUT
 *    WARRANTIES OR CONDITIONS OF ANY KIND, either express or implied. See the
 *    License for the specific language governing permissions and limitations
 *    under the License.
 */

package io.supertokens.webserver.api.session;

import com.google.gson.JsonArray;
import com.google.gson.JsonObject;
import io.supertokens.Main;
import io.supertokens.exceptions.TryRefreshTokenException;
import io.supertokens.exceptions.UnauthorisedException;
import io.supertokens.jwt.exceptions.UnsupportedJWTSigningAlgorithmException;
import io.supertokens.output.Logging;
import io.supertokens.pluginInterface.RECIPE_ID;
import io.supertokens.pluginInterface.exceptions.StorageQueryException;
import io.supertokens.pluginInterface.exceptions.StorageTransactionLogicException;
import io.supertokens.session.Session;
import io.supertokens.signingkeys.SigningKeys;
import io.supertokens.signingkeys.SigningKeys.KeyInfo;
import io.supertokens.session.info.SessionInformationHolder;
import io.supertokens.utils.SemVer;
import io.supertokens.utils.Utils;
import io.supertokens.webserver.InputParser;
import io.supertokens.webserver.WebserverAPI;

import jakarta.servlet.ServletException;
import jakarta.servlet.http.HttpServletRequest;
import jakarta.servlet.http.HttpServletResponse;
import java.io.IOException;
import java.util.List;

public class VerifySessionAPI extends WebserverAPI {

    private static final long serialVersionUID = -9169174805902835488L;

    public VerifySessionAPI(Main main) {
        super(main, RECIPE_ID.SESSION.toString());
    }

    @Override
    public String getPath() {
        return "/recipe/session/verify";
    }

    @Override
    protected void doPost(HttpServletRequest req, HttpServletResponse resp) throws IOException, ServletException {
        JsonObject input = InputParser.parseJsonObjectOrThrowError(req);
        String accessToken = InputParser.parseStringOrThrowError(input, "accessToken", false);
        assert accessToken != null;
        String antiCsrfToken = InputParser.parseStringOrThrowError(input, "antiCsrfToken", true);
        Boolean doAntiCsrfCheck = InputParser.parseBooleanOrThrowError(input, "doAntiCsrfCheck", false);
        assert doAntiCsrfCheck != null;
        Boolean enableAntiCsrf = InputParser.parseBooleanOrThrowError(input, "enableAntiCsrf", false);
        assert enableAntiCsrf != null;

        try {
            SessionInformationHolder sessionInfo = Session.getSession(main, accessToken, antiCsrfToken, enableAntiCsrf,
                    doAntiCsrfCheck);

            JsonObject result = sessionInfo.toJsonObject();
            result.addProperty("status", "OK");

            if (!super.getVersionFromRequest(req).atLeast(SemVer.v2_19) ) {
                result.addProperty("jwtSigningPublicKey",
                        new Utils.PubPriKey(SigningKeys.getInstance(main).getLatestIssuedDynamicKey().value).publicKey);
                result.addProperty("jwtSigningPublicKeyExpiryTime",
                        SigningKeys.getInstance(main).getDynamicSigningKeyExpiryTime());
            }

<<<<<<< HEAD
            if (super.getVersionFromRequest(req).betweenInclusive(SemVer.v2_9, SemVer.v2_18)) {
                List<KeyInfo> keys = SigningKeys.getInstance(main).getDynamicKeys();
=======
            if (!super.getVersionFromRequest(req).equals(SemVer.v2_7) && !super.getVersionFromRequest(req).equals(SemVer.v2_8)) {
                List<KeyInfo> keys = AccessTokenSigningKey.getInstance(main).getAllKeys();
>>>>>>> 3f77bee6
                JsonArray jwtSigningPublicKeyListJSON = Utils.keyListToJson(keys);
                result.add("jwtSigningPublicKeyList", jwtSigningPublicKeyListJSON);
            }

            super.sendJsonResponse(200, result, resp);
        } catch (StorageQueryException | StorageTransactionLogicException | UnsupportedJWTSigningAlgorithmException e) {
            throw new ServletException(e);
        } catch (UnauthorisedException e) {
            Logging.debug(main, Utils.exceptionStacktraceToString(e));
            JsonObject reply = new JsonObject();
            reply.addProperty("status", "UNAUTHORISED");
            reply.addProperty("message", e.getMessage());
            super.sendJsonResponse(200, reply, resp);
        } catch (TryRefreshTokenException e) {
            Logging.debug(main, Utils.exceptionStacktraceToString(e));
            try {
                JsonObject reply = new JsonObject();
                reply.addProperty("status", "TRY_REFRESH_TOKEN");

                if (!super.getVersionFromRequest(req).atLeast(SemVer.v2_19)) {
                    reply.addProperty("jwtSigningPublicKey", new Utils.PubPriKey(
                            SigningKeys.getInstance(main).getLatestIssuedDynamicKey().value).publicKey);
                    reply.addProperty("jwtSigningPublicKeyExpiryTime",
                            SigningKeys.getInstance(main).getDynamicSigningKeyExpiryTime());
                }

<<<<<<< HEAD
                if (super.getVersionFromRequest(req).betweenInclusive(SemVer.v2_9, SemVer.v2_18)) {
                    List<KeyInfo> keys = SigningKeys.getInstance(main).getDynamicKeys();
=======
                if (!super.getVersionFromRequest(req).equals(SemVer.v2_7)
                        && !super.getVersionFromRequest(req).equals(SemVer.v2_8)) {
                    List<KeyInfo> keys = AccessTokenSigningKey.getInstance(main).getAllKeys();
>>>>>>> 3f77bee6
                    JsonArray jwtSigningPublicKeyListJSON = Utils.keyListToJson(keys);
                    reply.add("jwtSigningPublicKeyList", jwtSigningPublicKeyListJSON);
                }

                reply.addProperty("message", e.getMessage());
                super.sendJsonResponse(200, reply, resp);
            } catch (StorageQueryException | StorageTransactionLogicException e2) {
                throw new ServletException(e2);
            }
        }
    }
}<|MERGE_RESOLUTION|>--- conflicted
+++ resolved
@@ -72,20 +72,15 @@
             JsonObject result = sessionInfo.toJsonObject();
             result.addProperty("status", "OK");
 
-            if (!super.getVersionFromRequest(req).atLeast(SemVer.v2_19) ) {
+            if (!super.getVersionFromRequest(req).greaterThanOrEqualTo(SemVer.v2_19) ) {
                 result.addProperty("jwtSigningPublicKey",
                         new Utils.PubPriKey(SigningKeys.getInstance(main).getLatestIssuedDynamicKey().value).publicKey);
                 result.addProperty("jwtSigningPublicKeyExpiryTime",
                         SigningKeys.getInstance(main).getDynamicSigningKeyExpiryTime());
             }
 
-<<<<<<< HEAD
             if (super.getVersionFromRequest(req).betweenInclusive(SemVer.v2_9, SemVer.v2_18)) {
                 List<KeyInfo> keys = SigningKeys.getInstance(main).getDynamicKeys();
-=======
-            if (!super.getVersionFromRequest(req).equals(SemVer.v2_7) && !super.getVersionFromRequest(req).equals(SemVer.v2_8)) {
-                List<KeyInfo> keys = AccessTokenSigningKey.getInstance(main).getAllKeys();
->>>>>>> 3f77bee6
                 JsonArray jwtSigningPublicKeyListJSON = Utils.keyListToJson(keys);
                 result.add("jwtSigningPublicKeyList", jwtSigningPublicKeyListJSON);
             }
@@ -105,21 +100,15 @@
                 JsonObject reply = new JsonObject();
                 reply.addProperty("status", "TRY_REFRESH_TOKEN");
 
-                if (!super.getVersionFromRequest(req).atLeast(SemVer.v2_19)) {
+                if (!super.getVersionFromRequest(req).greaterThanOrEqualTo(SemVer.v2_19)) {
                     reply.addProperty("jwtSigningPublicKey", new Utils.PubPriKey(
                             SigningKeys.getInstance(main).getLatestIssuedDynamicKey().value).publicKey);
                     reply.addProperty("jwtSigningPublicKeyExpiryTime",
                             SigningKeys.getInstance(main).getDynamicSigningKeyExpiryTime());
                 }
 
-<<<<<<< HEAD
                 if (super.getVersionFromRequest(req).betweenInclusive(SemVer.v2_9, SemVer.v2_18)) {
                     List<KeyInfo> keys = SigningKeys.getInstance(main).getDynamicKeys();
-=======
-                if (!super.getVersionFromRequest(req).equals(SemVer.v2_7)
-                        && !super.getVersionFromRequest(req).equals(SemVer.v2_8)) {
-                    List<KeyInfo> keys = AccessTokenSigningKey.getInstance(main).getAllKeys();
->>>>>>> 3f77bee6
                     JsonArray jwtSigningPublicKeyListJSON = Utils.keyListToJson(keys);
                     reply.add("jwtSigningPublicKeyList", jwtSigningPublicKeyListJSON);
                 }
