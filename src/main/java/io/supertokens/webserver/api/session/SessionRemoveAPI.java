--- conflicted
+++ resolved
@@ -143,17 +143,10 @@
                         UserIdMapping userIdMapping = io.supertokens.useridmapping.UserIdMapping.getUserIdMapping(
                                 appIdentifier, storage, userId, UserIdType.ANY);
                         if (userIdMapping != null) {
-<<<<<<< HEAD
-                            ActiveUsers.updateLastActive(this.getPublicTenantStorage(req), main,
-                                    userIdMapping.superTokensUserId);
-                        } else {
-                            ActiveUsers.updateLastActive(this.getPublicTenantStorage(req), main, userId);
-=======
                             ActiveUsers.updateLastActive(appIdentifier, main,
                                     userIdMapping.superTokensUserId);
                         } else {
                             ActiveUsers.updateLastActive(appIdentifier, main, userId);
->>>>>>> 942b0151
                         }
                     } catch (StorageQueryException ignored) {
                     }
