--- conflicted
+++ resolved
@@ -81,9 +81,7 @@
         if (userId != null) {
             try {
                 String[] sessionHandlesRevoked = Session.revokeAllSessionsForUser(
-<<<<<<< HEAD
-                        this.getTenantIdentifierWithStorageFromRequest(req), main,
-                        userId);
+                        this.getTenantIdentifierWithStorageFromRequest(req), userId);
                 if (StorageLayer.getStorage(this.getTenantIdentifierWithStorageFromRequest(req), main).getType() ==
                         STORAGE_TYPE.SQL) {
                     try {
@@ -98,9 +96,6 @@
                     } catch (StorageQueryException ignored) {
                     }
                 }
-=======
-                        this.getTenantIdentifierWithStorageFromRequest(req), userId);
->>>>>>> 05e052e6
                 JsonObject result = new JsonObject();
                 result.addProperty("status", "OK");
                 JsonArray sessionHandlesRevokedJSON = new JsonArray();
