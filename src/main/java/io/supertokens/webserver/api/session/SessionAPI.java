/*
 *    Copyright (c) 2020, VRAI Labs and/or its affiliates. All rights reserved.
 *
 *    This software is licensed under the Apache License, Version 2.0 (the
 *    "License") as published by the Apache Software Foundation.
 *
 *    You may not use this file except in compliance with the License. You may
 *    obtain a copy of the License at http://www.apache.org/licenses/LICENSE-2.0
 *
 *    Unless required by applicable law or agreed to in writing, software
 *    distributed under the License is distributed on an "AS IS" BASIS, WITHOUT
 *    WARRANTIES OR CONDITIONS OF ANY KIND, either express or implied. See the
 *    License for the specific language governing permissions and limitations
 *    under the License.
 */

package io.supertokens.webserver.api.session;

import com.google.gson.Gson;
import com.google.gson.JsonArray;
import com.google.gson.JsonObject;
import io.supertokens.Main;
import io.supertokens.config.Config;
import io.supertokens.config.CoreConfig;
import io.supertokens.exceptions.UnauthorisedException;
import io.supertokens.jwt.exceptions.UnsupportedJWTSigningAlgorithmException;
import io.supertokens.output.Logging;
import io.supertokens.pluginInterface.RECIPE_ID;
import io.supertokens.pluginInterface.exceptions.StorageQueryException;
import io.supertokens.pluginInterface.exceptions.StorageTransactionLogicException;
import io.supertokens.pluginInterface.session.SessionInfo;
import io.supertokens.session.Session;
import io.supertokens.signingkeys.SigningKeys;
import io.supertokens.signingkeys.SigningKeys.KeyInfo;
import io.supertokens.session.info.SessionInformationHolder;
import io.supertokens.utils.SemVer;
import io.supertokens.utils.Utils;
import io.supertokens.webserver.InputParser;
import io.supertokens.webserver.WebserverAPI;

import javax.crypto.BadPaddingException;
import javax.crypto.IllegalBlockSizeException;
import javax.crypto.NoSuchPaddingException;
import jakarta.servlet.ServletException;
import jakarta.servlet.http.HttpServletRequest;
import jakarta.servlet.http.HttpServletResponse;
import java.io.IOException;
import java.security.InvalidAlgorithmParameterException;
import java.security.InvalidKeyException;
import java.security.NoSuchAlgorithmException;
import java.security.SignatureException;
import java.security.spec.InvalidKeySpecException;
import java.util.List;

public class SessionAPI extends WebserverAPI {
    private static final long serialVersionUID = 7142317017402226537L;

    public SessionAPI(Main main) {
        super(main, RECIPE_ID.SESSION.toString());
    }

    @Override
    public String getPath() {
        return "/recipe/session";
    }

    @Override
    protected void doPost(HttpServletRequest req, HttpServletResponse resp) throws IOException, ServletException {
        String version = super.getVersionFromRequest(req);

        JsonObject input = InputParser.parseJsonObjectOrThrowError(req);
        String userId = InputParser.parseStringOrThrowError(input, "userId", false);
        assert userId != null;
        Boolean enableAntiCsrf = InputParser.parseBooleanOrThrowError(input, "enableAntiCsrf", false);
        assert enableAntiCsrf != null;
        JsonObject userDataInJWT = InputParser.parseJsonObjectOrThrowError(input, "userDataInJWT", false);
        assert userDataInJWT != null;
        JsonObject userDataInDatabase = InputParser.parseJsonObjectOrThrowError(input, "userDataInDatabase", false);
        assert userDataInDatabase != null;

        boolean useStaticSigningKey = version.equals("2.18") ?
                Boolean.TRUE.equals(InputParser.parseBooleanOrThrowError(input, "useStaticSigningKey", true)) :
                Config.getConfig(main).getAccessTokenSigningKeyDynamic();

        try {
            SessionInformationHolder sessionInfo = Session.createNewSession(main, userId, userDataInJWT,
                    userDataInDatabase, enableAntiCsrf, version.equals("2.18"), useStaticSigningKey);

            JsonObject result = sessionInfo.toJsonObject();

            result.addProperty("status", "OK");

<<<<<<< HEAD
            if (super.getVersionFromRequest(req).equals("2.18")) {
                result.remove("idRefreshToken");
            } else {
                result.addProperty("jwtSigningPublicKey",
                        new Utils.PubPriKey(SigningKeys.getInstance(main).getLatestIssuedDynamicKey().value).publicKey);
                result.addProperty("jwtSigningPublicKeyExpiryTime",
                        SigningKeys.getInstance(main).getDynamicSigningKeyExpiryTime());

                if (!version.equals("2.7") && !version.equals("2.8")) {
                    List<KeyInfo> keys = SigningKeys.getInstance(main).getDynamicKeys();
                    JsonArray jwtSigningPublicKeyListJSON = Utils.keyListToJson(keys);
                    result.add("jwtSigningPublicKeyList", jwtSigningPublicKeyListJSON);
                }
=======
            result.addProperty("jwtSigningPublicKey",
                    new Utils.PubPriKey(AccessTokenSigningKey.getInstance(main).getLatestIssuedKey().value).publicKey);
            result.addProperty("jwtSigningPublicKeyExpiryTime",
                    AccessTokenSigningKey.getInstance(main).getKeyExpiryTime());

            if (!super.getVersionFromRequest(req).equals(SemVer.v2_7) && !super.getVersionFromRequest(req).equals(SemVer.v2_8)) {
                List<KeyInfo> keys = AccessTokenSigningKey.getInstance(main).getAllKeys();
                JsonArray jwtSigningPublicKeyListJSON = Utils.keyListToJson(keys);
                result.add("jwtSigningPublicKeyList", jwtSigningPublicKeyListJSON);
>>>>>>> 910c96c3
            }

            super.sendJsonResponse(200, result, resp);
        }  catch (UnauthorisedException e) {
            super.sendTextResponse(400, e.getMessage(), resp);
        } catch (NoSuchAlgorithmException | StorageQueryException | InvalidKeyException | InvalidKeySpecException
                 | StorageTransactionLogicException | SignatureException | IllegalBlockSizeException
                 | BadPaddingException | InvalidAlgorithmParameterException | NoSuchPaddingException |
                 UnsupportedJWTSigningAlgorithmException e) {
            throw new ServletException(e);
        }
    }

    @Override
    protected void doGet(HttpServletRequest req, HttpServletResponse resp) throws IOException, ServletException {
        String sessionHandle = InputParser.getQueryParamOrThrowError(req, "sessionHandle", false);
        assert sessionHandle != null;

        try {
            SessionInfo sessionInfo = Session.getSession(main, sessionHandle);

            JsonObject result = new Gson().toJsonTree(sessionInfo).getAsJsonObject();
            result.add("userDataInJWT", Utils.toJsonTreeWithNulls(sessionInfo.userDataInJWT));
            result.add("userDataInDatabase", Utils.toJsonTreeWithNulls(sessionInfo.userDataInDatabase));
            String version = super.getVersionFromRequest(req);
            if (!version.equals("2.14")) {
                result.remove("useStaticKey");
            }

            result.addProperty("status", "OK");

            super.sendJsonResponse(200, result, resp);

        } catch (StorageQueryException e) {
            throw new ServletException(e);
        } catch (UnauthorisedException e) {
            Logging.debug(main, Utils.exceptionStacktraceToString(e));
            JsonObject reply = new JsonObject();
            reply.addProperty("status", "UNAUTHORISED");
            reply.addProperty("message", e.getMessage());
            super.sendJsonResponse(200, reply, resp);
        }
    }
}<|MERGE_RESOLUTION|>--- conflicted
+++ resolved
@@ -66,7 +66,7 @@
 
     @Override
     protected void doPost(HttpServletRequest req, HttpServletResponse resp) throws IOException, ServletException {
-        String version = super.getVersionFromRequest(req);
+        SemVer version = super.getVersionFromRequest(req);
 
         JsonObject input = InputParser.parseJsonObjectOrThrowError(req);
         String userId = InputParser.parseStringOrThrowError(input, "userId", false);
@@ -78,20 +78,19 @@
         JsonObject userDataInDatabase = InputParser.parseJsonObjectOrThrowError(input, "userDataInDatabase", false);
         assert userDataInDatabase != null;
 
-        boolean useStaticSigningKey = version.equals("2.18") ?
+        boolean useStaticSigningKey = version.equals(SemVer.v2_18) ?
                 Boolean.TRUE.equals(InputParser.parseBooleanOrThrowError(input, "useStaticSigningKey", true)) :
                 Config.getConfig(main).getAccessTokenSigningKeyDynamic();
 
         try {
             SessionInformationHolder sessionInfo = Session.createNewSession(main, userId, userDataInJWT,
-                    userDataInDatabase, enableAntiCsrf, version.equals("2.18"), useStaticSigningKey);
+                    userDataInDatabase, enableAntiCsrf, version.equals(SemVer.v2_18), useStaticSigningKey);
 
             JsonObject result = sessionInfo.toJsonObject();
 
             result.addProperty("status", "OK");
 
-<<<<<<< HEAD
-            if (super.getVersionFromRequest(req).equals("2.18")) {
+            if (super.getVersionFromRequest(req).equals(SemVer.v2_18)) {
                 result.remove("idRefreshToken");
             } else {
                 result.addProperty("jwtSigningPublicKey",
@@ -99,22 +98,11 @@
                 result.addProperty("jwtSigningPublicKeyExpiryTime",
                         SigningKeys.getInstance(main).getDynamicSigningKeyExpiryTime());
 
-                if (!version.equals("2.7") && !version.equals("2.8")) {
+                if (!version.equals(SemVer.v2_7) && !version.equals(SemVer.v2_8)) {
                     List<KeyInfo> keys = SigningKeys.getInstance(main).getDynamicKeys();
                     JsonArray jwtSigningPublicKeyListJSON = Utils.keyListToJson(keys);
                     result.add("jwtSigningPublicKeyList", jwtSigningPublicKeyListJSON);
                 }
-=======
-            result.addProperty("jwtSigningPublicKey",
-                    new Utils.PubPriKey(AccessTokenSigningKey.getInstance(main).getLatestIssuedKey().value).publicKey);
-            result.addProperty("jwtSigningPublicKeyExpiryTime",
-                    AccessTokenSigningKey.getInstance(main).getKeyExpiryTime());
-
-            if (!super.getVersionFromRequest(req).equals(SemVer.v2_7) && !super.getVersionFromRequest(req).equals(SemVer.v2_8)) {
-                List<KeyInfo> keys = AccessTokenSigningKey.getInstance(main).getAllKeys();
-                JsonArray jwtSigningPublicKeyListJSON = Utils.keyListToJson(keys);
-                result.add("jwtSigningPublicKeyList", jwtSigningPublicKeyListJSON);
->>>>>>> 910c96c3
             }
 
             super.sendJsonResponse(200, result, resp);
@@ -139,8 +127,8 @@
             JsonObject result = new Gson().toJsonTree(sessionInfo).getAsJsonObject();
             result.add("userDataInJWT", Utils.toJsonTreeWithNulls(sessionInfo.userDataInJWT));
             result.add("userDataInDatabase", Utils.toJsonTreeWithNulls(sessionInfo.userDataInDatabase));
-            String version = super.getVersionFromRequest(req);
-            if (!version.equals("2.14")) {
+            SemVer version = super.getVersionFromRequest(req);
+            if (!version.equals(SemVer.v2_14)) {
                 result.remove("useStaticKey");
             }
 
