--- conflicted
+++ resolved
@@ -78,18 +78,17 @@
         assert userDataInDatabase != null;
 
         Boolean inputUseStaticKey = InputParser.parseBooleanOrThrowError(input, "useStaticSigningKey", true);
-        boolean useStaticSigningKey = version.atLeast(SemVer.v2_19) ? Boolean.TRUE.equals(inputUseStaticKey) : Config.getConfig(main).getAccessTokenSigningKeyDynamic();
+        boolean useStaticSigningKey = version.greaterThanOrEqualTo(SemVer.v2_19) ? Boolean.TRUE.equals(inputUseStaticKey) : Config.getConfig(main).getAccessTokenSigningKeyDynamic();
 
         try {
             SessionInformationHolder sessionInfo = Session.createNewSession(main, userId, userDataInJWT,
-                    userDataInDatabase, enableAntiCsrf, version.atLeast(SemVer.v2_19), useStaticSigningKey);
+                    userDataInDatabase, enableAntiCsrf, version.greaterThanOrEqualTo(SemVer.v2_19), useStaticSigningKey);
 
             JsonObject result = sessionInfo.toJsonObject();
 
             result.addProperty("status", "OK");
 
-<<<<<<< HEAD
-            if (super.getVersionFromRequest(req).atLeast(SemVer.v2_19)) {
+            if (super.getVersionFromRequest(req).greaterThanOrEqualTo(SemVer.v2_19)) {
                 result.remove("idRefreshToken");
             } else {
                 result.addProperty("jwtSigningPublicKey",
@@ -102,17 +101,6 @@
                     JsonArray jwtSigningPublicKeyListJSON = Utils.keyListToJson(keys);
                     result.add("jwtSigningPublicKeyList", jwtSigningPublicKeyListJSON);
                 }
-=======
-            result.addProperty("jwtSigningPublicKey",
-                    new Utils.PubPriKey(AccessTokenSigningKey.getInstance(main).getLatestIssuedKey().value).publicKey);
-            result.addProperty("jwtSigningPublicKeyExpiryTime",
-                    AccessTokenSigningKey.getInstance(main).getKeyExpiryTime());
-
-            if (!super.getVersionFromRequest(req).equals(SemVer.v2_7) && !super.getVersionFromRequest(req).equals(SemVer.v2_8)) {
-                List<KeyInfo> keys = AccessTokenSigningKey.getInstance(main).getAllKeys();
-                JsonArray jwtSigningPublicKeyListJSON = Utils.keyListToJson(keys);
-                result.add("jwtSigningPublicKeyList", jwtSigningPublicKeyListJSON);
->>>>>>> 3f77bee6
             }
 
             super.sendJsonResponse(200, result, resp);
