/*
 *    Copyright (c) 2020, VRAI Labs and/or its affiliates. All rights reserved.
 *
 *    This software is licensed under the Apache License, Version 2.0 (the
 *    "License") as published by the Apache Software Foundation.
 *
 *    You may not use this file except in compliance with the License. You may
 *    obtain a copy of the License at http://www.apache.org/licenses/LICENSE-2.0
 *
 *    Unless required by applicable law or agreed to in writing, software
 *    distributed under the License is distributed on an "AS IS" BASIS, WITHOUT
 *    WARRANTIES OR CONDITIONS OF ANY KIND, either express or implied. See the
 *    License for the specific language governing permissions and limitations
 *    under the License.
 */

package io.supertokens.webserver.api.session;

import com.google.gson.Gson;
import com.google.gson.JsonObject;
import io.supertokens.ActiveUsers;
import io.supertokens.Main;
import io.supertokens.config.Config;
import io.supertokens.exceptions.AccessTokenPayloadError;
import io.supertokens.exceptions.UnauthorisedException;
import io.supertokens.jwt.exceptions.UnsupportedJWTSigningAlgorithmException;
import io.supertokens.output.Logging;
import io.supertokens.pluginInterface.RECIPE_ID;
import io.supertokens.pluginInterface.STORAGE_TYPE;
import io.supertokens.pluginInterface.Storage;
import io.supertokens.pluginInterface.exceptions.StorageQueryException;
import io.supertokens.pluginInterface.exceptions.StorageTransactionLogicException;
import io.supertokens.pluginInterface.multitenancy.AppIdentifier;
import io.supertokens.pluginInterface.multitenancy.TenantIdentifier;
import io.supertokens.pluginInterface.multitenancy.exceptions.TenantOrAppNotFoundException;
import io.supertokens.pluginInterface.session.SessionInfo;
import io.supertokens.session.Session;
import io.supertokens.session.accessToken.AccessToken;
import io.supertokens.session.info.SessionInformationHolder;
import io.supertokens.storageLayer.StorageLayer;
import io.supertokens.useridmapping.UserIdType;
import io.supertokens.utils.SemVer;
import io.supertokens.utils.Utils;
import io.supertokens.webserver.InputParser;
import io.supertokens.webserver.WebserverAPI;
import jakarta.servlet.ServletException;
import jakarta.servlet.http.HttpServletRequest;
import jakarta.servlet.http.HttpServletResponse;

import javax.crypto.BadPaddingException;
import javax.crypto.IllegalBlockSizeException;
import javax.crypto.NoSuchPaddingException;
import java.io.IOException;
import java.security.InvalidAlgorithmParameterException;
import java.security.InvalidKeyException;
import java.security.NoSuchAlgorithmException;
import java.security.SignatureException;
import java.security.spec.InvalidKeySpecException;

public class SessionAPI extends WebserverAPI {
    private static final long serialVersionUID = 7142317017402226537L;

    public SessionAPI(Main main) {
        super(main, RECIPE_ID.SESSION.toString());
    }

    @Override
    public String getPath() {
        return "/recipe/session";
    }

    @Override
    protected void doPost(HttpServletRequest req, HttpServletResponse resp) throws IOException, ServletException {
        // API is tenant specific
        SemVer version = super.getVersionFromRequest(req);

        JsonObject input = InputParser.parseJsonObjectOrThrowError(req);
        String userId = InputParser.parseStringOrThrowError(input, "userId", false);
        assert userId != null;
        Boolean enableAntiCsrf = InputParser.parseBooleanOrThrowError(input, "enableAntiCsrf", false);
        assert enableAntiCsrf != null;
        JsonObject userDataInJWT = InputParser.parseJsonObjectOrThrowError(input, "userDataInJWT", false);
        assert userDataInJWT != null;
        JsonObject userDataInDatabase = InputParser.parseJsonObjectOrThrowError(input, "userDataInDatabase", false);
        assert userDataInDatabase != null;

        try {
            TenantIdentifier tenantIdentifier = getTenantIdentifier(req);
            Storage storage = getTenantStorage(req);

            boolean useStaticSigningKey = !Config.getConfig(tenantIdentifier, main)
                    .getAccessTokenSigningKeyDynamic();
            if (version.greaterThanOrEqualTo(SemVer.v2_21)) {
                Boolean useDynamicSigningKey = InputParser.parseBooleanOrThrowError(input, "useDynamicSigningKey",
                        true);

                // useDynamicSigningKey defaults to true, so we check if it has been explicitly set to true
                useStaticSigningKey = Boolean.FALSE.equals(useDynamicSigningKey);
            }

            AccessToken.VERSION accessTokenVersion = AccessToken.getAccessTokenVersionForCDI(version);

            SessionInformationHolder sessionInfo = Session.createNewSession(
                    tenantIdentifier, storage, main, userId, userDataInJWT,
                    userDataInDatabase, enableAntiCsrf, accessTokenVersion,
                    useStaticSigningKey);

            if (storage.getType() == STORAGE_TYPE.SQL) {
                try {
                    io.supertokens.pluginInterface.useridmapping.UserIdMapping userIdMapping =
                            io.supertokens.useridmapping.UserIdMapping.getUserIdMapping(
                                    tenantIdentifier.toAppIdentifier(), storage,
                                    sessionInfo.session.userId, UserIdType.ANY);
                    if (userIdMapping != null) {
<<<<<<< HEAD
                        ActiveUsers.updateLastActive(this.getPublicTenantStorage(req), main,
                                userIdMapping.superTokensUserId);
                    } else {
                        ActiveUsers.updateLastActive(this.getPublicTenantStorage(req), main,
=======
                        ActiveUsers.updateLastActive(tenantIdentifier.toAppIdentifier(), main,
                                userIdMapping.superTokensUserId);
                    } else {
                        ActiveUsers.updateLastActive(tenantIdentifier.toAppIdentifier(), main,
>>>>>>> 942b0151
                                sessionInfo.session.userId);
                    }
                } catch (StorageQueryException ignored) {
                }
            }

            JsonObject result = sessionInfo.toJsonObject();

            if (getVersionFromRequest(req).lesserThan(SemVer.v3_0)) {
                result.get("session").getAsJsonObject().remove("tenantId");
            }
            if (version.lesserThan(SemVer.v4_0)) {
                result.get("session").getAsJsonObject().remove("recipeUserId");
            }

            result.addProperty("status", "OK");

            if (super.getVersionFromRequest(req).greaterThanOrEqualTo(SemVer.v2_21)) {
                result.remove("idRefreshToken");
            } else {
                Utils.addLegacySigningKeyInfos(tenantIdentifier.toAppIdentifier(), main, result,
                        super.getVersionFromRequest(req).betweenInclusive(SemVer.v2_9, SemVer.v2_21));
            }

            super.sendJsonResponse(200, result, resp);
        } catch (AccessTokenPayloadError e) {
            throw new ServletException(new BadRequestException(e.getMessage()));
        } catch (NoSuchAlgorithmException | StorageQueryException | InvalidKeyException | InvalidKeySpecException |
                 StorageTransactionLogicException | SignatureException | IllegalBlockSizeException |
                 BadPaddingException | InvalidAlgorithmParameterException | NoSuchPaddingException |
                 TenantOrAppNotFoundException | UnsupportedJWTSigningAlgorithmException e) {
            throw new ServletException(e);
        }
    }

    @Override
    protected void doGet(HttpServletRequest req, HttpServletResponse resp) throws IOException, ServletException {
        // API is app specific but tenant id is derived from the session handle
        String sessionHandle = InputParser.getQueryParamOrThrowError(req, "sessionHandle", false);
        assert sessionHandle != null;

        TenantIdentifier tenantIdentifier;
        Storage storage;
        try {
            AppIdentifier appIdentifier = getAppIdentifier(req);
            tenantIdentifier = new TenantIdentifier(appIdentifier.getConnectionUriDomain(),
                    appIdentifier.getAppId(), Session.getTenantIdFromSessionHandle(sessionHandle));
            storage = StorageLayer.getStorage(tenantIdentifier, main);
        } catch (TenantOrAppNotFoundException e) {
            throw new ServletException(e);
        }

        try {
            SessionInfo sessionInfo = Session.getSession(tenantIdentifier, storage, sessionHandle);

            JsonObject result = new Gson().toJsonTree(sessionInfo).getAsJsonObject();
            result.add("userDataInJWT", Utils.toJsonTreeWithNulls(sessionInfo.userDataInJWT));
            result.add("userDataInDatabase", Utils.toJsonTreeWithNulls(sessionInfo.userDataInDatabase));

            result.addProperty("status", "OK");

            if (getVersionFromRequest(req).greaterThanOrEqualTo(SemVer.v3_0)) {
                result.addProperty("tenantId", tenantIdentifier.getTenantId());
            }
            if (getVersionFromRequest(req).lesserThan(SemVer.v4_0)) {
                result.remove("recipeUserId");
            }

            super.sendJsonResponse(200, result, resp);

        } catch (StorageQueryException e) {
            throw new ServletException(e);
        } catch (UnauthorisedException e) {
            Logging.debug(main, tenantIdentifier, Utils.exceptionStacktraceToString(e));
            JsonObject reply = new JsonObject();
            reply.addProperty("status", "UNAUTHORISED");
            reply.addProperty("message", e.getMessage());
            super.sendJsonResponse(200, reply, resp);
        }
    }
}<|MERGE_RESOLUTION|>--- conflicted
+++ resolved
@@ -112,17 +112,10 @@
                                     tenantIdentifier.toAppIdentifier(), storage,
                                     sessionInfo.session.userId, UserIdType.ANY);
                     if (userIdMapping != null) {
-<<<<<<< HEAD
-                        ActiveUsers.updateLastActive(this.getPublicTenantStorage(req), main,
-                                userIdMapping.superTokensUserId);
-                    } else {
-                        ActiveUsers.updateLastActive(this.getPublicTenantStorage(req), main,
-=======
                         ActiveUsers.updateLastActive(tenantIdentifier.toAppIdentifier(), main,
                                 userIdMapping.superTokensUserId);
                     } else {
                         ActiveUsers.updateLastActive(tenantIdentifier.toAppIdentifier(), main,
->>>>>>> 942b0151
                                 sessionInfo.session.userId);
                     }
                 } catch (StorageQueryException ignored) {
