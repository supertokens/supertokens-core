/*
 *    Copyright (c) 2020, VRAI Labs and/or its affiliates. All rights reserved.
 *
 *    This software is licensed under the Apache License, Version 2.0 (the
 *    "License") as published by the Apache Software Foundation.
 *
 *    You may not use this file except in compliance with the License. You may
 *    obtain a copy of the License at http://www.apache.org/licenses/LICENSE-2.0
 *
 *    Unless required by applicable law or agreed to in writing, software
 *    distributed under the License is distributed on an "AS IS" BASIS, WITHOUT
 *    WARRANTIES OR CONDITIONS OF ANY KIND, either express or implied. See the
 *    License for the specific language governing permissions and limitations
 *    under the License.
 */

package io.supertokens.webserver.api.session;

import com.google.gson.Gson;
import com.google.gson.JsonArray;
import com.google.gson.JsonObject;
import io.supertokens.ActiveUsers;
import io.supertokens.Main;
import io.supertokens.exceptions.UnauthorisedException;
import io.supertokens.output.Logging;
import io.supertokens.pluginInterface.RECIPE_ID;
import io.supertokens.pluginInterface.STORAGE_TYPE;
import io.supertokens.pluginInterface.exceptions.StorageQueryException;
import io.supertokens.pluginInterface.exceptions.StorageTransactionLogicException;
import io.supertokens.pluginInterface.multitenancy.exceptions.TenantOrAppNotFoundException;
import io.supertokens.pluginInterface.session.SessionInfo;
import io.supertokens.pluginInterface.useridmapping.UserIdMapping;
import io.supertokens.session.Session;
import io.supertokens.session.accessToken.AccessTokenSigningKey;
import io.supertokens.session.accessToken.AccessTokenSigningKey.KeyInfo;
import io.supertokens.session.info.SessionInformationHolder;
import io.supertokens.storageLayer.StorageLayer;
import io.supertokens.useridmapping.UserIdType;
import io.supertokens.utils.Utils;
import io.supertokens.webserver.InputParser;
import io.supertokens.webserver.WebserverAPI;
import jakarta.servlet.ServletException;
import jakarta.servlet.http.HttpServletRequest;
import jakarta.servlet.http.HttpServletResponse;

import javax.crypto.BadPaddingException;
import javax.crypto.IllegalBlockSizeException;
import javax.crypto.NoSuchPaddingException;
import java.io.IOException;
import java.security.InvalidAlgorithmParameterException;
import java.security.InvalidKeyException;
import java.security.NoSuchAlgorithmException;
import java.security.SignatureException;
import java.security.spec.InvalidKeySpecException;
import java.util.List;

public class SessionAPI extends WebserverAPI {
    private static final long serialVersionUID = 7142317017402226537L;

    public SessionAPI(Main main) {
        super(main, RECIPE_ID.SESSION.toString());
    }

    @Override
    public String getPath() {
        return "/recipe/session";
    }

    @Override
    protected void doPost(HttpServletRequest req, HttpServletResponse resp) throws IOException, ServletException {
        // API is tenant specific
        JsonObject input = InputParser.parseJsonObjectOrThrowError(req);
        String userId = InputParser.parseStringOrThrowError(input, "userId", false);
        assert userId != null;
        Boolean enableAntiCsrf = InputParser.parseBooleanOrThrowError(input, "enableAntiCsrf", false);
        assert enableAntiCsrf != null;
        JsonObject userDataInJWT = InputParser.parseJsonObjectOrThrowError(input, "userDataInJWT", false);
        assert userDataInJWT != null;
        JsonObject userDataInDatabase = InputParser.parseJsonObjectOrThrowError(input, "userDataInDatabase", false);
        assert userDataInDatabase != null;

        try {
            SessionInformationHolder sessionInfo = Session.createNewSession(
<<<<<<< HEAD
                    this.getTenantIdentifierWithStorageFromRequest(req), main, userId,
                    userDataInJWT,
=======
                    this.getTenantIdentifierWithStorageFromRequest(req), main, userId, userDataInJWT,
>>>>>>> 05e052e6
                    userDataInDatabase, enableAntiCsrf);

            if (StorageLayer.getStorage(this.getTenantIdentifierWithStorageFromRequest(req), main).getType() ==
                    STORAGE_TYPE.SQL) {
                try {
                    UserIdMapping userIdMapping = io.supertokens.useridmapping.UserIdMapping.getUserIdMapping(
                            this.getAppIdentifierWithStorage(req),
                            sessionInfo.session.userId, UserIdType.ANY);
                    if (userIdMapping != null) {
                        ActiveUsers.updateLastActive(main, userIdMapping.superTokensUserId);
                    } else {
                        ActiveUsers.updateLastActive(main, sessionInfo.session.userId);
                    }
                } catch (StorageQueryException ignored) {
                }
            }

            JsonObject result = sessionInfo.toJsonObject();

            result.addProperty("status", "OK");

            result.addProperty("jwtSigningPublicKey",
                    new Utils.PubPriKey(
                            AccessTokenSigningKey.getInstance(
                                            this.getTenantIdentifierWithStorageFromRequest(req).toAppIdentifier(), main)
                                    .getLatestIssuedKey().value).publicKey);
            result.addProperty("jwtSigningPublicKeyExpiryTime",
                    AccessTokenSigningKey.getInstance(
                                    this.getTenantIdentifierWithStorageFromRequest(req).toAppIdentifier(), main)
                            .getKeyExpiryTime());

            if (!super.getVersionFromRequest(req).equals("2.7") && !super.getVersionFromRequest(req).equals("2.8")) {
                List<KeyInfo> keys = AccessTokenSigningKey.getInstance(
                                this.getTenantIdentifierWithStorageFromRequest(req).toAppIdentifier(),
                                main)
                        .getAllKeys();
                JsonArray jwtSigningPublicKeyListJSON = Utils.keyListToJson(keys);
                result.add("jwtSigningPublicKeyList", jwtSigningPublicKeyListJSON);
            }

            super.sendJsonResponse(200, result, resp);
        } catch (NoSuchAlgorithmException | StorageQueryException | InvalidKeyException | InvalidKeySpecException | StorageTransactionLogicException | SignatureException | IllegalBlockSizeException | BadPaddingException | InvalidAlgorithmParameterException | NoSuchPaddingException | TenantOrAppNotFoundException e) {
            throw new ServletException(e);
        }
    }

    @Override
    protected void doGet(HttpServletRequest req, HttpServletResponse resp) throws IOException, ServletException {
        // API is tenant specific
        String sessionHandle = InputParser.getQueryParamOrThrowError(req, "sessionHandle", false);
        assert sessionHandle != null;

        try {
<<<<<<< HEAD
            SessionInfo sessionInfo = Session.getSession(this.getTenantIdentifierWithStorageFromRequest(req), main,
                    sessionHandle);
=======
            SessionInfo sessionInfo = Session.getSession(this.getTenantIdentifierWithStorageFromRequest(req), sessionHandle);
>>>>>>> 05e052e6

            JsonObject result = new Gson().toJsonTree(sessionInfo).getAsJsonObject();
            result.add("userDataInJWT", Utils.toJsonTreeWithNulls(sessionInfo.userDataInJWT));
            result.add("userDataInDatabase", Utils.toJsonTreeWithNulls(sessionInfo.userDataInDatabase));

            result.addProperty("status", "OK");

            super.sendJsonResponse(200, result, resp);

        } catch (StorageQueryException | TenantOrAppNotFoundException e) {
            throw new ServletException(e);
        } catch (UnauthorisedException e) {
            Logging.debug(main, Utils.exceptionStacktraceToString(e));
            JsonObject reply = new JsonObject();
            reply.addProperty("status", "UNAUTHORISED");
            reply.addProperty("message", e.getMessage());
            super.sendJsonResponse(200, reply, resp);
        }
    }
}<|MERGE_RESOLUTION|>--- conflicted
+++ resolved
@@ -81,12 +81,7 @@
 
         try {
             SessionInformationHolder sessionInfo = Session.createNewSession(
-<<<<<<< HEAD
-                    this.getTenantIdentifierWithStorageFromRequest(req), main, userId,
-                    userDataInJWT,
-=======
                     this.getTenantIdentifierWithStorageFromRequest(req), main, userId, userDataInJWT,
->>>>>>> 05e052e6
                     userDataInDatabase, enableAntiCsrf);
 
             if (StorageLayer.getStorage(this.getTenantIdentifierWithStorageFromRequest(req), main).getType() ==
@@ -140,12 +135,7 @@
         assert sessionHandle != null;
 
         try {
-<<<<<<< HEAD
-            SessionInfo sessionInfo = Session.getSession(this.getTenantIdentifierWithStorageFromRequest(req), main,
-                    sessionHandle);
-=======
             SessionInfo sessionInfo = Session.getSession(this.getTenantIdentifierWithStorageFromRequest(req), sessionHandle);
->>>>>>> 05e052e6
 
             JsonObject result = new Gson().toJsonTree(sessionInfo).getAsJsonObject();
             result.add("userDataInJWT", Utils.toJsonTreeWithNulls(sessionInfo.userDataInJWT));
