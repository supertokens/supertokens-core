--- conflicted
+++ resolved
@@ -81,12 +81,7 @@
 
         try {
             boolean createdNewRole = UserRoles.createNewRoleOrModifyItsPermissions(
-<<<<<<< HEAD
-                    this.getTenantIdentifierWithStorageFromRequest(req).toAppIdentifierWithStorage(), role,
-                    permissions);
-=======
                     this.getAppIdentifierWithStorage(req), role, permissions);
->>>>>>> 9995ce00
 
             JsonObject response = new JsonObject();
             response.addProperty("status", "OK");
