--- conflicted
+++ resolved
@@ -80,13 +80,7 @@
         }
 
         try {
-<<<<<<< HEAD
-            UserRoles.deletePermissionsFromRole(
-                    this.getTenantIdentifierWithStorageFromRequest(req).toAppIdentifierWithStorage(), role,
-                    permissions);
-=======
             UserRoles.deletePermissionsFromRole(this.getAppIdentifierWithStorage(req), role, permissions);
->>>>>>> 9995ce00
             JsonObject response = new JsonObject();
             response.addProperty("status", "OK");
             super.sendJsonResponse(200, response, resp);
