--- conflicted
+++ resolved
@@ -60,12 +60,7 @@
 
         try {
 
-<<<<<<< HEAD
-            String[] roles = UserRoles.getRolesThatHavePermission(
-                    this.getTenantIdentifierWithStorageFromRequest(req).toAppIdentifierWithStorage(), permission);
-=======
             String[] roles = UserRoles.getRolesThatHavePermission(this.getAppIdentifierWithStorage(req), permission);
->>>>>>> 9995ce00
             JsonArray arr = new JsonArray();
 
             for (String s : roles) {
