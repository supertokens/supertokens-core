/*
 *    Copyright (c) 2020, VRAI Labs and/or its affiliates. All rights reserved.
 *
 *    This software is licensed under the Apache License, Version 2.0 (the
 *    "License") as published by the Apache Software Foundation.
 *
 *    You may not use this file except in compliance with the License. You may
 *    obtain a copy of the License at http://www.apache.org/licenses/LICENSE-2.0
 *
 *    Unless required by applicable law or agreed to in writing, software
 *    distributed under the License is distributed on an "AS IS" BASIS, WITHOUT
 *    WARRANTIES OR CONDITIONS OF ANY KIND, either express or implied. See the
 *    License for the specific language governing permissions and limitations
 *    under the License.
 */

package io.supertokens.webserver.api.passwordless;

import com.google.gson.JsonArray;
import com.google.gson.JsonObject;
import io.supertokens.Main;
import io.supertokens.config.Config;
import io.supertokens.pluginInterface.multitenancy.exceptions.TenantOrAppNotFoundException;
import io.supertokens.passwordless.Passwordless;
import io.supertokens.passwordless.Passwordless.DeviceWithCodes;
import io.supertokens.passwordless.exceptions.Base64EncodingException;
import io.supertokens.pluginInterface.RECIPE_ID;
import io.supertokens.pluginInterface.exceptions.StorageQueryException;
import io.supertokens.pluginInterface.exceptions.StorageTransactionLogicException;
import io.supertokens.pluginInterface.passwordless.PasswordlessCode;
import io.supertokens.utils.Utils;
import io.supertokens.webserver.InputParser;
import io.supertokens.webserver.WebserverAPI;
import jakarta.servlet.ServletException;
import jakarta.servlet.http.HttpServletRequest;
import jakarta.servlet.http.HttpServletResponse;

import java.io.IOException;
import java.security.NoSuchAlgorithmException;
import java.util.Collections;
import java.util.List;
import java.util.Objects;
import java.util.stream.Stream;

public class GetCodesAPI extends WebserverAPI {

    private static final long serialVersionUID = -4641988458637882374L;

    public GetCodesAPI(Main main) {
        super(main, RECIPE_ID.PASSWORDLESS.toString());
    }

    @Override
    public String getPath() {
        return "/recipe/signinup/codes";
    }

    @Override
    protected void doGet(HttpServletRequest req, HttpServletResponse resp) throws IOException, ServletException {
        // logic based on: https://app.code2flow.com/Odo88u7TNKIk

        String email = InputParser.getQueryParamOrThrowError(req, "email", true);
        String phoneNumber = InputParser.getQueryParamOrThrowError(req, "phoneNumber", true);
        String deviceId = InputParser.getQueryParamOrThrowError(req, "deviceId", true);
        String deviceIdHash = InputParser.getQueryParamOrThrowError(req, "preAuthSessionId", true);

        if (Stream.of(email, phoneNumber, deviceId, deviceIdHash).filter(Objects::nonNull).count() != 1) {
            throw new ServletException(new BadRequestException(
                    "Please provide exactly one of email, phoneNumber, deviceId or preAuthSessionId"));
        }

        try {
            long passwordlessCodeLifetime = Config.getConfig(this.getTenantIdentifierStorageFromRequest(req), main)
                    .getPasswordlessCodeLifetime();
            List<Passwordless.DeviceWithCodes> devicesInfos;
            if (deviceId != null) {
                DeviceWithCodes deviceWithCodes = Passwordless.getDeviceWithCodesById(this.getTenantIdentifierStorageFromRequest(req),
                        main, deviceId);
                devicesInfos = deviceWithCodes == null ? Collections.emptyList()
                        : Collections.singletonList(deviceWithCodes);
            } else if (deviceIdHash != null) {
                DeviceWithCodes deviceWithCodes = Passwordless.getDeviceWithCodesByIdHash(
                        this.getTenantIdentifierStorageFromRequest(req), main, deviceIdHash);
                devicesInfos = deviceWithCodes == null ? Collections.emptyList()
                        : Collections.singletonList(deviceWithCodes);
            } else if (email != null) {
<<<<<<< HEAD
                devicesInfos = Passwordless.getDevicesWithCodesByEmail(this.getTenantIdentifierStorageFromRequest(req), main,
                        Utils.normaliseEmail(email));
=======
                email = Utils.normaliseEmail(email);
                devicesInfos = Passwordless.getDevicesWithCodesByEmail(this.getTenantIdentifier(req), main, email);
>>>>>>> e0e89cc3
            } else {
                devicesInfos = Passwordless.getDevicesWithCodesByPhoneNumber(this.getTenantIdentifierStorageFromRequest(req), main,
                        phoneNumber);
            }

            JsonObject result = new JsonObject();
            result.addProperty("status", "OK");

            JsonArray jsonDeviceArr = new JsonArray();
            for (Passwordless.DeviceWithCodes deviceInfo : devicesInfos) {
                JsonObject jsonDevice = new JsonObject();
                jsonDevice.addProperty("preAuthSessionId", deviceInfo.device.deviceIdHash);
                jsonDevice.addProperty("failedCodeInputAttemptCount", deviceInfo.device.failedAttempts);

                if (deviceInfo.device.email != null) {
                    jsonDevice.addProperty("email", deviceInfo.device.email);
                }

                if (deviceInfo.device.phoneNumber != null) {
                    jsonDevice.addProperty("phoneNumber", deviceInfo.device.phoneNumber);
                }

                JsonArray jsonCodeArr = new JsonArray();
                for (PasswordlessCode code : deviceInfo.codes) {
                    JsonObject jsonCode = new JsonObject();
                    jsonCode.addProperty("codeId", code.id);
                    jsonCode.addProperty("timeCreated", code.createdAt);
                    jsonCode.addProperty("codeLifetime", passwordlessCodeLifetime);

                    jsonCodeArr.add(jsonCode);
                }

                jsonDevice.add("codes", jsonCodeArr);

                jsonDeviceArr.add(jsonDevice);
            }

            result.add("devices", jsonDeviceArr);

            super.sendJsonResponse(200, result, resp);
        } catch (Base64EncodingException ex) {
            throw new ServletException(new BadRequestException("Input encoding error in " + ex.source));
        } catch (NoSuchAlgorithmException | StorageTransactionLogicException | StorageQueryException
                | TenantOrAppNotFoundException e) {
            throw new ServletException(e);
        }
    }
}<|MERGE_RESOLUTION|>--- conflicted
+++ resolved
@@ -84,13 +84,8 @@
                 devicesInfos = deviceWithCodes == null ? Collections.emptyList()
                         : Collections.singletonList(deviceWithCodes);
             } else if (email != null) {
-<<<<<<< HEAD
-                devicesInfos = Passwordless.getDevicesWithCodesByEmail(this.getTenantIdentifierStorageFromRequest(req), main,
-                        Utils.normaliseEmail(email));
-=======
                 email = Utils.normaliseEmail(email);
-                devicesInfos = Passwordless.getDevicesWithCodesByEmail(this.getTenantIdentifier(req), main, email);
->>>>>>> e0e89cc3
+                devicesInfos = Passwordless.getDevicesWithCodesByEmail(this.getTenantIdentifierStorageFromRequest(req), main, email);
             } else {
                 devicesInfos = Passwordless.getDevicesWithCodesByPhoneNumber(this.getTenantIdentifierStorageFromRequest(req), main,
                         phoneNumber);
