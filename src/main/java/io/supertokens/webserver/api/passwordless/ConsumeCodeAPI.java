/*
 *    Copyright (c) 2020, VRAI Labs and/or its affiliates. All rights reserved.
 *
 *    This software is licensed under the Apache License, Version 2.0 (the
 *    "License") as published by the Apache Software Foundation.
 *
 *    You may not use this file except in compliance with the License. You may
 *    obtain a copy of the License at http://www.apache.org/licenses/LICENSE-2.0
 *
 *    Unless required by applicable law or agreed to in writing, software
 *    distributed under the License is distributed on an "AS IS" BASIS, WITHOUT
 *    WARRANTIES OR CONDITIONS OF ANY KIND, either express or implied. See the
 *    License for the specific language governing permissions and limitations
 *    under the License.
 */

package io.supertokens.webserver.api.passwordless;

import com.google.gson.JsonObject;
import io.supertokens.ActiveUsers;
import io.supertokens.Main;
import io.supertokens.multitenancy.Multitenancy;
import io.supertokens.multitenancy.exception.BadPermissionException;
import io.supertokens.passwordless.Passwordless;
import io.supertokens.passwordless.Passwordless.ConsumeCodeResponse;
import io.supertokens.passwordless.exceptions.*;
import io.supertokens.pluginInterface.RECIPE_ID;
import io.supertokens.pluginInterface.Storage;
import io.supertokens.pluginInterface.authRecipe.AuthRecipeUserInfo;
import io.supertokens.pluginInterface.authRecipe.LoginMethod;
import io.supertokens.pluginInterface.exceptions.StorageQueryException;
import io.supertokens.pluginInterface.exceptions.StorageTransactionLogicException;
import io.supertokens.pluginInterface.multitenancy.TenantIdentifier;
import io.supertokens.pluginInterface.multitenancy.exceptions.TenantOrAppNotFoundException;
import io.supertokens.utils.SemVer;
import io.supertokens.webserver.InputParser;
import io.supertokens.webserver.WebserverAPI;
import jakarta.servlet.ServletException;
import jakarta.servlet.http.HttpServletRequest;
import jakarta.servlet.http.HttpServletResponse;

import java.io.IOException;
import java.security.InvalidKeyException;
import java.security.NoSuchAlgorithmException;
import java.util.Objects;

public class ConsumeCodeAPI extends WebserverAPI {

    private static final long serialVersionUID = -4641988458637882374L;

    public ConsumeCodeAPI(Main main) {
        super(main, RECIPE_ID.PASSWORDLESS.toString());
    }

    @Override
    public String getPath() {
        return "/recipe/signinup/code/consume";
    }

    @Override
    protected void doPost(HttpServletRequest req, HttpServletResponse resp) throws IOException, ServletException {
        // API is tenant specific
        // Logic based on: https://app.code2flow.com/OFxcbh1FNLXd
        JsonObject input = InputParser.parseJsonObjectOrThrowError(req);

        String linkCode = null;
        String deviceId = null;
        String userInputCode = null;
        Boolean createRecipeUserIfNotExists = true;

        String deviceIdHash = InputParser.parseStringOrThrowError(input, "preAuthSessionId", false);

        if (input.has("linkCode")) {
            if (input.has("userInputCode") || input.has("deviceId")) {
                throw new ServletException(
                        new BadRequestException("Please provide exactly one of linkCode or deviceId+userInputCode"));
            }
            linkCode = InputParser.parseStringOrThrowError(input, "linkCode", false);
        } else if (input.has("userInputCode") && input.has("deviceId")) {
            deviceId = InputParser.parseStringOrThrowError(input, "deviceId", false);
            userInputCode = InputParser.parseStringOrThrowError(input, "userInputCode", false);
        } else {
            throw new ServletException(
                    new BadRequestException("Please provide exactly one of linkCode or deviceId+userInputCode"));
        }

        if (getVersionFromRequest(req).greaterThanOrEqualTo(SemVer.v5_0)) {
            if (input.has("createRecipeUserIfNotExists")) {
                createRecipeUserIfNotExists = InputParser.parseBooleanOrThrowError(input, "createRecipeUserIfNotExists", false);
            }
        }

        try {
            TenantIdentifier tenantIdentifier = getTenantIdentifier(req);
            Storage storage = this.getTenantStorage(req);
            ConsumeCodeResponse consumeCodeResponse = Passwordless.consumeCode(
                    tenantIdentifier,
                    storage, main,
                    deviceId, deviceIdHash,
                    userInputCode, linkCode,
                    // From CDI version 4.0 onwards, the email verification will be set
<<<<<<< HEAD
                    getVersionFromRequest(req).greaterThanOrEqualTo(SemVer.v4_0),
                    createRecipeUserIfNotExists);

            io.supertokens.useridmapping.UserIdMapping.populateExternalUserIdForUsers(this.getTenantIdentifierWithStorageFromRequest(req), new AuthRecipeUserInfo[]{consumeCodeResponse.user});

            ActiveUsers.updateLastActive(this.getPublicTenantStorage(req), main, consumeCodeResponse.user.getSupertokensUserId());
=======
                    getVersionFromRequest(req).greaterThanOrEqualTo(SemVer.v4_0));
            io.supertokens.useridmapping.UserIdMapping.populateExternalUserIdForUsers(storage, new AuthRecipeUserInfo[]{consumeCodeResponse.user});

            ActiveUsers.updateLastActive(tenantIdentifier.toAppIdentifier(), main,
                    consumeCodeResponse.user.getSupertokensUserId());
>>>>>>> 942b0151

            JsonObject result = new JsonObject();
            result.addProperty("status", "OK");

            if (consumeCodeResponse.user != null) {
                io.supertokens.useridmapping.UserIdMapping.populateExternalUserIdForUsers(this.getTenantIdentifierWithStorageFromRequest(req), new AuthRecipeUserInfo[]{consumeCodeResponse.user});

                ActiveUsers.updateLastActive(this.getPublicTenantStorage(req), main, consumeCodeResponse.user.getSupertokensUserId());

                JsonObject userJson = getVersionFromRequest(req).greaterThanOrEqualTo(SemVer.v4_0) ? consumeCodeResponse.user.toJson() :
                        consumeCodeResponse.user.toJsonWithoutAccountLinking();

                if (getVersionFromRequest(req).lesserThan(SemVer.v3_0)) {
                    userJson.remove("tenantIds");
                }

                result.addProperty("createdNewUser", consumeCodeResponse.createdNewUser);
                result.add("user", userJson);
                if (getVersionFromRequest(req).greaterThanOrEqualTo(SemVer.v4_0)) {
                    for (LoginMethod loginMethod : consumeCodeResponse.user.loginMethods) {
                        if (loginMethod.recipeId.equals(RECIPE_ID.PASSWORDLESS)
                                && (consumeCodeResponse.email == null || Objects.equals(loginMethod.email, consumeCodeResponse.email))
                                && (consumeCodeResponse.phoneNumber == null || Objects.equals(loginMethod.phoneNumber, consumeCodeResponse.phoneNumber))) {
                            result.addProperty("recipeUserId", loginMethod.getSupertokensOrExternalUserId());
                            break;
                        }
                    }
                }
            }

            if (getVersionFromRequest(req).greaterThanOrEqualTo(SemVer.v5_0)) {
                JsonObject jsonDevice = new JsonObject();
                jsonDevice.addProperty("preAuthSessionId", consumeCodeResponse.consumedDevice.deviceIdHash);
                jsonDevice.addProperty("failedCodeInputAttemptCount", consumeCodeResponse.consumedDevice.failedAttempts);

                if (consumeCodeResponse.consumedDevice.email != null) {
                    jsonDevice.addProperty("email", consumeCodeResponse.consumedDevice.email);
                }

                if (consumeCodeResponse.consumedDevice.phoneNumber != null) {
                    jsonDevice.addProperty("phoneNumber", consumeCodeResponse.consumedDevice.phoneNumber);
                }

                result.add("consumedDevice", jsonDevice);
            }

            super.sendJsonResponse(200, result, resp);
        } catch (RestartFlowException ex) {
            JsonObject result = new JsonObject();
            result.addProperty("status", "RESTART_FLOW_ERROR");
            super.sendJsonResponse(200, result, resp);
        } catch (ExpiredUserInputCodeException ex) {
            JsonObject result = new JsonObject();
            result.addProperty("status", "EXPIRED_USER_INPUT_CODE_ERROR");
            result.addProperty("failedCodeInputAttemptCount", ex.failedCodeInputs);
            result.addProperty("maximumCodeInputAttempts", ex.maximumCodeInputAttempts);
            super.sendJsonResponse(200, result, resp);
        } catch (IncorrectUserInputCodeException ex) {
            JsonObject result = new JsonObject();
            result.addProperty("status", "INCORRECT_USER_INPUT_CODE_ERROR");
            result.addProperty("failedCodeInputAttemptCount", ex.failedCodeInputs);
            result.addProperty("maximumCodeInputAttempts", ex.maximumCodeInputAttempts);

            super.sendJsonResponse(200, result, resp);
        } catch (DeviceIdHashMismatchException ex) {
            throw new ServletException(new BadRequestException("preAuthSessionId and deviceId doesn't match"));
        } catch (StorageTransactionLogicException | StorageQueryException | NoSuchAlgorithmException |
                 InvalidKeyException | TenantOrAppNotFoundException | BadPermissionException e) {
            throw new ServletException(e);
        } catch (Base64EncodingException ex) {
            throw new ServletException(new BadRequestException("Input encoding error in " + ex.source));
        }
    }
}<|MERGE_RESOLUTION|>--- conflicted
+++ resolved
@@ -19,7 +19,6 @@
 import com.google.gson.JsonObject;
 import io.supertokens.ActiveUsers;
 import io.supertokens.Main;
-import io.supertokens.multitenancy.Multitenancy;
 import io.supertokens.multitenancy.exception.BadPermissionException;
 import io.supertokens.passwordless.Passwordless;
 import io.supertokens.passwordless.Passwordless.ConsumeCodeResponse;
@@ -99,28 +98,16 @@
                     deviceId, deviceIdHash,
                     userInputCode, linkCode,
                     // From CDI version 4.0 onwards, the email verification will be set
-<<<<<<< HEAD
                     getVersionFromRequest(req).greaterThanOrEqualTo(SemVer.v4_0),
                     createRecipeUserIfNotExists);
-
-            io.supertokens.useridmapping.UserIdMapping.populateExternalUserIdForUsers(this.getTenantIdentifierWithStorageFromRequest(req), new AuthRecipeUserInfo[]{consumeCodeResponse.user});
-
-            ActiveUsers.updateLastActive(this.getPublicTenantStorage(req), main, consumeCodeResponse.user.getSupertokensUserId());
-=======
-                    getVersionFromRequest(req).greaterThanOrEqualTo(SemVer.v4_0));
-            io.supertokens.useridmapping.UserIdMapping.populateExternalUserIdForUsers(storage, new AuthRecipeUserInfo[]{consumeCodeResponse.user});
-
-            ActiveUsers.updateLastActive(tenantIdentifier.toAppIdentifier(), main,
-                    consumeCodeResponse.user.getSupertokensUserId());
->>>>>>> 942b0151
 
             JsonObject result = new JsonObject();
             result.addProperty("status", "OK");
 
             if (consumeCodeResponse.user != null) {
-                io.supertokens.useridmapping.UserIdMapping.populateExternalUserIdForUsers(this.getTenantIdentifierWithStorageFromRequest(req), new AuthRecipeUserInfo[]{consumeCodeResponse.user});
+                io.supertokens.useridmapping.UserIdMapping.populateExternalUserIdForUsers(storage, new AuthRecipeUserInfo[]{consumeCodeResponse.user});
 
-                ActiveUsers.updateLastActive(this.getPublicTenantStorage(req), main, consumeCodeResponse.user.getSupertokensUserId());
+                ActiveUsers.updateLastActive(this.getAppIdentifier(req), main, consumeCodeResponse.user.getSupertokensUserId());
 
                 JsonObject userJson = getVersionFromRequest(req).greaterThanOrEqualTo(SemVer.v4_0) ? consumeCodeResponse.user.toJson() :
                         consumeCodeResponse.user.toJsonWithoutAccountLinking();
