/*
 *    Copyright (c) 2023, VRAI Labs and/or its affiliates. All rights reserved.
 *
 *    This software is licensed under the Apache License, Version 2.0 (the
 *    "License") as published by the Apache Software Foundation.
 *
 *    You may not use this file except in compliance with the License. You may
 *    obtain a copy of the License at http://www.apache.org/licenses/LICENSE-2.0
 *
 *    Unless required by applicable law or agreed to in writing, software
 *    distributed under the License is distributed on an "AS IS" BASIS, WITHOUT
 *    WARRANTIES OR CONDITIONS OF ANY KIND, either express or implied. See the
 *    License for the specific language governing permissions and limitations
 *    under the License.
 */

package io.supertokens.webserver.api.dashboard;

import com.google.gson.Gson;
import com.google.gson.JsonObject;
import com.google.gson.JsonParser;
import io.supertokens.Main;
import io.supertokens.dashboard.Dashboard;
import io.supertokens.featureflag.exceptions.FeatureNotEnabledException;
import io.supertokens.pluginInterface.RECIPE_ID;
import io.supertokens.pluginInterface.dashboard.DashboardUser;
import io.supertokens.pluginInterface.dashboard.exceptions.DuplicateEmailException;
import io.supertokens.pluginInterface.dashboard.exceptions.UserIdNotFoundException;
import io.supertokens.pluginInterface.exceptions.StorageQueryException;
import io.supertokens.pluginInterface.exceptions.StorageTransactionLogicException;
import io.supertokens.pluginInterface.multitenancy.exceptions.TenantOrAppNotFoundException;
import io.supertokens.webserver.InputParser;
import io.supertokens.webserver.Utils;
import io.supertokens.webserver.WebserverAPI;
import jakarta.servlet.ServletException;
import jakarta.servlet.http.HttpServletRequest;
import jakarta.servlet.http.HttpServletResponse;

import java.io.IOException;
import java.io.Serial;

public class DashboardUserAPI extends WebserverAPI {

    @Serial
    private static final long serialVersionUID = -3243962619116144573L;

    public DashboardUserAPI(Main main) {
        super(main, RECIPE_ID.DASHBOARD.toString());
    }

    @Override
    public String getPath() {
        return "/recipe/dashboard/user";
    }

    @Override
    protected void doPost(HttpServletRequest req, HttpServletResponse resp) throws IOException, ServletException {

        try {

            JsonObject input = InputParser.parseJsonObjectOrThrowError(req);
            String email = InputParser.parseStringOrThrowError(input, "email", false);

            // normalize email
            email = Utils.normalizeAndValidateStringParam(email, "email");
            email = io.supertokens.utils.Utils.normaliseEmail(email);

            // check if input email is invalid
            if (!Dashboard.isValidEmail(email)) {
                JsonObject response = new JsonObject();
                response.addProperty("status", "INVALID_EMAIL_ERROR");
                super.sendJsonResponse(200, response, resp);
                return;
            }

            String password = InputParser.parseStringOrThrowError(input, "password", false);

            // normalize password
            password = Utils.normalizeAndValidateStringParam(password, "password");

            // check if input password is a strong password
            String passwordErrorMessage = Dashboard.validatePassword(password);
            if (passwordErrorMessage != null) {
                JsonObject response = new JsonObject();
                response.addProperty("status", "PASSWORD_WEAK_ERROR");
                response.addProperty("message", passwordErrorMessage);
                super.sendJsonResponse(200, response, resp);
                return;
            }

            DashboardUser user = Dashboard.signUpDashboardUser(main, email, password);
            JsonObject userAsJsonObject = new JsonParser().parse(new Gson().toJson(user)).getAsJsonObject();

            JsonObject response = new JsonObject();
            response.addProperty("status", "OK");
            response.add("user", userAsJsonObject);
            super.sendJsonResponse(200, response, resp);

        } catch (DuplicateEmailException e) {
            JsonObject response = new JsonObject();
            response.addProperty("status", "EMAIL_ALREADY_EXISTS_ERROR");
            super.sendJsonResponse(200, response, resp);
        } catch (StorageQueryException | FeatureNotEnabledException e) {
            throw new ServletException(e);
        }
    }

    @Override
    protected void doPut(HttpServletRequest req, HttpServletResponse resp) throws IOException, ServletException {
        JsonObject input = InputParser.parseJsonObjectOrThrowError(req);

        String newEmail = InputParser.parseStringOrThrowError(input, "newEmail", true);
        if (newEmail != null) {
            // normalize new email
            newEmail = Utils.normalizeAndValidateStringParam(newEmail, "newEmail");
            newEmail = io.supertokens.utils.Utils.normaliseEmail(newEmail);

            // check if the newEmail is in valid format
            if (!Dashboard.isValidEmail(newEmail)) {
                JsonObject response = new JsonObject();
                response.addProperty("status", "INVALID_EMAIL_ERROR");
                super.sendJsonResponse(200, response, resp);
                return;
            }
        }

        String newPassword = InputParser.parseStringOrThrowError(input, "newPassword", true);
        if (newPassword != null) {
            // normalize new password
            newPassword = Utils.normalizeAndValidateStringParam(newPassword, "newPassword");
            // check if the new password is strong
            String passwordErrorMessage = Dashboard.validatePassword(newPassword);
            if (passwordErrorMessage != null) {
                JsonObject response = new JsonObject();
                response.addProperty("status", "PASSWORD_WEAK_ERROR");
                response.addProperty("message", passwordErrorMessage);
                super.sendJsonResponse(200, response, resp);
                return;
            }
        }

        try {
            String userId = InputParser.parseStringOrThrowError(input, "userId", true);
            if (userId != null) {
                // normalize userId
                userId = Utils.normalizeAndValidateStringParam(userId, "userId");

                // retrieve updated user details
                DashboardUser user = Dashboard.updateUsersCredentialsWithUserId(main, userId, newEmail, newPassword);
                JsonObject userJsonObject = new JsonParser().parse(new Gson().toJson(user))
                        .getAsJsonObject();
                JsonObject response = new JsonObject();
                response.addProperty("status", "OK");
                response.add("user", userJsonObject);
                super.sendJsonResponse(200, response, resp);
                return;
            }

            String email = InputParser.parseStringOrThrowError(input, "email", true);
            if (email != null) {
                // normalize email
                email = Utils.normalizeAndValidateStringParam(email, "email");
                email = io.supertokens.utils.Utils.normaliseEmail(email);

                // check if the user exists
                DashboardUser user = Dashboard.getDashboardUserByEmail(main, email);
                if (user == null) {
                    throw new UserIdNotFoundException();
                }

                // retrieve updated user details
                DashboardUser updatedUser = Dashboard.updateUsersCredentialsWithUserId(main, user.userId, newEmail,
                        newPassword);
                JsonObject userJsonObject = new JsonParser().parse(new Gson().toJson(updatedUser)).getAsJsonObject();
                JsonObject response = new JsonObject();
                response.addProperty("status", "OK");
                response.add("user", userJsonObject);
                super.sendJsonResponse(200, response, resp);
                return;
            }
        } catch (DuplicateEmailException e) {
            JsonObject response = new JsonObject();
            response.addProperty("status", "EMAIL_ALREADY_EXISTS_ERROR");
            super.sendJsonResponse(200, response, resp);
            return;

        } catch (UserIdNotFoundException e) {
            JsonObject response = new JsonObject();
            response.addProperty("status", "UNKNOWN_USER_ERROR");
            super.sendJsonResponse(200, response, resp);
            return;
        } catch (StorageQueryException | StorageTransactionLogicException e) {
            throw new ServletException(e);
        }
        // Both email and userId are null
        throw new ServletException(
                new WebserverAPI.BadRequestException("Either field 'email' or 'userId' must be present"));
    }

    @Override
    protected void doDelete(HttpServletRequest req, HttpServletResponse resp) throws IOException, ServletException {

        String userId = InputParser.getQueryParamOrThrowError(req, "userId", true);
        try {
            if (userId != null) {
                // normalize userId
                userId = Utils.normalizeAndValidateStringParam(userId, "userId");
                boolean didUserExist = Dashboard.deleteUserWithUserId(super.getTenantIdentifier(req).toAppIdentifier(),
                        main, userId);
                JsonObject response = new JsonObject();
                response.addProperty("status", "OK");
                response.addProperty("didUserExist", didUserExist);
                super.sendJsonResponse(200, response, resp);
                return;
            }

            String email = InputParser.getQueryParamOrThrowError(req, "email", true);

            if (email != null) {
                // normalize email
                email = Utils.normalizeAndValidateStringParam(email, "email");
<<<<<<< HEAD
                boolean didUserExist = Dashboard.deleteUserWithEmail(super.getTenantIdentifier(req).toAppIdentifier(),
                        main, email);
=======
                email = io.supertokens.utils.Utils.normaliseEmail(email);
                boolean didUserExist = Dashboard.deleteUserWithEmail(main, email);
>>>>>>> a8e9154b
                JsonObject response = new JsonObject();
                response.addProperty("status", "OK");
                response.addProperty("didUserExist", didUserExist);
                super.sendJsonResponse(200, response, resp);
                return;
            }

        } catch (StorageQueryException | TenantOrAppNotFoundException e) {
            throw new ServletException(e);
        }

        // Both email and userId are null
        throw new ServletException(
                new WebserverAPI.BadRequestException("Either field 'email' or 'userId' must be present"));
    }

}<|MERGE_RESOLUTION|>--- conflicted
+++ resolved
@@ -219,13 +219,9 @@
             if (email != null) {
                 // normalize email
                 email = Utils.normalizeAndValidateStringParam(email, "email");
-<<<<<<< HEAD
+                email = io.supertokens.utils.Utils.normaliseEmail(email);
                 boolean didUserExist = Dashboard.deleteUserWithEmail(super.getTenantIdentifier(req).toAppIdentifier(),
                         main, email);
-=======
-                email = io.supertokens.utils.Utils.normaliseEmail(email);
-                boolean didUserExist = Dashboard.deleteUserWithEmail(main, email);
->>>>>>> a8e9154b
                 JsonObject response = new JsonObject();
                 response.addProperty("status", "OK");
                 response.addProperty("didUserExist", didUserExist);
