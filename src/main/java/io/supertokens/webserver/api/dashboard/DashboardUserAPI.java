--- conflicted
+++ resolved
@@ -219,12 +219,7 @@
             if (email != null) {
                 // normalize email
                 email = Utils.normalizeAndValidateStringParam(email, "email");
-<<<<<<< HEAD
                 boolean didUserExist = Dashboard.deleteUserWithEmail(super.getTenantIdentifierStorageFromRequest(req).toAppIdentifier(),
-=======
-                email = io.supertokens.utils.Utils.normaliseEmail(email);
-                boolean didUserExist = Dashboard.deleteUserWithEmail(super.getTenantIdentifier(req).toAppIdentifier(),
->>>>>>> e0e89cc3
                         main, email);
                 JsonObject response = new JsonObject();
                 response.addProperty("status", "OK");
