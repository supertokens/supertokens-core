package io.supertokens.webserver.api.oauth;

import java.io.IOException;
import java.io.Serial;
import java.net.URLDecoder;
import java.nio.charset.StandardCharsets;
import java.util.HashMap;
import java.util.List;
import java.util.Map;

import com.google.gson.JsonElement;
import com.google.gson.JsonObject;

import io.supertokens.Main;
import io.supertokens.featureflag.exceptions.FeatureNotEnabledException;
import io.supertokens.oauth.HttpRequestForOry;
import io.supertokens.oauth.OAuth;
import io.supertokens.oauth.exceptions.OAuthAPIException;
import io.supertokens.oauth.exceptions.OAuthClientNotFoundException;
import io.supertokens.pluginInterface.Storage;
import io.supertokens.pluginInterface.exceptions.InvalidConfigException;
import io.supertokens.pluginInterface.exceptions.StorageQueryException;
import io.supertokens.pluginInterface.multitenancy.AppIdentifier;
import io.supertokens.pluginInterface.multitenancy.exceptions.TenantOrAppNotFoundException;
import jakarta.servlet.ServletException;
import jakarta.servlet.http.HttpServletRequest;
import jakarta.servlet.http.HttpServletResponse;

public class OAuthProxyHelper {
    @Serial
    private static final long serialVersionUID = -8734479943734920904L;

    public static void proxyGET(Main main, HttpServletRequest req, HttpServletResponse resp, AppIdentifier appIdentifier, Storage storage,
                                String clientIdToCheck, String path, boolean proxyToAdmin, boolean camelToSnakeCaseConversion,
                                Map<String, String> queryParams, Map<String, String> headers,
                                GetJsonResponse getJsonResponse) throws IOException, ServletException {
        try {
            HttpRequestForOry.Response response = OAuth.doOAuthProxyGET(main, appIdentifier, storage, clientIdToCheck, path, proxyToAdmin, camelToSnakeCaseConversion, queryParams, headers);

            JsonObject jsonResponse = getJsonResponse.apply(
                response.statusCode,
                response.headers,
                response.rawResponse,
                response.jsonResponse
            );
            resp.setStatus(200);
            resp.setHeader("Content-Type", "application/json; charset=UTF-8");
            resp.getWriter().println(jsonResponse.toString());

        } catch (OAuthClientNotFoundException e) {
            handleOAuthClientNotFoundException(resp);
        } catch (OAuthAPIException e) {
            handleOAuthAPIException(resp, e);
        } catch (StorageQueryException | TenantOrAppNotFoundException | FeatureNotEnabledException | InvalidConfigException e) {
            throw new ServletException(e);
        }
    }

    public static void proxyFormPOST(Main main, HttpServletRequest req, HttpServletResponse resp, AppIdentifier appIdentifier, Storage storage,
                                     String clientIdToCheck, String path, boolean proxyToAdmin, boolean camelToSnakeCaseConversion,
                                     Map<String, String> formFields, Map<String, String> headers,
                                     GetJsonResponse getJsonResponse) throws IOException, ServletException {
        try {
            HttpRequestForOry.Response response = OAuth.doOAuthProxyFormPOST(main, appIdentifier, storage, clientIdToCheck, path, proxyToAdmin, camelToSnakeCaseConversion, formFields, headers);

            JsonObject jsonResponse = getJsonResponse.apply(
                response.statusCode,
                response.headers,
                response.rawResponse,
                response.jsonResponse
            );
            resp.setStatus(200);
            resp.setHeader("Content-Type", "application/json; charset=UTF-8");
            resp.getWriter().println(jsonResponse.toString());

        } catch (OAuthClientNotFoundException e) {
            handleOAuthClientNotFoundException(resp);
        } catch (OAuthAPIException e) {
            handleOAuthAPIException(resp, e);
        } catch (StorageQueryException | TenantOrAppNotFoundException | FeatureNotEnabledException | InvalidConfigException e) {
            throw new ServletException(e);
        }
    }

    public static void proxyJsonPOST(Main main, HttpServletRequest req, HttpServletResponse resp, AppIdentifier appIdentifier, Storage storage,
                                     String clientIdToCheck, String path, boolean proxyToAdmin, boolean camelToSnakeCaseConversion,
                                     JsonObject jsonInput, Map<String, String> headers,
                                     GetJsonResponse getJsonResponse) throws IOException, ServletException {
        try {
            HttpRequestForOry.Response response = OAuth.doOAuthProxyJsonPOST(main, appIdentifier, storage, clientIdToCheck, path, proxyToAdmin, camelToSnakeCaseConversion, jsonInput, headers);

            JsonObject jsonResponse = getJsonResponse.apply(
                response.statusCode,
                response.headers,
                response.rawResponse,
                response.jsonResponse
            );
            resp.setStatus(200);
            resp.setHeader("Content-Type", "application/json; charset=UTF-8");
            resp.getWriter().println(jsonResponse.toString());

        } catch (OAuthClientNotFoundException e) {
            handleOAuthClientNotFoundException(resp);
        } catch (OAuthAPIException e) {
            handleOAuthAPIException(resp, e);
        } catch (StorageQueryException | TenantOrAppNotFoundException | FeatureNotEnabledException | InvalidConfigException e) {
            throw new ServletException(e);
        }
    }

    public static void proxyJsonPUT(Main main, HttpServletRequest req, HttpServletResponse resp, AppIdentifier appIdentifier, Storage storage,
                                    String clientIdToCheck, String path, boolean proxyToAdmin, boolean camelToSnakeCaseConversion,
                                    Map<String, String> queryParams, JsonObject jsonInput,
                                    Map<String, String> headers, GetJsonResponse getJsonResponse) throws IOException, ServletException {

        try {
            HttpRequestForOry.Response response = OAuth.doOAuthProxyJsonPUT(main, appIdentifier, storage, clientIdToCheck, path, proxyToAdmin, camelToSnakeCaseConversion, queryParams,  jsonInput, headers);

            JsonObject jsonResponse = getJsonResponse.apply(
                response.statusCode,
                response.headers,
                response.rawResponse,
                response.jsonResponse
            );
            resp.setStatus(200);
            resp.setHeader("Content-Type", "application/json; charset=UTF-8");
            resp.getWriter().println(jsonResponse.toString());

        } catch (OAuthClientNotFoundException e) {
            handleOAuthClientNotFoundException(resp);
        } catch (OAuthAPIException e) {
            handleOAuthAPIException(resp, e);
        } catch (StorageQueryException | TenantOrAppNotFoundException | FeatureNotEnabledException | InvalidConfigException e) {
            throw new ServletException(e);
        }
    }

    public static void proxyJsonDELETE(Main main, HttpServletRequest req, HttpServletResponse resp, AppIdentifier appIdentifier, Storage storage,
<<<<<<< HEAD
                                       String path, boolean proxyToAdmin, boolean camelToSnakeCaseConversion,
                                       Map<String, String> queryParams, JsonObject jsonInput, Map<String, String> headers,
                                       GetJsonResponse getJsonResponse) throws IOException, ServletException {
        try {
            HttpRequest.Response response = OAuth.doOAuthProxyJsonDELETE(main, appIdentifier, storage, path, proxyToAdmin, camelToSnakeCaseConversion, queryParams, jsonInput, headers);
=======
                                       String clientIdToCheck, String path, boolean proxyToAdmin, boolean camelToSnakeCaseConversion,
                                       JsonObject jsonInput, Map<String, String> headers,
                                       GetJsonResponse getJsonResponse) throws IOException, ServletException {
        try {
            HttpRequestForOry.Response response = OAuth.doOAuthProxyJsonDELETE(main, appIdentifier, storage, clientIdToCheck, path, proxyToAdmin, camelToSnakeCaseConversion, jsonInput, headers);
>>>>>>> b791bf4c

            JsonObject jsonResponse = getJsonResponse.apply(
                response.statusCode,
                response.headers,
                response.rawResponse,
                response.jsonResponse
            );
            resp.setStatus(200);
            resp.setHeader("Content-Type", "application/json; charset=UTF-8");
            resp.getWriter().println(jsonResponse.toString());

        } catch (OAuthClientNotFoundException e) {
            handleOAuthClientNotFoundException(resp);
        } catch (OAuthAPIException e) {
            handleOAuthAPIException(resp, e);
        } catch (StorageQueryException | TenantOrAppNotFoundException | FeatureNotEnabledException | InvalidConfigException e) {
            throw new ServletException(e);
        }
    }

    public static Map<String, String> defaultGetQueryParamsFromRequest(HttpServletRequest req) {
        Map<String, String> queryParams = new HashMap<>();

        String queryString = req.getQueryString();
        if (queryString != null) {
            String[] queryParamsParts = queryString.split("&");
            for (String queryParam : queryParamsParts) {
                String[] keyValue = queryParam.split("=");
                if (keyValue.length == 2) {
                    queryParams.put(keyValue[0], URLDecoder.decode(keyValue[1], StandardCharsets.UTF_8));
                }
            }
        }

        return queryParams;
    }

    @FunctionalInterface
    public interface GetJsonResponse {
        JsonObject apply(int statusCode, Map<String, List<String>> headers, String rawBody, JsonElement jsonBody) throws IOException, ServletException;
    }

    private static void handleOAuthClientNotFoundException(HttpServletResponse resp) throws IOException {
        JsonObject response = new JsonObject();
        response.addProperty("status", "CLIENT_NOT_FOUND_ERROR");

        resp.setStatus(200);
        resp.setHeader("Content-Type", "application/json; charset=UTF-8");
        resp.getWriter().println(response.toString());
    }

    private static void handleOAuthAPIException(HttpServletResponse resp, OAuthAPIException e) throws IOException {
        JsonObject response = new JsonObject();
        response.addProperty("status", "OAUTH_ERROR");
        response.addProperty("error", e.error);
        response.addProperty("errorDescription", e.errorDescription);
        response.addProperty("statusCode", e.statusCode);

        resp.setStatus(200);
        resp.setHeader("Content-Type", "application/json; charset=UTF-8");
        resp.getWriter().println(response.toString());
    }
}<|MERGE_RESOLUTION|>--- conflicted
+++ resolved
@@ -136,19 +136,11 @@
     }
 
     public static void proxyJsonDELETE(Main main, HttpServletRequest req, HttpServletResponse resp, AppIdentifier appIdentifier, Storage storage,
-<<<<<<< HEAD
-                                       String path, boolean proxyToAdmin, boolean camelToSnakeCaseConversion,
+                                       String clientIdToCheck, String path, boolean proxyToAdmin, boolean camelToSnakeCaseConversion,
                                        Map<String, String> queryParams, JsonObject jsonInput, Map<String, String> headers,
                                        GetJsonResponse getJsonResponse) throws IOException, ServletException {
         try {
-            HttpRequest.Response response = OAuth.doOAuthProxyJsonDELETE(main, appIdentifier, storage, path, proxyToAdmin, camelToSnakeCaseConversion, queryParams, jsonInput, headers);
-=======
-                                       String clientIdToCheck, String path, boolean proxyToAdmin, boolean camelToSnakeCaseConversion,
-                                       JsonObject jsonInput, Map<String, String> headers,
-                                       GetJsonResponse getJsonResponse) throws IOException, ServletException {
-        try {
-            HttpRequestForOry.Response response = OAuth.doOAuthProxyJsonDELETE(main, appIdentifier, storage, clientIdToCheck, path, proxyToAdmin, camelToSnakeCaseConversion, jsonInput, headers);
->>>>>>> b791bf4c
+            HttpRequestForOry.Response response = OAuth.doOAuthProxyJsonDELETE(main, appIdentifier, storage, clientIdToCheck, path, proxyToAdmin, camelToSnakeCaseConversion, queryParams, jsonInput, headers);
 
             JsonObject jsonResponse = getJsonResponse.apply(
                 response.statusCode,
