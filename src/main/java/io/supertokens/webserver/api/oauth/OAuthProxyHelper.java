package io.supertokens.webserver.api.oauth;

import java.io.IOException;
import java.io.Serial;
import java.net.URLDecoder;
import java.nio.charset.StandardCharsets;
import java.util.HashMap;
import java.util.Map;

import com.google.gson.JsonObject;

import io.supertokens.Main;
import io.supertokens.featureflag.exceptions.FeatureNotEnabledException;
import io.supertokens.oauth.HttpRequestForOry;
import io.supertokens.oauth.OAuth;
import io.supertokens.oauth.exceptions.OAuthAPIException;
import io.supertokens.oauth.exceptions.OAuthClientNotFoundException;
import io.supertokens.pluginInterface.Storage;
import io.supertokens.pluginInterface.exceptions.InvalidConfigException;
import io.supertokens.pluginInterface.exceptions.StorageQueryException;
import io.supertokens.pluginInterface.multitenancy.AppIdentifier;
import io.supertokens.pluginInterface.multitenancy.exceptions.TenantOrAppNotFoundException;
import jakarta.servlet.ServletException;
import jakarta.servlet.http.HttpServletRequest;
import jakarta.servlet.http.HttpServletResponse;

public class OAuthProxyHelper {
    @Serial
    private static final long serialVersionUID = -8734479943734920904L;

    public static HttpRequestForOry.Response proxyGET(Main main, HttpServletRequest req, HttpServletResponse resp, AppIdentifier appIdentifier, Storage storage,
                                String clientIdToCheck, String path, boolean proxyToAdmin, boolean camelToSnakeCaseConversion,
                                Map<String, String> queryParams, Map<String, String> headers) throws IOException, ServletException {
        try {
            return OAuth.doOAuthProxyGET(main, appIdentifier, storage, clientIdToCheck, path, proxyToAdmin, camelToSnakeCaseConversion, queryParams, headers);

        } catch (OAuthClientNotFoundException e) {
            handleOAuthClientNotFoundException(resp);
        } catch (OAuthAPIException e) {
            handleOAuthAPIException(resp, e);
        } catch (StorageQueryException | TenantOrAppNotFoundException | FeatureNotEnabledException | InvalidConfigException e) {
            throw new ServletException(e);
        }
        return null;
    }

    public static HttpRequestForOry.Response proxyFormPOST(Main main, HttpServletRequest req, HttpServletResponse resp, AppIdentifier appIdentifier, Storage storage,
                                     String clientIdToCheck, String path, boolean proxyToAdmin, boolean camelToSnakeCaseConversion,
                                     Map<String, String> formFields, Map<String, String> headers) throws IOException, ServletException {
        try {
            return OAuth.doOAuthProxyFormPOST(main, appIdentifier, storage, clientIdToCheck, path, proxyToAdmin, camelToSnakeCaseConversion, formFields, headers);
        } catch (OAuthClientNotFoundException e) {
            handleOAuthClientNotFoundException(resp);
        } catch (OAuthAPIException e) {
            handleOAuthAPIException(resp, e);
        } catch (StorageQueryException | TenantOrAppNotFoundException | FeatureNotEnabledException | InvalidConfigException e) {
            throw new ServletException(e);
        }
        return null;
    }

    public static HttpRequestForOry.Response proxyJsonPOST(Main main, HttpServletRequest req, HttpServletResponse resp, AppIdentifier appIdentifier, Storage storage,
                                     String clientIdToCheck, String path, boolean proxyToAdmin, boolean camelToSnakeCaseConversion,
                                     JsonObject jsonInput, Map<String, String> headers) throws IOException, ServletException {
        try {
            return OAuth.doOAuthProxyJsonPOST(main, appIdentifier, storage, clientIdToCheck, path, proxyToAdmin, camelToSnakeCaseConversion, jsonInput, headers);
        } catch (OAuthClientNotFoundException e) {
            handleOAuthClientNotFoundException(resp);
        } catch (OAuthAPIException e) {
            handleOAuthAPIException(resp, e);
        } catch (StorageQueryException | TenantOrAppNotFoundException | FeatureNotEnabledException | InvalidConfigException e) {
            throw new ServletException(e);
        }
        return null;
    }

    public static HttpRequestForOry.Response proxyJsonPUT(Main main, HttpServletRequest req, HttpServletResponse resp, AppIdentifier appIdentifier, Storage storage,
                                    String clientIdToCheck, String path, boolean proxyToAdmin, boolean camelToSnakeCaseConversion,
                                    Map<String, String> queryParams, JsonObject jsonInput, Map<String, String> headers) throws IOException, ServletException {

        try {
            return OAuth.doOAuthProxyJsonPUT(main, appIdentifier, storage, clientIdToCheck, path, proxyToAdmin, camelToSnakeCaseConversion, queryParams,  jsonInput, headers);
        } catch (OAuthClientNotFoundException e) {
            handleOAuthClientNotFoundException(resp);
        } catch (OAuthAPIException e) {
            handleOAuthAPIException(resp, e);
        } catch (StorageQueryException | TenantOrAppNotFoundException | FeatureNotEnabledException | InvalidConfigException e) {
            throw new ServletException(e);
        }
        return null;
    }

    public static HttpRequestForOry.Response proxyJsonDELETE(Main main, HttpServletRequest req, HttpServletResponse resp, AppIdentifier appIdentifier, Storage storage,
                                       String clientIdToCheck, String path, boolean proxyToAdmin, boolean camelToSnakeCaseConversion,
<<<<<<< HEAD
                                       Map<String, String> queryParams, JsonObject jsonInput, Map<String, String> headers,
                                       GetJsonResponse getJsonResponse) throws IOException, ServletException {
        try {
            HttpRequestForOry.Response response = OAuth.doOAuthProxyJsonDELETE(main, appIdentifier, storage, clientIdToCheck, path, proxyToAdmin, camelToSnakeCaseConversion, queryParams, jsonInput, headers);

            JsonObject jsonResponse = getJsonResponse.apply(
                response.statusCode,
                response.headers,
                response.rawResponse,
                response.jsonResponse
            );
            resp.setStatus(200);
            resp.setHeader("Content-Type", "application/json; charset=UTF-8");
            resp.getWriter().println(jsonResponse.toString());

=======
                                       JsonObject jsonInput, Map<String, String> headers) throws IOException, ServletException {
        try {
            return OAuth.doOAuthProxyJsonDELETE(main, appIdentifier, storage, clientIdToCheck, path, proxyToAdmin, camelToSnakeCaseConversion, jsonInput, headers);
>>>>>>> c568f5c8
        } catch (OAuthClientNotFoundException e) {
            handleOAuthClientNotFoundException(resp);
        } catch (OAuthAPIException e) {
            handleOAuthAPIException(resp, e);
        } catch (StorageQueryException | TenantOrAppNotFoundException | FeatureNotEnabledException | InvalidConfigException e) {
            throw new ServletException(e);
        }
        return null;
    }

    public static Map<String, String> defaultGetQueryParamsFromRequest(HttpServletRequest req) {
        Map<String, String> queryParams = new HashMap<>();

        String queryString = req.getQueryString();
        if (queryString != null) {
            String[] queryParamsParts = queryString.split("&");
            for (String queryParam : queryParamsParts) {
                String[] keyValue = queryParam.split("=");
                if (keyValue.length == 2) {
                    queryParams.put(keyValue[0], URLDecoder.decode(keyValue[1], StandardCharsets.UTF_8));
                }
            }
        }

        return queryParams;
    }

    private static void handleOAuthClientNotFoundException(HttpServletResponse resp) throws IOException {
        JsonObject response = new JsonObject();
        response.addProperty("status", "CLIENT_NOT_FOUND_ERROR");

        resp.setStatus(200);
        resp.setHeader("Content-Type", "application/json; charset=UTF-8");
        resp.getWriter().println(response.toString());
    }

    private static void handleOAuthAPIException(HttpServletResponse resp, OAuthAPIException e) throws IOException {
        JsonObject response = new JsonObject();
        response.addProperty("status", "OAUTH_ERROR");
        response.addProperty("error", e.error);
        response.addProperty("errorDescription", e.errorDescription);
        response.addProperty("statusCode", e.statusCode);

        resp.setStatus(200);
        resp.setHeader("Content-Type", "application/json; charset=UTF-8");
        resp.getWriter().println(response.toString());
    }
}<|MERGE_RESOLUTION|>--- conflicted
+++ resolved
@@ -92,27 +92,9 @@
 
     public static HttpRequestForOry.Response proxyJsonDELETE(Main main, HttpServletRequest req, HttpServletResponse resp, AppIdentifier appIdentifier, Storage storage,
                                        String clientIdToCheck, String path, boolean proxyToAdmin, boolean camelToSnakeCaseConversion,
-<<<<<<< HEAD
-                                       Map<String, String> queryParams, JsonObject jsonInput, Map<String, String> headers,
-                                       GetJsonResponse getJsonResponse) throws IOException, ServletException {
+                                       Map<String, String> queryParams, JsonObject jsonInput, Map<String, String> headers) throws IOException, ServletException {
         try {
-            HttpRequestForOry.Response response = OAuth.doOAuthProxyJsonDELETE(main, appIdentifier, storage, clientIdToCheck, path, proxyToAdmin, camelToSnakeCaseConversion, queryParams, jsonInput, headers);
-
-            JsonObject jsonResponse = getJsonResponse.apply(
-                response.statusCode,
-                response.headers,
-                response.rawResponse,
-                response.jsonResponse
-            );
-            resp.setStatus(200);
-            resp.setHeader("Content-Type", "application/json; charset=UTF-8");
-            resp.getWriter().println(jsonResponse.toString());
-
-=======
-                                       JsonObject jsonInput, Map<String, String> headers) throws IOException, ServletException {
-        try {
-            return OAuth.doOAuthProxyJsonDELETE(main, appIdentifier, storage, clientIdToCheck, path, proxyToAdmin, camelToSnakeCaseConversion, jsonInput, headers);
->>>>>>> c568f5c8
+            return OAuth.doOAuthProxyJsonDELETE(main, appIdentifier, storage, clientIdToCheck, path, proxyToAdmin, camelToSnakeCaseConversion, queryParams, jsonInput, headers);
         } catch (OAuthClientNotFoundException e) {
             handleOAuthClientNotFoundException(resp);
         } catch (OAuthAPIException e) {
