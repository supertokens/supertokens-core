package io.supertokens.webserver.api.oauth;

import java.io.IOException;
import java.util.HashMap;
import java.util.Map;

import com.google.gson.JsonArray;
import com.google.gson.JsonObject;

import io.supertokens.Main;
import io.supertokens.jwt.exceptions.UnsupportedJWTSigningAlgorithmException;
import io.supertokens.multitenancy.exception.BadPermissionException;
import io.supertokens.oauth.HttpRequestForOry;
import io.supertokens.oauth.OAuth;
import io.supertokens.oauth.exceptions.OAuthAPIException;
import io.supertokens.pluginInterface.RECIPE_ID;
import io.supertokens.pluginInterface.Storage;
import io.supertokens.pluginInterface.exceptions.StorageQueryException;
import io.supertokens.pluginInterface.exceptions.StorageTransactionLogicException;
import io.supertokens.pluginInterface.multitenancy.AppIdentifier;
import io.supertokens.pluginInterface.multitenancy.exceptions.TenantOrAppNotFoundException;
import io.supertokens.webserver.InputParser;
import io.supertokens.webserver.WebserverAPI;
import jakarta.servlet.ServletException;
import jakarta.servlet.http.HttpServletRequest;
import jakarta.servlet.http.HttpServletResponse;

public class OAuthLogoutAPI extends WebserverAPI {
    public OAuthLogoutAPI(Main main){
        super(main, RECIPE_ID.OAUTH.toString());
    }

    @Override
    public String getPath() {
        return "/recipe/oauth/sessions/logout";
    }

    @Override
    protected void doGet(HttpServletRequest req, HttpServletResponse resp) throws IOException, ServletException {
        String clientId = InputParser.getQueryParamOrThrowError(req, "clientId", true);
        String idTokenHint = InputParser.getQueryParamOrThrowError(req, "idTokenHint", true);
<<<<<<< HEAD
        String postLogoutRedirectionUri = InputParser.getQueryParamOrThrowError(req, "postLogoutRedirectionUri", true);
=======
        String postLogoutRedirectionUri = InputParser.getQueryParamOrThrowError(req, "postLogoutRedirectUri", true);
>>>>>>> 6f225c56
        String state = InputParser.getQueryParamOrThrowError(req, "state", true);

        try {
            AppIdentifier appIdentifier = getAppIdentifier(req);
            Storage storage = enforcePublicTenantAndGetPublicTenantStorage(req);

            // Validations
            if (idTokenHint == null) {
                if (postLogoutRedirectionUri != null ) {
                    throw new OAuthAPIException("invalid_request", "The request is missing a required parameter, includes an invalid parameter value, includes a parameter more than once, or is otherwise malformed. Logout failed because query parameter postLogoutRedirectionUri is set but idTokenHint is missing.", 400);
                }
    
                if (state != null) {
                    throw new OAuthAPIException("invalid_request", "The request is missing a required parameter, includes an invalid parameter value, includes a parameter more than once, or is otherwise malformed. Logout failed because query parameter state is set but idTokenHint is missing.", 400);
                }
            }
            // Verify id token and client id associations
            JsonObject idTokenPayload = null;
            String sessionHandle = null;
            if (idTokenHint != null) {
                idTokenPayload = OAuth.verifyIdTokenAndGetPayload(main, appIdentifier, storage, idTokenHint);
                if (idTokenPayload.has("sid")) {
                    sessionHandle = idTokenPayload.get("sid").getAsString();
                }

                if (clientId != null) {
                    String clientIdInIdTokenPayload = idTokenPayload.get("aud").getAsString();
                    if (!clientId.equals(clientIdInIdTokenPayload)) {
                        throw new OAuthAPIException("invalid_request", "The client_id in the id_token_hint does not match the client_id in the request.", 400);
                    }
                } else {
                    clientId = idTokenPayload.get("aud").getAsString();
                }
            }

            // Check if the post logout redirection URI is valid for the clientId
            if (postLogoutRedirectionUri != null) {
                HttpRequestForOry.Response response = OAuthProxyHelper.proxyGET(
                    main, req, resp, 
                    appIdentifier, storage,
                    clientId, // clientIdToCheck
                    "/admin/clients/" + clientId, // path
                    true, // proxyToAdmin
                    true, // camelToSnakeCaseConversion
                    new HashMap<>(), // queryParams
                    new HashMap<>() // headers
                );

                if (response == null) {
                    return; // proxy would have already responded
                }

                String[] postLogoutRedirectUris = null;
                if (response.jsonResponse.getAsJsonObject().has("postLogoutRedirectUris") && response.jsonResponse.getAsJsonObject().get("postLogoutRedirectUris").isJsonArray()) {
                    JsonArray postLogoutRedirectUrisArray = response.jsonResponse.getAsJsonObject().get("postLogoutRedirectUris").getAsJsonArray();
                    postLogoutRedirectUris = new String[postLogoutRedirectUrisArray.size()];
                    for (int i = 0; i < postLogoutRedirectUrisArray.size(); i++) {
                        postLogoutRedirectUris[i] = postLogoutRedirectUrisArray.get(i).getAsString();
                    }
                }

                if (postLogoutRedirectUris == null || postLogoutRedirectUris.length == 0) {
                    throw new OAuthAPIException("", "", 400);
                }

                boolean isValidPostLogoutRedirectUri = false;
                for (String uri : postLogoutRedirectUris) {
                    if (uri.equals(postLogoutRedirectionUri)) {
                        isValidPostLogoutRedirectUri = true;
                        break;
                    }
                }

                if (!isValidPostLogoutRedirectUri) {
                    throw new OAuthAPIException("invalid_request", "The post_logout_redirect_uri is not valid for this client.", 400);
                }
            }

            // Validations are complete, time to respond

            if (postLogoutRedirectionUri == null && state == null && idTokenHint == null) {
                JsonObject response = new JsonObject();
                response.addProperty("status", "OK");
                response.addProperty("redirectTo", "{apiDomain}/fallbacks/logout/callback");
                super.sendJsonResponse(200, response, resp);

                return;
            }

            String redirectTo = OAuth.createLogoutRequestAndReturnRedirectUri(main, appIdentifier, storage, clientId, postLogoutRedirectionUri, sessionHandle, state);

            JsonObject response = new JsonObject();
            response.addProperty("status", "OK");
            response.addProperty("redirectTo", redirectTo);
            super.sendJsonResponse(200, response, resp);

        } catch (OAuthAPIException e) {
            OAuthProxyHelper.handleOAuthAPIException(resp, e);
        } catch (IOException | TenantOrAppNotFoundException | BadPermissionException | StorageQueryException | UnsupportedJWTSigningAlgorithmException | StorageTransactionLogicException e) {
            throw new ServletException(e);
        }
    }
}<|MERGE_RESOLUTION|>--- conflicted
+++ resolved
@@ -39,11 +39,7 @@
     protected void doGet(HttpServletRequest req, HttpServletResponse resp) throws IOException, ServletException {
         String clientId = InputParser.getQueryParamOrThrowError(req, "clientId", true);
         String idTokenHint = InputParser.getQueryParamOrThrowError(req, "idTokenHint", true);
-<<<<<<< HEAD
-        String postLogoutRedirectionUri = InputParser.getQueryParamOrThrowError(req, "postLogoutRedirectionUri", true);
-=======
         String postLogoutRedirectionUri = InputParser.getQueryParamOrThrowError(req, "postLogoutRedirectUri", true);
->>>>>>> 6f225c56
         String state = InputParser.getQueryParamOrThrowError(req, "state", true);
 
         try {
