--- conflicted
+++ resolved
@@ -66,7 +66,7 @@
     protected void doPost(HttpServletRequest req, HttpServletResponse resp) throws IOException, ServletException {
 
         JsonObject input = InputParser.parseJsonObjectOrThrowError(req);
-        InputParser.collectAllMissingRequiredFieldsOrThrowError(input, REQUIRED_INPUT_FIELDS_FOR_POST);
+        InputParser.throwErrorOnMissingRequiredField(input, REQUIRED_INPUT_FIELDS_FOR_POST);
 
         try {
             AppIdentifier appIdentifier = getAppIdentifier(req);
@@ -80,12 +80,7 @@
 
         } catch (OAuthAPIInvalidInputException registerException) {
 
-<<<<<<< HEAD
-            JsonObject errorResponse = createJsonFromException(registerException, INVALID_INPUT_ERROR);
-            sendJsonResponse(400, errorResponse, resp);
-=======
             throw new ServletException(new BadRequestException(registerException.error + " - " + registerException.errorDescription));
->>>>>>> ce52518e
 
         } catch (TenantOrAppNotFoundException | InvalidConfigException | BadPermissionException
                  | NoSuchAlgorithmException | StorageQueryException e) {
@@ -146,7 +141,7 @@
     @Override
     protected void doPatch(HttpServletRequest req, HttpServletResponse resp) throws IOException, ServletException {
         JsonObject input = InputParser.parseJsonObjectOrThrowError(req);
-        InputParser.collectAllMissingRequiredFieldsOrThrowError(input, REQUIRED_INPUT_FIELDS_FOR_PATCH);
+        InputParser.throwErrorOnMissingRequiredField(input, REQUIRED_INPUT_FIELDS_FOR_PATCH);
 
         try {
             AppIdentifier appIdentifier = getAppIdentifier(req);
@@ -159,9 +154,7 @@
             sendJsonResponse(200, postResponseBody, resp);
 
         } catch (OAuthAPIInvalidInputException exception) {
-            JsonObject errorResponse = createJsonFromException(exception, INVALID_INPUT_ERROR);
-            sendJsonResponse(400, errorResponse, resp);
-
+            throw new ServletException(new BadRequestException(exception.error + " - " + exception.errorDescription));
         } catch (OAuthClientUpdateException updateException) {
             //for errors with the update from hydra, which are not invalid input errors
             JsonObject errorResponse = createJsonFromException(updateException, OAUTH2_CLIENT_UPDATE_ERROR);
