--- conflicted
+++ resolved
@@ -53,13 +53,10 @@
             Storage storage = getTenantStorage(req);
 
             enforcePublicTenantAndGetPublicTenantStorage(req); // enforce that this API is called using public tenant
-<<<<<<< HEAD
-=======
             if (!tenantIdentifier.getTenantId().equals(TenantIdentifier.DEFAULT_TENANT_ID)) {
                 throw new BadPermissionException("Only the public tenantId is allowed to list all tenants " +
                         "associated with this app");
             }
->>>>>>> 3282cb59
 
             TenantConfig[] tenantConfigs = Multitenancy.getAllTenantsForApp(tenantIdentifier.toAppIdentifier(), main);
             JsonArray tenantsArray = new JsonArray();
