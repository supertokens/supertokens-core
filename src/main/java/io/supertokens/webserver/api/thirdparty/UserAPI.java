--- conflicted
+++ resolved
@@ -94,11 +94,7 @@
                         thirdPartyUserId);
                 if (user != null) {
                     io.supertokens.pluginInterface.useridmapping.UserIdMapping userIdMapping = UserIdMapping
-<<<<<<< HEAD
-                            .getUserIdMapping(this.getAppIdentifierWithStorage(req), user.id, UserIdType.ANY);
-=======
                             .getUserIdMapping(this.getAppIdentifierWithStorage(req), user.id, UserIdType.SUPERTOKENS);
->>>>>>> 0b200e84
                     if (userIdMapping != null) {
                         user.id = userIdMapping.externalUserId;
                     }
