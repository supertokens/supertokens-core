--- conflicted
+++ resolved
@@ -109,11 +109,7 @@
                         thirdPartyUserId, email);
 
                 io.supertokens.pluginInterface.useridmapping.UserIdMapping userIdMapping = UserIdMapping
-<<<<<<< HEAD
-                        .getUserIdMapping(this.getAppIdentifierWithStorage(req), response.user.id, UserIdType.ANY);
-=======
                         .getUserIdMapping(this.getAppIdentifierWithStorage(req), response.user.id, UserIdType.SUPERTOKENS);
->>>>>>> 0b200e84
                 if (userIdMapping != null) {
                     response.user.id = userIdMapping.externalUserId;
                 }
