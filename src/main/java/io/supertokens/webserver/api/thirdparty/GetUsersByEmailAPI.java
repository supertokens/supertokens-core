/*
 *    Copyright (c) 2021, VRAI Labs and/or its affiliates. All rights reserved.
 *
 *    This software is licensed under the Apache License, Version 2.0 (the
 *    "License") as published by the Apache Software Foundation.
 *
 *    You may not use this file except in compliance with the License. You may
 *    obtain a copy of the License at http://www.apache.org/licenses/LICENSE-2.0
 *
 *    Unless required by applicable law or agreed to in writing, software
 *    distributed under the License is distributed on an "AS IS" BASIS, WITHOUT
 *    WARRANTIES OR CONDITIONS OF ANY KIND, either express or implied. See the
 *    License for the specific language governing permissions and limitations
 *    under the License.
 */

package io.supertokens.webserver.api.thirdparty;

import com.google.gson.Gson;
import com.google.gson.JsonArray;
import com.google.gson.JsonObject;
import com.google.gson.JsonParser;
import io.supertokens.Main;
import io.supertokens.pluginInterface.multitenancy.AppIdentifierWithStorage;
import io.supertokens.pluginInterface.multitenancy.TenantIdentifierWithStorage;
import io.supertokens.pluginInterface.multitenancy.exceptions.TenantOrAppNotFoundException;
import io.supertokens.pluginInterface.RECIPE_ID;
import io.supertokens.pluginInterface.exceptions.StorageQueryException;
import io.supertokens.pluginInterface.thirdparty.UserInfo;
import io.supertokens.thirdparty.ThirdParty;
import io.supertokens.useridmapping.UserIdMapping;
import io.supertokens.useridmapping.UserIdType;
import io.supertokens.utils.Utils;
import io.supertokens.webserver.InputParser;
import io.supertokens.webserver.WebserverAPI;
import jakarta.servlet.ServletException;
import jakarta.servlet.http.HttpServletRequest;
import jakarta.servlet.http.HttpServletResponse;

import java.io.IOException;

public class GetUsersByEmailAPI extends WebserverAPI {
    private static final long serialVersionUID = -4413719941975228004L;

    public GetUsersByEmailAPI(Main main) {
        super(main, RECIPE_ID.THIRD_PARTY.toString());
    }

    @Override
    public String getPath() {
        return "/recipe/users/by-email";
    }

    @Override
    protected void doGet(HttpServletRequest req, HttpServletResponse resp) throws IOException, ServletException {
        // this API is tenant specific
        try {
            TenantIdentifierWithStorage tenantIdentifierWithStorage = this.getTenantIdentifierWithStorageFromRequest(req);
            AppIdentifierWithStorage appIdentifierWithStorage = this.getAppIdentifierWithStorage(req);

            String email = InputParser.getQueryParamOrThrowError(req, "email", false);
            email = Utils.normaliseEmail(email);
            UserInfo[] users = ThirdParty.getUsersByEmail(tenantIdentifierWithStorage, email);

            // return the externalUserId if a mapping exists for a user
            for (int i = 0; i < users.length; i++) {
                // we intentionally do not use the function that accepts an array of user IDs to get the mapping cause
                // this is simpler to use, and cause there shouldn't be that many userIds per email anyway
                io.supertokens.pluginInterface.useridmapping.UserIdMapping userIdMapping = UserIdMapping
<<<<<<< HEAD
                        .getUserIdMapping(appIdentifierWithStorage, users[i].id, UserIdType.ANY);
=======
                        .getUserIdMapping(appIdentifierWithStorage, users[i].id, UserIdType.SUPERTOKENS);
>>>>>>> 0b200e84
                if (userIdMapping != null) {
                    users[i].id = userIdMapping.externalUserId;
                }
            }

            JsonObject result = new JsonObject();
            result.addProperty("status", "OK");
            JsonArray usersJson = new JsonParser().parse(new Gson().toJson(users)).getAsJsonArray();
            result.add("users", usersJson);

            super.sendJsonResponse(200, result, resp);
        } catch (StorageQueryException | TenantOrAppNotFoundException e) {
            throw new ServletException(e);
        }
    }
}<|MERGE_RESOLUTION|>--- conflicted
+++ resolved
@@ -67,11 +67,7 @@
                 // we intentionally do not use the function that accepts an array of user IDs to get the mapping cause
                 // this is simpler to use, and cause there shouldn't be that many userIds per email anyway
                 io.supertokens.pluginInterface.useridmapping.UserIdMapping userIdMapping = UserIdMapping
-<<<<<<< HEAD
-                        .getUserIdMapping(appIdentifierWithStorage, users[i].id, UserIdType.ANY);
-=======
                         .getUserIdMapping(appIdentifierWithStorage, users[i].id, UserIdType.SUPERTOKENS);
->>>>>>> 0b200e84
                 if (userIdMapping != null) {
                     users[i].id = userIdMapping.externalUserId;
                 }
