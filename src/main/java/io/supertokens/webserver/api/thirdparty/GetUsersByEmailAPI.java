--- conflicted
+++ resolved
@@ -55,15 +55,9 @@
         // this API is tenant specific
         try {
             String email = InputParser.getQueryParamOrThrowError(req, "email", false);
-<<<<<<< HEAD
             TenantIdentifier tenantIdentifier = this.getTenantIdentifierStorageFromRequest(req);
+            email = Utils.normaliseEmail(email);
             UserInfo[] users = ThirdParty.getUsersByEmail(tenantIdentifier, super.main, email);
-=======
-            email = Utils.normaliseEmail(email);
-
-            UserInfo[] users = ThirdParty.getUsersByEmail(this.getTenantIdentifier(req),
-                    super.main, email);
->>>>>>> e0e89cc3
 
             // return the externalUserId if a mapping exists for a user
             for (int i = 0; i < users.length; i++) {
