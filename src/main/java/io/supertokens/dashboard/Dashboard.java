--- conflicted
+++ resolved
@@ -61,21 +61,12 @@
             throw new IllegalStateException(e);
         }
     }
-<<<<<<< HEAD
 
     public static DashboardUser signUpDashboardUser(AppIdentifierWithStorage appIdentifierWithStorage, Main main, String email,
                                                     String password)
             throws StorageQueryException, DuplicateEmailException, FeatureNotEnabledException,
             TenantOrAppNotFoundException {
 
-=======
-
-    public static DashboardUser signUpDashboardUser(AppIdentifierWithStorage appIdentifierWithStorage, Main main, String email,
-                                                    String password)
-            throws StorageQueryException, DuplicateEmailException, FeatureNotEnabledException,
-            TenantOrAppNotFoundException {
-
->>>>>>> 238cdc8b
         if (appIdentifierWithStorage.getDashboardStorage().getDashboardUserByEmail(appIdentifierWithStorage, email) !=
                 null) {
             throw new DuplicateEmailException();
@@ -113,17 +104,10 @@
         Storage storage = StorageLayer.getStorage(main);
         return getAllDashboardUsers(new AppIdentifierWithStorage(null, null, storage), main);
     }
-<<<<<<< HEAD
 
     public static DashboardUser[] getAllDashboardUsers(AppIdentifierWithStorage appIdentifierWithStorage, Main main)
             throws StorageQueryException {
 
-=======
-
-    public static DashboardUser[] getAllDashboardUsers(AppIdentifierWithStorage appIdentifierWithStorage, Main main)
-            throws StorageQueryException {
-
->>>>>>> 238cdc8b
         DashboardUser[] dashboardUsers = appIdentifierWithStorage.getDashboardStorage()
                 .getAllDashboardUsers(appIdentifierWithStorage);
         if (isDashboardFeatureFlagEnabled(main, appIdentifierWithStorage)) {
@@ -175,7 +159,6 @@
             throws StorageQueryException {
         Storage storage = StorageLayer.getStorage(main);
         return deleteUserWithUserId(new AppIdentifierWithStorage(null, null, storage), userId);
-<<<<<<< HEAD
     }
 
     public static boolean deleteUserWithUserId(AppIdentifierWithStorage appIdentifierWithStorage, String userId)
@@ -187,19 +170,6 @@
     private static boolean isUserSuspended(AppIdentifierWithStorage appIdentifierWithStorage, Main main, @Nullable String email,
                                            @Nullable String userId)
             throws StorageQueryException {
-=======
-    }
-
-    public static boolean deleteUserWithUserId(AppIdentifierWithStorage appIdentifierWithStorage, String userId)
-            throws StorageQueryException {
-        return appIdentifierWithStorage.getDashboardStorage()
-                .deleteDashboardUserWithUserId(appIdentifierWithStorage, userId);
-    }
-
-    private static boolean isUserSuspended(AppIdentifierWithStorage appIdentifierWithStorage, Main main, @Nullable String email,
-                                           @Nullable String userId)
-            throws StorageQueryException {
->>>>>>> 238cdc8b
         if (!isDashboardFeatureFlagEnabled(main, appIdentifierWithStorage)) {
             DashboardUser[] users = appIdentifierWithStorage.getDashboardStorage()
                     .getAllDashboardUsers(appIdentifierWithStorage);
@@ -311,7 +281,6 @@
 
         return appIdentifierWithStorage.getDashboardStorage()
                 .getDashboardUserByUserId(appIdentifierWithStorage, userId);
-<<<<<<< HEAD
     }
 
     @TestOnly
@@ -324,20 +293,6 @@
     public static DashboardUser getDashboardUserByEmail(AppIdentifierWithStorage appIdentifierWithStorage, String email)
             throws StorageQueryException {
 
-=======
-    }
-
-    @TestOnly
-    public static DashboardUser getDashboardUserByEmail(Main main, String email)
-            throws StorageQueryException {
-        Storage storage = StorageLayer.getStorage(main);
-        return getDashboardUserByEmail(new AppIdentifierWithStorage(null, null, storage), email);
-    }
-
-    public static DashboardUser getDashboardUserByEmail(AppIdentifierWithStorage appIdentifierWithStorage, String email)
-            throws StorageQueryException {
-
->>>>>>> 238cdc8b
         return appIdentifierWithStorage.getDashboardStorage()
                 .getDashboardUserByEmail(appIdentifierWithStorage, email);
     }
