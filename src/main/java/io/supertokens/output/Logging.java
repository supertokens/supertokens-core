--- conflicted
+++ resolved
@@ -28,10 +28,7 @@
 import io.supertokens.pluginInterface.LOG_LEVEL;
 import io.supertokens.pluginInterface.Storage;
 import io.supertokens.pluginInterface.multitenancy.TenantIdentifier;
-<<<<<<< HEAD
-=======
 import io.supertokens.pluginInterface.multitenancy.exceptions.TenantOrAppNotFoundException;
->>>>>>> 238cdc8b
 import io.supertokens.storageLayer.StorageLayer;
 import io.supertokens.utils.Utils;
 import io.supertokens.webserver.Webserver;
@@ -178,12 +175,8 @@
         }
     }
 
-<<<<<<< HEAD
-    public static void error(Main main, TenantIdentifier tenantIdentifier, String message, boolean toConsoleAsWell, Exception e) {
-=======
     public static void error(Main main, TenantIdentifier tenantIdentifier, String message, boolean toConsoleAsWell,
                              Exception e) {
->>>>>>> 238cdc8b
         try {
             if (!Config.getConfig(new TenantIdentifier(null, null, null), main).getLogLevels(main)
                     .contains(LOG_LEVEL.ERROR)) {
