/*
 *    Copyright (c) 2022, VRAI Labs and/or its affiliates. All rights reserved.
 *
 *    This software is licensed under the Apache License, Version 2.0 (the
 *    "License") as published by the Apache Software Foundation.
 *
 *    You may not use this file except in compliance with the License. You may
 *    obtain a copy of the License at http://www.apache.org/licenses/LICENSE-2.0
 *
 *    Unless required by applicable law or agreed to in writing, software
 *    distributed under the License is distributed on an "AS IS" BASIS, WITHOUT
 *    WARRANTIES OR CONDITIONS OF ANY KIND, either express or implied. See the
 *    License for the specific language governing permissions and limitations
 *    under the License.
 */

package io.supertokens.featureflag;

public enum EE_FEATURES {
    ACCOUNT_LINKING("account_linking"), MULTI_TENANCY("multi_tenancy"), TEST("test"),
<<<<<<< HEAD
    DASHBOARD_LOGIN("dashboard_login"), MFA("mfa"), OAUTH("oauth");
=======
    DASHBOARD_LOGIN("dashboard_login"), MFA("mfa"), SECURITY("security");
>>>>>>> 8912d2b7

    private final String name;

    EE_FEATURES(String s) {
        name = s;
    }

    @Override
    public String toString() {
        return this.name;
    }

    public static EE_FEATURES getEnumFromString(String s) {
        for (EE_FEATURES b : EE_FEATURES.values()) {
            if (b.toString().equalsIgnoreCase(s)) {
                return b;
            }
        }
        return null;
    }
}<|MERGE_RESOLUTION|>--- conflicted
+++ resolved
@@ -18,11 +18,7 @@
 
 public enum EE_FEATURES {
     ACCOUNT_LINKING("account_linking"), MULTI_TENANCY("multi_tenancy"), TEST("test"),
-<<<<<<< HEAD
-    DASHBOARD_LOGIN("dashboard_login"), MFA("mfa"), OAUTH("oauth");
-=======
-    DASHBOARD_LOGIN("dashboard_login"), MFA("mfa"), SECURITY("security");
->>>>>>> 8912d2b7
+    DASHBOARD_LOGIN("dashboard_login"), MFA("mfa"), SECURITY("security"), OAUTH("oauth");
 
     private final String name;
 
