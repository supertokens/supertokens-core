/*
 *    Copyright (c) 2023, VRAI Labs and/or its affiliates. All rights reserved.
 *
 *    This software is licensed under the Apache License, Version 2.0 (the
 *    "License") as published by the Apache Software Foundation.
 *
 *    You may not use this file except in compliance with the License. You may
 *    obtain a copy of the License at http://www.apache.org/licenses/LICENSE-2.0
 *
 *    Unless required by applicable law or agreed to in writing, software
 *    distributed under the License is distributed on an "AS IS" BASIS, WITHOUT
 *    WARRANTIES OR CONDITIONS OF ANY KIND, either express or implied. See the
 *    License for the specific language governing permissions and limitations
 *    under the License.
 */

package io.supertokens.multitenancy;

import com.google.gson.JsonObject;
import io.supertokens.Main;
import io.supertokens.ResourceDistributor;
import io.supertokens.config.Config;
import io.supertokens.featureflag.EE_FEATURES;
import io.supertokens.featureflag.FeatureFlag;
import io.supertokens.featureflag.exceptions.FeatureNotEnabledException;
import io.supertokens.multitenancy.exception.*;
import io.supertokens.pluginInterface.emailpassword.exceptions.UnknownUserIdException;
import io.supertokens.pluginInterface.exceptions.InvalidConfigException;
import io.supertokens.pluginInterface.exceptions.StorageQueryException;
import io.supertokens.pluginInterface.multitenancy.*;
import io.supertokens.pluginInterface.multitenancy.exceptions.DuplicateClientTypeException;
import io.supertokens.pluginInterface.multitenancy.exceptions.DuplicateTenantException;
import io.supertokens.pluginInterface.multitenancy.exceptions.DuplicateThirdPartyIdException;
import io.supertokens.pluginInterface.multitenancy.exceptions.TenantOrAppNotFoundException;
import io.supertokens.pluginInterface.userroles.exception.UnknownRoleException;
import io.supertokens.storageLayer.StorageLayer;
import io.supertokens.thirdparty.InvalidProviderConfigException;
import io.supertokens.thirdparty.ThirdParty;
import org.jetbrains.annotations.TestOnly;

import java.io.IOException;
import java.util.*;

public class Multitenancy extends ResourceDistributor.SingletonResource {

<<<<<<< HEAD
    public static void checkSourceAndTargetTenantForCreateOrUpdate(TenantIdentifier sourceTenant, TenantIdentifier targetTenant)
            throws BadPermissionException {
        if (!targetTenant.getTenantId().equals(TenantIdentifier.DEFAULT_TENANT_ID)) {
            // this means that we are creating a new tenant and must use the public tenant for the current app to do
            // this
            if (!sourceTenant.getTenantId().equals(TenantIdentifier.DEFAULT_TENANT_ID)) {
                throw new BadPermissionException(
                        "You must use the public tenantId to add/update/delete a new tenant to this app");
            }
            if (!sourceTenant.toAppIdentifier().equals(targetTenant.toAppIdentifier())) {
                throw new BadPermissionException("You must use the same app to create new tenant");
            }
        } else if (!targetTenant.getAppId().equals(TenantIdentifier.DEFAULT_APP_ID)) {
            // this means that we are creating a new app for this connectionuridomain and must use the public app
            // and
            // public tenant for this
            if (!sourceTenant.getTenantId().equals(TenantIdentifier.DEFAULT_TENANT_ID) ||
                    !sourceTenant.getAppId().equals(TenantIdentifier.DEFAULT_APP_ID)) {
                throw new BadPermissionException(
                        "You must use the public tenantId and public appId to add/update/delete a new app");
            }
            if (!sourceTenant.getConnectionUriDomain()
                    .equals(targetTenant.getConnectionUriDomain())) {
                throw new BadPermissionException("You must use the same connection URI domain to create new app");
            }
        } else if (!targetTenant.getConnectionUriDomain()
                .equals(TenantIdentifier.DEFAULT_CONNECTION_URI)) {
            // this means that we are creating a new connectionuridomain, and must use the base tenant for this
            if (!sourceTenant.equals(new TenantIdentifier(null, null, null))) {
                throw new BadPermissionException(
                        "You must use the base tenant to create/update/delete a new connectionUriDomain");
            }
        }
    }

=======
    @TestOnly
>>>>>>> 6637bac1
    public static boolean addNewOrUpdateAppOrTenant(Main main, TenantIdentifier sourceTenant, TenantConfig newTenant)
            throws DeletionInProgressException, CannotModifyBaseConfigException, BadPermissionException,
            StorageQueryException, FeatureNotEnabledException, IOException, InvalidConfigException,
            InvalidProviderConfigException, TenantOrAppNotFoundException {
        return addNewOrUpdateAppOrTenant(main, sourceTenant, newTenant, false);
    }

    public static boolean addNewOrUpdateAppOrTenant(Main main, TenantIdentifier sourceTenant, TenantConfig newTenant,
                                                    boolean shouldPreventDbConfigUpdate)
            throws DeletionInProgressException, CannotModifyBaseConfigException, BadPermissionException,
            StorageQueryException, FeatureNotEnabledException, IOException, InvalidConfigException,
            InvalidProviderConfigException, TenantOrAppNotFoundException {

        // TODO: adding a new tenant is not thread safe here - for example, one can add a new connectionuridomain
        //  such that they both point to the same user pool ID by trying to add them in parallel. This is not such
        //  a big issue at the moment, but we want to solve this by taking appropriate database locks on
        //  connectionuridomain, appid and tenantid.

        // first we don't allow changing of core config for base tenant - since that comes from config.yaml file.
        {
            if (newTenant.tenantIdentifier.equals(new TenantIdentifier(null, null, null))) {
                if (newTenant.coreConfig.entrySet().size() > 0) {
                    throw new CannotModifyBaseConfigException();
                }
            } else {
                if (Arrays.stream(FeatureFlag.getInstance(main, sourceTenant.toAppIdentifier()).getEnabledFeatures())
                        .noneMatch(ee_features -> ee_features == EE_FEATURES.MULTI_TENANCY)) {
                    throw new FeatureNotEnabledException(EE_FEATURES.MULTI_TENANCY);
                }
            }
        }

        // Then we check for permissions based on sourceTenant
        {
            checkSourceAndTargetTenantForCreateOrUpdate(sourceTenant, newTenant.tenantIdentifier);
        }

        // we check if the core config provided is correct
        {
<<<<<<< HEAD
            TenantConfig[] existingTenants = getAllTenants(main);
=======
            if (shouldPreventDbConfigUpdate) {
                for (String s : StorageLayer.getStorage(new TenantIdentifier(null, null, null), main)
                        .getProtectedConfigsFromSuperTokensSaaSUsers()) {
                    if (newTenant.coreConfig.has(s)) {
                        throw new BadPermissionException("Not allowed to modify DB related configs.");
                    }
                }
            }

            TenantConfig[] existingTenants = getAllTenants(new TenantIdentifier(null, null, null), main);
>>>>>>> 6637bac1
            boolean updated = false;
            for (int i = 0; i < existingTenants.length; i++) {
                if (existingTenants[i].tenantIdentifier.equals(newTenant.tenantIdentifier)) {
                    existingTenants[i] = newTenant;
                    updated = true;
                    break;
                }
            }
            if (!updated) {
                TenantConfig[] oldTenants = existingTenants;
                existingTenants = new TenantConfig[oldTenants.length + 1];
                for (int i = 0; i < oldTenants.length; i++) {
                    existingTenants[i] = oldTenants[i];
                }
                existingTenants[existingTenants.length - 1] = newTenant;
            }
            Map<ResourceDistributor.KeyClass, JsonObject> normalisedConfigs = Config.getNormalisedConfigsForAllTenants(
                    existingTenants,
                    Config.getBaseConfigAsJsonObject(main));
            Config.assertAllTenantConfigsAreValid(main, normalisedConfigs, existingTenants);
        }

        // validate third party config
        {
            ThirdParty.verifyThirdPartyProvidersArray(newTenant.thirdPartyConfig.providers);
        }

        boolean creationInSharedDbSucceeded = false;
        try {
            StorageLayer.getMultitenancyStorage(main).createTenant(newTenant);
            creationInSharedDbSucceeded = true;
            // we do not want to refresh the resources for this new tenant here cause
            // it will cause creation of signing keys in the key_value table, which depends on
            // the tenant being there in the tenants table. But that insertion is done in the addTenantIdInUserPool
            // function below. So in order to actually refresh the resources, we have a finally block here which
            // calls the forceReloadAllResources function.
            MultitenancyHelper.getInstance(main).refreshTenantsInCoreIfRequired(false);
            try {
                ((MultitenancyStorage) StorageLayer.getStorage(newTenant.tenantIdentifier, main))
                        .addTenantIdInUserPool(newTenant.tenantIdentifier);
            } catch (TenantOrAppNotFoundException e) {
                // it should never come here, since we just added the tenant above.. but just in case.
                return addNewOrUpdateAppOrTenant(main, sourceTenant, newTenant, shouldPreventDbConfigUpdate);
            }
            return true;
        } catch (DuplicateTenantException e) {
            if (!creationInSharedDbSucceeded) {
                try {
                    StorageLayer.getMultitenancyStorage(main).overwriteTenantConfig(newTenant);
                    MultitenancyHelper.getInstance(main).refreshTenantsInCoreIfRequired(false);

                    // we do this extra step cause if previously an attempt to add a tenant failed midway,
                    // such that the main tenant was added in the user pool, but did not get created
                    // in the tenant specific db (cause it's not happening in a transaction), then we
                    // do this to make it consistent.
                    ((MultitenancyStorage) StorageLayer.getStorage(newTenant.tenantIdentifier, main))
                            .addTenantIdInUserPool(newTenant.tenantIdentifier);
                    return false;
                } catch (TenantOrAppNotFoundException ex) {
                    // this can happen cause of a race condition if the tenant was deleted in the middle
                    // of it being recreated.
                    return addNewOrUpdateAppOrTenant(main, sourceTenant, newTenant, shouldPreventDbConfigUpdate);
                } catch (DuplicateTenantException ex) {
                    // we treat this as a success
                    return false;
                } catch (DuplicateThirdPartyIdException overWriteException) {
                    throw new InvalidProviderConfigException(
                            "Duplicate ThirdPartyId was specified in the providers list.");
                } catch (DuplicateClientTypeException overWriteException) {
                    throw new InvalidProviderConfigException("Duplicate clientType was specified in the clients list.");
                }
            } else {
                // we ignore this since it should technically never come here cause it means that the
                // creation in the shared db succeeded, but not in the tenant specific db
                // but if it ever does come here, it doesn't really matter anyway.
                return true;
            }
        } catch (DuplicateThirdPartyIdException e) {
            throw new InvalidProviderConfigException("Duplicate ThirdPartyId was specified in the providers list.");
        } catch (DuplicateClientTypeException e) {
            throw new InvalidProviderConfigException("Duplicate clientType was specified in the clients list.");
        } finally {
            MultitenancyHelper.getInstance(main).forceReloadAllResources();
        }
    }

    public static void deleteTenant(TenantIdentifier tenantIdentifier, Main main)
            throws TenantOrAppNotFoundException, CannotDeleteNullTenantException {
        if (tenantIdentifier.getTenantId().equals(TenantIdentifier.DEFAULT_TENANT_ID)) {
            throw new CannotDeleteNullTenantException();
        }
        try {
            ((MultitenancyStorage) StorageLayer.getStorage(tenantIdentifier, main))
                    .deleteTenantIdInUserPool(tenantIdentifier);
        } catch (TenantOrAppNotFoundException e) {
            // we ignore this since it may have been that past deletion attempt deleted this successfully,
            // but not from the main table.
        }
        StorageLayer.getMultitenancyStorage(main).deleteTenant(tenantIdentifier);
        MultitenancyHelper.getInstance(main).refreshTenantsInCoreIfRequired(true);
    }

    public static void deleteApp(AppIdentifier appIdentifier, Main main)
            throws TenantOrAppNotFoundException, CannotDeleteNullAppIdException, BadPermissionException {
        if (appIdentifier.getAppId().equals(TenantIdentifier.DEFAULT_APP_ID)) {
            throw new CannotDeleteNullAppIdException();
        }
        if (getAllTenantsForApp(appIdentifier, main).length > 1) {
            throw new BadPermissionException(
                    "Please delete all tenants except the public tenant for this app before calling the delete API");
        }
        StorageLayer.getMultitenancyStorage(main).deleteAppId(appIdentifier.getAppId());
        MultitenancyHelper.getInstance(main).refreshTenantsInCoreIfRequired(true);
    }

    public static void deleteConnectionUriDomain(String connectionUriDomain, Main main)
            throws TenantOrAppNotFoundException, CannotDeleteNullConnectionUriDomainException, BadPermissionException {
        if (connectionUriDomain == null || connectionUriDomain.equals(TenantIdentifier.DEFAULT_CONNECTION_URI)) {
            throw new CannotDeleteNullConnectionUriDomainException();
        }
        TenantConfig[] tenants = getAllAppsAndTenantsForConnectionUriDomain(connectionUriDomain, main);
        Set<String> uniqueAppIds = new HashSet<>();
        for (TenantConfig t : tenants) {
            uniqueAppIds.add(t.tenantIdentifier.getAppId());
        }

        if (uniqueAppIds.size() > 1) {
            throw new BadPermissionException(
                    "Please delete all apps except the public appID for this connectionUriDomain before calling the " +
                            "delete API.");
        }
        StorageLayer.getMultitenancyStorage(main).deleteConnectionUriDomain(connectionUriDomain);
        MultitenancyHelper.getInstance(main).refreshTenantsInCoreIfRequired(true);
    }

    // TODO: removeUserIdFromTenant
    // TODO: removeRoleFromTenant

    public static boolean addUserIdToTenant(Main main, TenantIdentifierWithStorage tenantIdentifierWithStorage, String userId)
            throws TenantOrAppNotFoundException, UnknownUserIdException, StorageQueryException,
            FeatureNotEnabledException {
        if (Arrays.stream(FeatureFlag.getInstance(main, tenantIdentifierWithStorage.toAppIdentifier()).getEnabledFeatures())
                .noneMatch(ee_features -> ee_features == EE_FEATURES.MULTI_TENANCY)) {
            throw new FeatureNotEnabledException(EE_FEATURES.MULTI_TENANCY);
        }

        return tenantIdentifierWithStorage.getMultitenancyStorageWithTargetStorage()
                .addUserIdToTenant(tenantIdentifierWithStorage, userId);
    }

    public static boolean removeUserFromTenant(Main main, TenantIdentifierWithStorage tenantIdentifierWithStorage, String userId) {
        return tenantIdentifierWithStorage.getMultitenancyStorageWithTargetStorage()
                .removeUserIdFromTenant(tenantIdentifierWithStorage, userId);
    }

    public static boolean addRoleToTenant(Main main, TenantIdentifier tenantIdentifier, String role)
            throws TenantOrAppNotFoundException, UnknownRoleException, StorageQueryException,
            FeatureNotEnabledException {

        if (Arrays.stream(FeatureFlag.getInstance(main, tenantIdentifier.toAppIdentifier()).getEnabledFeatures())
                .noneMatch(ee_features -> ee_features == EE_FEATURES.MULTI_TENANCY)) {
            throw new FeatureNotEnabledException(EE_FEATURES.MULTI_TENANCY);
        }

        ((MultitenancyStorage) StorageLayer.getStorage(tenantIdentifier, main))
                .addRoleToTenant(tenantIdentifier, role);
        return true;
    }

    public static TenantConfig getTenantInfo(Main main, TenantIdentifier tenantIdentifier) {
        // we do not refresh the tenant list here cause this function is called
        // often from all the APIs and anyway, we have a cronjob that refreshes this list
        // regularly.
        TenantConfig[] tenants = MultitenancyHelper.getInstance(main).getAllTenants();
        for (TenantConfig t : tenants) {
            if (t.tenantIdentifier.equals(tenantIdentifier)) {
                return t;
            }
        }
        return null;
    }

    public static TenantConfig[] getAllTenantsForApp(AppIdentifier appIdentifier, Main main)
            throws BadPermissionException {
        MultitenancyHelper.getInstance(main).refreshTenantsInCoreIfRequired(true);
        TenantConfig[] tenants = MultitenancyHelper.getInstance(main).getAllTenants();
        List<TenantConfig> tenantList = new ArrayList<>();

        for (TenantConfig t : tenants) {
            if (!t.tenantIdentifier.toAppIdentifier().equals(appIdentifier)) {
                continue;
            }
            tenantList.add(t);
        }

        TenantConfig[] finalResult = new TenantConfig[tenantList.size()];
        for (int i = 0; i < tenantList.size(); i++) {
            finalResult[i] = tenantList.get(i);
        }
        return finalResult;
    }

    public static TenantConfig[] getAllAppsAndTenantsForConnectionUriDomain(String connectionUriDomain, Main main) {
        if (connectionUriDomain == null) {
            connectionUriDomain = TenantIdentifier.DEFAULT_CONNECTION_URI;
        }
        MultitenancyHelper.getInstance(main).refreshTenantsInCoreIfRequired(true);
        TenantConfig[] tenants = MultitenancyHelper.getInstance(main).getAllTenants();
        List<TenantConfig> tenantList = new ArrayList<>();

        for (TenantConfig t : tenants) {
            if (!t.tenantIdentifier.getConnectionUriDomain().equals(connectionUriDomain)) {
                continue;
            }
            tenantList.add(t);
        }

        TenantConfig[] finalResult = new TenantConfig[tenantList.size()];
        for (int i = 0; i < tenantList.size(); i++) {
            finalResult[i] = tenantList.get(i);
        }
        return finalResult;
    }

    public static TenantConfig[] getAllTenants(Main main) {
        MultitenancyHelper.getInstance(main).refreshTenantsInCoreIfRequired(true);
        return MultitenancyHelper.getInstance(main).getAllTenants();
    }
}<|MERGE_RESOLUTION|>--- conflicted
+++ resolved
@@ -43,7 +43,6 @@
 
 public class Multitenancy extends ResourceDistributor.SingletonResource {
 
-<<<<<<< HEAD
     public static void checkSourceAndTargetTenantForCreateOrUpdate(TenantIdentifier sourceTenant, TenantIdentifier targetTenant)
             throws BadPermissionException {
         if (!targetTenant.getTenantId().equals(TenantIdentifier.DEFAULT_TENANT_ID)) {
@@ -79,9 +78,7 @@
         }
     }
 
-=======
     @TestOnly
->>>>>>> 6637bac1
     public static boolean addNewOrUpdateAppOrTenant(Main main, TenantIdentifier sourceTenant, TenantConfig newTenant)
             throws DeletionInProgressException, CannotModifyBaseConfigException, BadPermissionException,
             StorageQueryException, FeatureNotEnabledException, IOException, InvalidConfigException,
@@ -121,9 +118,6 @@
 
         // we check if the core config provided is correct
         {
-<<<<<<< HEAD
-            TenantConfig[] existingTenants = getAllTenants(main);
-=======
             if (shouldPreventDbConfigUpdate) {
                 for (String s : StorageLayer.getStorage(new TenantIdentifier(null, null, null), main)
                         .getProtectedConfigsFromSuperTokensSaaSUsers()) {
@@ -134,7 +128,6 @@
             }
 
             TenantConfig[] existingTenants = getAllTenants(new TenantIdentifier(null, null, null), main);
->>>>>>> 6637bac1
             boolean updated = false;
             for (int i = 0; i < existingTenants.length; i++) {
                 if (existingTenants[i].tenantIdentifier.equals(newTenant.tenantIdentifier)) {
