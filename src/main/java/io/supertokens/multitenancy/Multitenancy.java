/*
 *    Copyright (c) 2023, VRAI Labs and/or its affiliates. All rights reserved.
 *
 *    This software is licensed under the Apache License, Version 2.0 (the
 *    "License") as published by the Apache Software Foundation.
 *
 *    You may not use this file except in compliance with the License. You may
 *    obtain a copy of the License at http://www.apache.org/licenses/LICENSE-2.0
 *
 *    Unless required by applicable law or agreed to in writing, software
 *    distributed under the License is distributed on an "AS IS" BASIS, WITHOUT
 *    WARRANTIES OR CONDITIONS OF ANY KIND, either express or implied. See the
 *    License for the specific language governing permissions and limitations
 *    under the License.
 */

package io.supertokens.multitenancy;

import com.google.gson.JsonObject;
import io.supertokens.Main;
import io.supertokens.ResourceDistributor;
import io.supertokens.config.Config;
import io.supertokens.featureflag.EE_FEATURES;
import io.supertokens.featureflag.FeatureFlag;
import io.supertokens.featureflag.exceptions.FeatureNotEnabledException;
import io.supertokens.multitenancy.exception.*;
import io.supertokens.pluginInterface.emailpassword.exceptions.DuplicateEmailException;
import io.supertokens.pluginInterface.emailpassword.exceptions.UnknownUserIdException;
import io.supertokens.pluginInterface.exceptions.InvalidConfigException;
import io.supertokens.pluginInterface.exceptions.StorageQueryException;
import io.supertokens.pluginInterface.multitenancy.*;
import io.supertokens.pluginInterface.multitenancy.exceptions.DuplicateClientTypeException;
import io.supertokens.pluginInterface.multitenancy.exceptions.DuplicateTenantException;
import io.supertokens.pluginInterface.multitenancy.exceptions.DuplicateThirdPartyIdException;
import io.supertokens.pluginInterface.multitenancy.exceptions.TenantOrAppNotFoundException;
import io.supertokens.pluginInterface.passwordless.exception.DuplicatePhoneNumberException;
import io.supertokens.pluginInterface.thirdparty.exception.DuplicateThirdPartyUserException;
<<<<<<< HEAD
import io.supertokens.pluginInterface.userroles.exception.UnknownRoleException;
=======
>>>>>>> 680f8bb6
import io.supertokens.storageLayer.StorageLayer;
import io.supertokens.thirdparty.InvalidProviderConfigException;
import io.supertokens.thirdparty.ThirdParty;
import org.jetbrains.annotations.TestOnly;

import java.io.IOException;
import java.util.*;

public class Multitenancy extends ResourceDistributor.SingletonResource {

<<<<<<< HEAD
    public static void checkPermissionsForCreateUpdateOrDelete(Main main, TenantIdentifier sourceTenant,
                                                               TenantIdentifier targetTenant)
            throws BadPermissionException, CannotModifyBaseConfigException, FeatureNotEnabledException,
            TenantOrAppNotFoundException, StorageQueryException, InvalidConfigException, InvalidProviderConfigException
    {

=======
    /*
        Permissions for Multitenancy CRUD operations:
            Create or update - Parent and self can perform the operation
            List - Queried from parent -> returns parent + all the children
            Delete - Only parent can delete a child

        `checkPermissionsForCreateOrUpdate` below checks for the create/update API.
        For the list and delete APIs, checks are implemented in their respective API implementations
     */

    public static void checkPermissionsForCreateOrUpdate(Main main, TenantIdentifier sourceTenant,
                                                         TenantIdentifier targetTenant)
            throws BadPermissionException, CannotModifyBaseConfigException, FeatureNotEnabledException,
            TenantOrAppNotFoundException, StorageQueryException, InvalidConfigException, InvalidProviderConfigException
    {

>>>>>>> 680f8bb6
        {
            if (!targetTenant.equals(new TenantIdentifier(null, null, null))) {
                if (Arrays.stream(FeatureFlag.getInstance(main, sourceTenant.toAppIdentifier()).getEnabledFeatures())
                        .noneMatch(ee_features -> ee_features == EE_FEATURES.MULTI_TENANCY)) {
                    throw new FeatureNotEnabledException(EE_FEATURES.MULTI_TENANCY);
                }
            }
        }

        // Then we check for permissions based on sourceTenant
        {
            if (!targetTenant.getTenantId().equals(TenantIdentifier.DEFAULT_TENANT_ID)) {
                // this means that we are creating or updating a tenant and must use the public or same tenant
                // to do this
                if (!sourceTenant.getTenantId().equals(TenantIdentifier.DEFAULT_TENANT_ID)
                        && !sourceTenant.getTenantId().equals(targetTenant.getTenantId())) {
                    throw new BadPermissionException(
                            "You must use the public or same tenantId to add/update a tenant");
                }
                if (!sourceTenant.toAppIdentifier().equals(targetTenant.toAppIdentifier())) {
                    throw new BadPermissionException("You must use the same app to create/update a tenant");
                }
            } else if (!targetTenant.getAppId().equals(TenantIdentifier.DEFAULT_APP_ID)) {
                // this means that we are creating a new app for this connectionuridomain and must use the public or
                // same app and public tenant for this
                if (!sourceTenant.getTenantId().equals(TenantIdentifier.DEFAULT_TENANT_ID)
                        || (!sourceTenant.getAppId().equals(TenantIdentifier.DEFAULT_APP_ID) && !sourceTenant.getAppId().equals(targetTenant.getAppId()))) {
                    throw new BadPermissionException(
                            "You must use the public tenantId and, public or same appId to add/update an app");
                }
                if (!sourceTenant.getConnectionUriDomain()
                        .equals(targetTenant.getConnectionUriDomain())) {
                    throw new BadPermissionException("You must use the same connection URI domain to create/update an app");
                }
            } else if (!targetTenant.getConnectionUriDomain()
                    .equals(TenantIdentifier.DEFAULT_CONNECTION_URI)) {
                // this means that we are creating a new connectionuridomain, and must use the base tenant for this
                if (!sourceTenant.equals(new TenantIdentifier(null, null, null))
                        && !sourceTenant.getConnectionUriDomain().equals(targetTenant.getConnectionUriDomain())) {
                    throw new BadPermissionException(
                            "You must use the default or same connectionUriDomain to create/update a connectionUriDomain");
                }
            }
        }
    }

    private static void validateTenantConfig(Main main, TenantConfig targetTenantConfig, boolean shouldPreventDbConfigUpdate)
            throws IOException, InvalidConfigException, InvalidProviderConfigException, BadPermissionException,
            TenantOrAppNotFoundException, CannotModifyBaseConfigException {

        // first we don't allow changing of core config for base tenant - since that comes from config.yaml file.
        if (targetTenantConfig.tenantIdentifier.equals(new TenantIdentifier(null, null, null))) {
            if (targetTenantConfig.coreConfig.entrySet().size() > 0) {
                throw new CannotModifyBaseConfigException();
            }
        }

        // we check if the core config provided is correct
        {
            if (shouldPreventDbConfigUpdate) {
                for (String s : StorageLayer.getStorage(new TenantIdentifier(null, null, null), main)
                        .getProtectedConfigsFromSuperTokensSaaSUsers()) {
                    if (targetTenantConfig.coreConfig.has(s)) {
                        throw new BadPermissionException("Not allowed to modify DB related configs.");
                    }
                }
            }

            TenantConfig[] existingTenants = getAllTenants(main);
            boolean updated = false;
            for (int i = 0; i < existingTenants.length; i++) {
                if (existingTenants[i].tenantIdentifier.equals(targetTenantConfig.tenantIdentifier)) {
                    existingTenants[i] = targetTenantConfig;
                    updated = true;
                    break;
                }
            }
            if (!updated) {
                TenantConfig[] oldTenants = existingTenants;
                existingTenants = new TenantConfig[oldTenants.length + 1];
                for (int i = 0; i < oldTenants.length; i++) {
                    existingTenants[i] = oldTenants[i];
                }
                existingTenants[existingTenants.length - 1] = targetTenantConfig;
            }
            Map<ResourceDistributor.KeyClass, JsonObject> normalisedConfigs = Config.getNormalisedConfigsForAllTenants(
                    existingTenants,
                    Config.getBaseConfigAsJsonObject(main));
            Config.assertAllTenantConfigsAreValid(main, normalisedConfigs, existingTenants);
        }

        // validate third party config
        {
            ThirdParty.verifyThirdPartyProvidersArray(targetTenantConfig.thirdPartyConfig.providers);
        }
    }

    @TestOnly
    public static boolean addNewOrUpdateAppOrTenant(Main main, TenantIdentifier sourceTenant, TenantConfig newTenant)
            throws CannotModifyBaseConfigException, BadPermissionException,
            StorageQueryException, FeatureNotEnabledException, IOException, InvalidConfigException,
            InvalidProviderConfigException, TenantOrAppNotFoundException {
<<<<<<< HEAD
        checkPermissionsForCreateUpdateOrDelete(main, sourceTenant, newTenant.tenantIdentifier);
=======
        checkPermissionsForCreateOrUpdate(main, sourceTenant, newTenant.tenantIdentifier);
>>>>>>> 680f8bb6
        return addNewOrUpdateAppOrTenant(main, newTenant, false);
    }

    public static boolean addNewOrUpdateAppOrTenant(Main main, TenantConfig newTenant, boolean shouldPreventDbConfigUpdate)
            throws CannotModifyBaseConfigException, BadPermissionException,
            StorageQueryException, FeatureNotEnabledException, IOException, InvalidConfigException,
            InvalidProviderConfigException, TenantOrAppNotFoundException {

        // TODO: adding a new tenant is not thread safe here - for example, one can add a new connectionuridomain
        //  such that they both point to the same user pool ID by trying to add them in parallel. This is not such
        //  a big issue at the moment, but we want to solve this by taking appropriate database locks on
        //  connectionuridomain, appid and tenantid.

        validateTenantConfig(main, newTenant, shouldPreventDbConfigUpdate);

        boolean creationInSharedDbSucceeded = false;
        try {
            StorageLayer.getMultitenancyStorage(main).createTenant(newTenant);
            creationInSharedDbSucceeded = true;
            // we do not want to refresh the resources for this new tenant here cause
            // it will cause creation of signing keys in the key_value table, which depends on
            // the tenant being there in the tenants table. But that insertion is done in the addTenantIdInUserPool
            // function below. So in order to actually refresh the resources, we have a finally block here which
            // calls the forceReloadAllResources function.
            MultitenancyHelper.getInstance(main).refreshTenantsInCoreIfRequired(false);
            try {
                ((MultitenancyStorage) StorageLayer.getStorage(newTenant.tenantIdentifier, main))
                        .addTenantIdInTargetStorage(newTenant.tenantIdentifier);
            } catch (TenantOrAppNotFoundException e) {
                // it should never come here, since we just added the tenant above.. but just in case.
                return addNewOrUpdateAppOrTenant(main, newTenant, shouldPreventDbConfigUpdate);
            }
            return true;
        } catch (DuplicateTenantException e) {
            if (!creationInSharedDbSucceeded) {
                try {
                    StorageLayer.getMultitenancyStorage(main).overwriteTenantConfig(newTenant);
                    MultitenancyHelper.getInstance(main).refreshTenantsInCoreIfRequired(false);

                    // we do this extra step cause if previously an attempt to add a tenant failed midway,
                    // such that the main tenant was added in the user pool, but did not get created
                    // in the tenant specific db (cause it's not happening in a transaction), then we
                    // do this to make it consistent.
                    ((MultitenancyStorage) StorageLayer.getStorage(newTenant.tenantIdentifier, main))
                            .addTenantIdInTargetStorage(newTenant.tenantIdentifier);
                    return false;
                } catch (TenantOrAppNotFoundException ex) {
                    // this can happen cause of a race condition if the tenant was deleted in the middle
                    // of it being recreated.
                    return addNewOrUpdateAppOrTenant(main, newTenant, shouldPreventDbConfigUpdate);
                } catch (DuplicateTenantException ex) {
                    // we treat this as a success
                    return false;
                } catch (DuplicateThirdPartyIdException overWriteException) {
                    throw new InvalidProviderConfigException(
                            "Duplicate ThirdPartyId was specified in the providers list.");
                } catch (DuplicateClientTypeException overWriteException) {
                    throw new InvalidProviderConfigException("Duplicate clientType was specified in the clients list.");
                }
            } else {
                // we ignore this since it should technically never come here cause it means that the
                // creation in the shared db succeeded, but not in the tenant specific db
                // but if it ever does come here, it doesn't really matter anyway.
                return true;
            }
        } catch (DuplicateThirdPartyIdException e) {
            throw new InvalidProviderConfigException("Duplicate ThirdPartyId was specified in the providers list.");
        } catch (DuplicateClientTypeException e) {
            throw new InvalidProviderConfigException("Duplicate clientType was specified in the clients list.");
        } finally {
            MultitenancyHelper.getInstance(main).forceReloadAllResources();
        }
    }

    public static boolean deleteTenant(TenantIdentifier tenantIdentifier, Main main)
            throws TenantOrAppNotFoundException, CannotDeleteNullTenantException, StorageQueryException {
        if (tenantIdentifier.getTenantId().equals(TenantIdentifier.DEFAULT_TENANT_ID)) {
            throw new CannotDeleteNullTenantException();
        }
        try {
            ((MultitenancyStorage) StorageLayer.getStorage(tenantIdentifier, main))
                    .deleteTenantIdInTargetStorage(tenantIdentifier);
        } catch (TenantOrAppNotFoundException e) {
            // we ignore this since it may have been that past deletion attempt deleted this successfully,
            // but not from the main table.
        }
        boolean didExist = StorageLayer.getMultitenancyStorage(main).deleteTenantInfoInBaseStorage(tenantIdentifier);
        MultitenancyHelper.getInstance(main).refreshTenantsInCoreIfRequired(true);
        return didExist;
    }

    public static boolean deleteApp(AppIdentifier appIdentifier, Main main)
            throws TenantOrAppNotFoundException, CannotDeleteNullAppIdException, BadPermissionException,
            StorageQueryException {
        if (appIdentifier.getAppId().equals(AppIdentifier.DEFAULT_APP_ID)) {
            throw new CannotDeleteNullAppIdException();
        }
        if (getAllTenantsForApp(appIdentifier, main).length > 1) {
            throw new BadPermissionException(
                    "Please delete all tenants except the public tenant for this app before calling the delete API");
        }
        try {
            ((MultitenancyStorage) StorageLayer.getStorage(appIdentifier.getAsPublicTenantIdentifier(), main))
                    .deleteTenantIdInTargetStorage(appIdentifier.getAsPublicTenantIdentifier());
        } catch (TenantOrAppNotFoundException e) {
            // we ignore this since it may have been that past deletion attempt deleted this successfully,
            // but not from the main table.
        }
        boolean didExist = StorageLayer.getMultitenancyStorage(main).deleteAppInfoInBaseStorage(appIdentifier);
        MultitenancyHelper.getInstance(main).refreshTenantsInCoreIfRequired(true);
        return didExist;
    }

    public static boolean deleteConnectionUriDomain(String connectionUriDomain, Main main)
            throws TenantOrAppNotFoundException, CannotDeleteNullConnectionUriDomainException, BadPermissionException,
            StorageQueryException {
        if (connectionUriDomain == null || connectionUriDomain.equals(TenantIdentifier.DEFAULT_CONNECTION_URI)) {
            throw new CannotDeleteNullConnectionUriDomainException();
        }
        TenantConfig[] tenants = getAllAppsAndTenantsForConnectionUriDomain(connectionUriDomain, main);
        Set<String> uniqueAppIds = new HashSet<>();
        for (TenantConfig t : tenants) {
            uniqueAppIds.add(t.tenantIdentifier.getAppId());
        }

        if (uniqueAppIds.size() > 1) {
            throw new BadPermissionException(
                    "Please delete all apps except the public appID for this connectionUriDomain before calling the " +
                            "delete API.");
        }
        try {
            ((MultitenancyStorage) StorageLayer.getStorage(
                    new TenantIdentifier(connectionUriDomain, null, null), main))
                    .deleteTenantIdInTargetStorage(new TenantIdentifier(connectionUriDomain, null, null));
        } catch (TenantOrAppNotFoundException e) {
            // we ignore this since it may have been that past deletion attempt deleted this successfully,
            // but not from the main table.
        }
        boolean didExist = StorageLayer.getMultitenancyStorage(main).deleteConnectionUriDomainInfoInBaseStorage(connectionUriDomain);
        MultitenancyHelper.getInstance(main).refreshTenantsInCoreIfRequired(true);
        return didExist;
    }

    public static boolean addUserIdToTenant(Main main, TenantIdentifierWithStorage tenantIdentifierWithStorage, String userId)
            throws TenantOrAppNotFoundException, UnknownUserIdException, StorageQueryException,
            FeatureNotEnabledException, DuplicateEmailException, DuplicatePhoneNumberException,
            DuplicateThirdPartyUserException {
        if (Arrays.stream(FeatureFlag.getInstance(main, tenantIdentifierWithStorage.toAppIdentifier()).getEnabledFeatures())
                .noneMatch(ee_features -> ee_features == EE_FEATURES.MULTI_TENANCY)) {
            throw new FeatureNotEnabledException(EE_FEATURES.MULTI_TENANCY);
        }

        return tenantIdentifierWithStorage.getMultitenancyStorageWithTargetStorage()
                .addUserIdToTenant(tenantIdentifierWithStorage, userId);
    }

    public static boolean removeUserIdFromTenant(Main main, TenantIdentifierWithStorage tenantIdentifierWithStorage, String userId)
            throws FeatureNotEnabledException, TenantOrAppNotFoundException, StorageQueryException,
            UnknownUserIdException {
        if (Arrays.stream(FeatureFlag.getInstance(main, tenantIdentifierWithStorage.toAppIdentifier()).getEnabledFeatures())
                .noneMatch(ee_features -> ee_features == EE_FEATURES.MULTI_TENANCY)) {
            throw new FeatureNotEnabledException(EE_FEATURES.MULTI_TENANCY);
        }

        return tenantIdentifierWithStorage.getMultitenancyStorageWithTargetStorage()
                .removeUserIdFromTenant(tenantIdentifierWithStorage, userId);
    }

    public static TenantConfig getTenantInfo(Main main, TenantIdentifier tenantIdentifier) {
        // we do not refresh the tenant list here cause this function is called
        // often from all the APIs and anyway, we have a cronjob that refreshes this list
        // regularly.
        TenantConfig[] tenants = MultitenancyHelper.getInstance(main).getAllTenants();
        for (TenantConfig t : tenants) {
            if (t.tenantIdentifier.equals(tenantIdentifier)) {
                return t;
            }
        }
        return null;
    }

    public static TenantConfig[] getAllTenantsForApp(AppIdentifier appIdentifier, Main main)
            throws BadPermissionException {
        MultitenancyHelper.getInstance(main).refreshTenantsInCoreIfRequired(true);
        TenantConfig[] tenants = MultitenancyHelper.getInstance(main).getAllTenants();
        List<TenantConfig> tenantList = new ArrayList<>();

        for (TenantConfig t : tenants) {
            if (!t.tenantIdentifier.toAppIdentifier().equals(appIdentifier)) {
                continue;
            }
            tenantList.add(t);
        }

        TenantConfig[] finalResult = new TenantConfig[tenantList.size()];
        for (int i = 0; i < tenantList.size(); i++) {
            finalResult[i] = tenantList.get(i);
        }
        return finalResult;
    }

    public static TenantConfig[] getAllAppsAndTenantsForConnectionUriDomain(String connectionUriDomain, Main main) {
        if (connectionUriDomain == null) {
            connectionUriDomain = TenantIdentifier.DEFAULT_CONNECTION_URI;
        }
        MultitenancyHelper.getInstance(main).refreshTenantsInCoreIfRequired(true);
        TenantConfig[] tenants = MultitenancyHelper.getInstance(main).getAllTenants();
        List<TenantConfig> tenantList = new ArrayList<>();

        for (TenantConfig t : tenants) {
            if (!t.tenantIdentifier.getConnectionUriDomain().equals(connectionUriDomain)) {
                continue;
            }
            tenantList.add(t);
        }

        TenantConfig[] finalResult = new TenantConfig[tenantList.size()];
        for (int i = 0; i < tenantList.size(); i++) {
            finalResult[i] = tenantList.get(i);
        }
        return finalResult;
    }

    public static TenantConfig[] getAllTenants(Main main) {
        MultitenancyHelper.getInstance(main).refreshTenantsInCoreIfRequired(true);
        return MultitenancyHelper.getInstance(main).getAllTenants();
    }
}<|MERGE_RESOLUTION|>--- conflicted
+++ resolved
@@ -35,10 +35,6 @@
 import io.supertokens.pluginInterface.multitenancy.exceptions.TenantOrAppNotFoundException;
 import io.supertokens.pluginInterface.passwordless.exception.DuplicatePhoneNumberException;
 import io.supertokens.pluginInterface.thirdparty.exception.DuplicateThirdPartyUserException;
-<<<<<<< HEAD
-import io.supertokens.pluginInterface.userroles.exception.UnknownRoleException;
-=======
->>>>>>> 680f8bb6
 import io.supertokens.storageLayer.StorageLayer;
 import io.supertokens.thirdparty.InvalidProviderConfigException;
 import io.supertokens.thirdparty.ThirdParty;
@@ -49,14 +45,6 @@
 
 public class Multitenancy extends ResourceDistributor.SingletonResource {
 
-<<<<<<< HEAD
-    public static void checkPermissionsForCreateUpdateOrDelete(Main main, TenantIdentifier sourceTenant,
-                                                               TenantIdentifier targetTenant)
-            throws BadPermissionException, CannotModifyBaseConfigException, FeatureNotEnabledException,
-            TenantOrAppNotFoundException, StorageQueryException, InvalidConfigException, InvalidProviderConfigException
-    {
-
-=======
     /*
         Permissions for Multitenancy CRUD operations:
             Create or update - Parent and self can perform the operation
@@ -73,7 +61,6 @@
             TenantOrAppNotFoundException, StorageQueryException, InvalidConfigException, InvalidProviderConfigException
     {
 
->>>>>>> 680f8bb6
         {
             if (!targetTenant.equals(new TenantIdentifier(null, null, null))) {
                 if (Arrays.stream(FeatureFlag.getInstance(main, sourceTenant.toAppIdentifier()).getEnabledFeatures())
@@ -176,11 +163,7 @@
             throws CannotModifyBaseConfigException, BadPermissionException,
             StorageQueryException, FeatureNotEnabledException, IOException, InvalidConfigException,
             InvalidProviderConfigException, TenantOrAppNotFoundException {
-<<<<<<< HEAD
-        checkPermissionsForCreateUpdateOrDelete(main, sourceTenant, newTenant.tenantIdentifier);
-=======
         checkPermissionsForCreateOrUpdate(main, sourceTenant, newTenant.tenantIdentifier);
->>>>>>> 680f8bb6
         return addNewOrUpdateAppOrTenant(main, newTenant, false);
     }
 
