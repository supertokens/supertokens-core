/*
 *    Copyright (c) 2023, VRAI Labs and/or its affiliates. All rights reserved.
 *
 *    This software is licensed under the Apache License, Version 2.0 (the
 *    "License") as published by the Apache Software Foundation.
 *
 *    You may not use this file except in compliance with the License. You may
 *    obtain a copy of the License at http://www.apache.org/licenses/LICENSE-2.0
 *
 *    Unless required by applicable law or agreed to in writing, software
 *    distributed under the License is distributed on an "AS IS" BASIS, WITHOUT
 *    WARRANTIES OR CONDITIONS OF ANY KIND, either express or implied. See the
 *    License for the specific language governing permissions and limitations
 *    under the License.
 */

package io.supertokens.test.multitenant.api;

import com.google.gson.Gson;
import com.google.gson.JsonElement;
import com.google.gson.JsonObject;
import io.supertokens.ProcessState;
import io.supertokens.config.CoreConfigTestContent;
import io.supertokens.featureflag.EE_FEATURES;
import io.supertokens.featureflag.FeatureFlagTestContent;
import io.supertokens.featureflag.exceptions.FeatureNotEnabledException;
import io.supertokens.multitenancy.exception.BadPermissionException;
import io.supertokens.multitenancy.exception.CannotModifyBaseConfigException;
import io.supertokens.pluginInterface.STORAGE_TYPE;
import io.supertokens.pluginInterface.Storage;
import io.supertokens.pluginInterface.exceptions.InvalidConfigException;
import io.supertokens.pluginInterface.exceptions.StorageQueryException;
import io.supertokens.pluginInterface.multitenancy.TenantIdentifier;
import io.supertokens.pluginInterface.multitenancy.exceptions.TenantOrAppNotFoundException;
import io.supertokens.storageLayer.StorageLayer;
import io.supertokens.test.TestingProcessManager;
import io.supertokens.test.Utils;
import io.supertokens.test.httpRequest.HttpRequestForTesting;
import io.supertokens.test.httpRequest.HttpResponseException;
import io.supertokens.thirdparty.InvalidProviderConfigException;
import io.supertokens.webserver.Webserver;
import io.supertokens.webserver.WebserverAPI;
import jakarta.servlet.ServletException;
import jakarta.servlet.http.HttpServletRequest;
import jakarta.servlet.http.HttpServletResponse;
import org.junit.After;
import org.junit.AfterClass;
import org.junit.Before;
import org.junit.Test;

import java.io.IOException;
<<<<<<< HEAD
import java.util.Set;
=======
>>>>>>> 3282cb59

import static org.junit.Assert.*;

public class TestApp {
    TestingProcessManager.TestingProcess process;

    @AfterClass
    public static void afterTesting() {
        Utils.afterTesting();
    }

    @After
    public void afterEach() throws InterruptedException {
        process.kill();
        assertNotNull(process.checkOrWaitForEvent(ProcessState.PROCESS_STATE.STOPPED));
    }

    @Before
    public void beforeEach() throws InterruptedException, InvalidProviderConfigException,
            StorageQueryException, FeatureNotEnabledException, TenantOrAppNotFoundException, IOException,
            InvalidConfigException, CannotModifyBaseConfigException, BadPermissionException {
        Utils.reset();

        String[] args = {"../"};

        this.process = TestingProcessManager.start(args);
        FeatureFlagTestContent.getInstance(process.getProcess())
                .setKeyValue(FeatureFlagTestContent.ENABLED_FEATURES, new EE_FEATURES[]{EE_FEATURES.MULTI_TENANCY});
        process.startProcess();
        assertNotNull(process.checkOrWaitForEvent(ProcessState.PROCESS_STATE.STARTED));
    }

    @Test
    public void testCreateAppWorks() throws Exception {
        if (StorageLayer.getStorage(process.getProcess()).getType() != STORAGE_TYPE.SQL) {
            return;
        }

        JsonObject coreConfig = new JsonObject();

        StorageLayer.getStorage(new TenantIdentifier(null, null, null), process.getProcess())
                .modifyConfigToAddANewUserPoolForTesting(coreConfig, 1);

        TestMultitenancyAPIHelper.createApp(
                process.getProcess(),
                new TenantIdentifier(null, null, null),
                "a1", true, true, true,
                coreConfig);

        JsonObject result = TestMultitenancyAPIHelper.listApps(new TenantIdentifier(null, null, null), process.getProcess());
        assertTrue(result.has("apps"));

        boolean found = false;

        for (JsonElement app : result.get("apps").getAsJsonArray()) {
            JsonObject appObj = app.getAsJsonObject();

            if (appObj.get("appId").getAsString().equals("a1")) {
                found = true;

                for (JsonElement tenant : appObj.get("tenants").getAsJsonArray()) {
                    JsonObject tenantObj = tenant.getAsJsonObject();
                    assertTrue(tenantObj.get("emailPassword").getAsJsonObject().get("enabled").getAsBoolean());
                    assertTrue(tenantObj.get("thirdParty").getAsJsonObject().get("enabled").getAsBoolean());
                    assertTrue(tenantObj.get("passwordless").getAsJsonObject().get("enabled").getAsBoolean());
                    assertEquals(coreConfig, tenantObj.get("coreConfig").getAsJsonObject());
                }
            }
        }

        assertTrue(found);
    }

    @Test
    public void testUpdateAppWorks() throws Exception {
        if (StorageLayer.getStorage(process.getProcess()).getType() != STORAGE_TYPE.SQL) {
            return;
        }

        JsonObject coreConfig = new JsonObject();

        StorageLayer.getStorage(new TenantIdentifier(null, null, null), process.getProcess())
                .modifyConfigToAddANewUserPoolForTesting(coreConfig, 1);

        // Create
        TestMultitenancyAPIHelper.createApp(
                process.getProcess(),
                new TenantIdentifier(null, null, null),
                "a1", true, true, true,
                coreConfig);

        JsonObject newConfig = new JsonObject();
        newConfig.addProperty("email_verification_token_lifetime", 2000);
        coreConfig.addProperty("email_verification_token_lifetime", 2000);

        // Update
        TestMultitenancyAPIHelper.createApp(
                process.getProcess(),
                new TenantIdentifier(null, null, null),
                "a1", true, true, true,
                newConfig);

        JsonObject result = TestMultitenancyAPIHelper.listApps(new TenantIdentifier(null, null, null), process.getProcess());
        assertTrue(result.has("apps"));

        boolean found = false;

        for (JsonElement app : result.get("apps").getAsJsonArray()) {
            JsonObject appObj = app.getAsJsonObject();

            if (appObj.get("appId").getAsString().equals("a1")) {
                found = true;

                for (JsonElement tenant : appObj.get("tenants").getAsJsonArray()) {
                    JsonObject tenantObj = tenant.getAsJsonObject();
                    assertTrue(tenantObj.get("emailPassword").getAsJsonObject().get("enabled").getAsBoolean());
                    assertTrue(tenantObj.get("thirdParty").getAsJsonObject().get("enabled").getAsBoolean());
                    assertTrue(tenantObj.get("passwordless").getAsJsonObject().get("enabled").getAsBoolean());
                    assertEquals(coreConfig, tenantObj.get("coreConfig").getAsJsonObject());
                }
            }
        }

        assertTrue(found);
    }

    @Test
    public void testUpdateWithNullValueDeletesTheSetting() throws Exception {
        if (StorageLayer.getStorage(process.getProcess()).getType() != STORAGE_TYPE.SQL) {
            return;
        }

        JsonObject coreConfig = new JsonObject();

        StorageLayer.getStorage(new TenantIdentifier(null, null, null), process.getProcess())
                .modifyConfigToAddANewUserPoolForTesting(coreConfig, 1);
        coreConfig.addProperty("email_verification_token_lifetime", 2000);

        // Create
        TestMultitenancyAPIHelper.createApp(
                process.getProcess(),
                new TenantIdentifier(null, null, null),
                "a1", true, true, true,
                coreConfig);

        JsonObject newConfig = new JsonObject();
        newConfig.add("email_verification_token_lifetime", null);
        coreConfig.remove("email_verification_token_lifetime"); // for verification

        // Update
        TestMultitenancyAPIHelper.createApp(
                process.getProcess(),
                new TenantIdentifier(null, null, null),
                "a1", true, true, true,
                newConfig);

        JsonObject result = TestMultitenancyAPIHelper.listApps(new TenantIdentifier(null, null, null), process.getProcess());
        assertTrue(result.has("apps"));

        boolean found = false;

        for (JsonElement app : result.get("apps").getAsJsonArray()) {
            JsonObject appObj = app.getAsJsonObject();

            if (appObj.get("appId").getAsString().equals("a1")) {
                found = true;

                for (JsonElement tenant : appObj.get("tenants").getAsJsonArray()) {
                    JsonObject tenantObj = tenant.getAsJsonObject();
                    assertTrue(tenantObj.get("emailPassword").getAsJsonObject().get("enabled").getAsBoolean());
                    assertTrue(tenantObj.get("thirdParty").getAsJsonObject().get("enabled").getAsBoolean());
                    assertTrue(tenantObj.get("passwordless").getAsJsonObject().get("enabled").getAsBoolean());
                    assertEquals(coreConfig, tenantObj.get("coreConfig").getAsJsonObject());
                }
            }
        }

        assertTrue(found);
    }

    @Test
    public void testDeleteAppWorks() throws Exception {
        if (StorageLayer.getStorage(process.getProcess()).getType() != STORAGE_TYPE.SQL) {
            return;
        }

        JsonObject coreConfig = new JsonObject();

        StorageLayer.getStorage(new TenantIdentifier(null, null, null), process.getProcess())
                .modifyConfigToAddANewUserPoolForTesting(coreConfig, 1);

        TestMultitenancyAPIHelper.createApp(
                process.getProcess(),
                new TenantIdentifier(null, null, null),
                "a1", true, true, true,
                coreConfig);

        JsonObject result = TestMultitenancyAPIHelper.listApps(new TenantIdentifier(null, null, null), process.getProcess());
        assertTrue(result.has("apps"));
        assertEquals(2, result.get("apps").getAsJsonArray().size());

        JsonObject response = TestMultitenancyAPIHelper.deleteApp(new TenantIdentifier(null, null, null), "a1",
                process.getProcess());
        assertTrue(response.get("didExist").getAsBoolean());

        result = TestMultitenancyAPIHelper.listApps(new TenantIdentifier(null, null, null), process.getProcess());
        assertTrue(result.has("apps"));
        assertEquals(1, result.get("apps").getAsJsonArray().size());

        response = TestMultitenancyAPIHelper.deleteApp(new TenantIdentifier(null, null, null), "a1",
                process.getProcess());
        assertFalse(response.get("didExist").getAsBoolean());
    }

    @Test
    public void testAddingWithDifferentConnectionURIAddsToNullConnectionURI() throws Exception {
        if (StorageLayer.getStorage(process.getProcess()).getType() != STORAGE_TYPE.SQL) {
            return;
        }

        TestMultitenancyAPIHelper.createApp(
                process.getProcess(),
                new TenantIdentifier("localhost", null, null),
                "a1", true, true, true,
                new JsonObject());

        TestMultitenancyAPIHelper.createApp(
                process.getProcess(),
                new TenantIdentifier("127.0.0.1", null, null),
                "a2", true, true, true,
                new JsonObject());

        JsonObject result = TestMultitenancyAPIHelper.listApps(new TenantIdentifier(null, null, null), process.getProcess());
        assertTrue(result.has("apps"));
        assertEquals(3, result.get("apps").getAsJsonArray().size());

        boolean foundA1 = false;
        boolean foundA2 = false;

        for (JsonElement app : result.get("apps").getAsJsonArray()) {
            JsonObject appObj = app.getAsJsonObject();

            if (appObj.get("appId").getAsString().equals("a1")) {
                foundA1 = true;
            } else if (appObj.get("appId").getAsString().equals("a2")) {
                foundA2 = true;
            }
        }

        assertTrue(foundA1);
        assertTrue(foundA2);
    }

    @Test
    public void testDifferentValuesForAppIdThatShouldWork() throws Exception {

        Webserver.getInstance(process.getProcess()).addAPI(new WebserverAPI(process.getProcess(), "") {

            private static final long serialVersionUID = 1L;

            @Override
            public boolean checkAPIKey(HttpServletRequest req) {
                return false;
            }

            @Override
            public String getPath() {
                return "/get-app-id";
            }

            @Override
            protected void doGet(HttpServletRequest req, HttpServletResponse resp) throws IOException,
                    ServletException {
                try {
                    getTenantStorage(req);
                    super.sendTextResponse(200, this.getTenantIdentifier(req).getAppId(), resp);
                } catch (TenantOrAppNotFoundException e) {
                    throw new ServletException(e);
                }
            }
        });

        String[] valueForCreate = new String[]{"a1", "a-1", "a-B-1", "CAPS1", "MixedCase", "capsinquery", "mixedcaseinquery"};
        String[] valueForQuery  = new String[]{"a1", "a-1", "A-b-1", "CAPS1", "MixedCase", "CAPSINQUERY", "MixedCaseInQuery"};

        if (StorageLayer.getStorage(process.getProcess()).getType() != STORAGE_TYPE.SQL) {
            return;
        }

        for (int i = 0; i < valueForCreate.length; i++) {
            TestMultitenancyAPIHelper.createApp(
                    process.getProcess(),
                    new TenantIdentifier(null, null, null),
                    valueForCreate[i], true, true, true,
                    new JsonObject());

            String response = HttpRequestForTesting.sendGETRequest(process.getProcess(), "",
                    "http://localhost:3567/appid-" + valueForQuery[i] + "/get-app-id", null, 1000, 1000,
                    null, WebserverAPI.getLatestCDIVersion().get(), null);

            assertEquals(valueForCreate[i].toLowerCase(), response);
        }
    }

    @Test
    public void testDifferentValuesForAppIdThatShouldNotWork() throws Exception {
        if (StorageLayer.getStorage(process.getProcess()).getType() != STORAGE_TYPE.SQL) {
            return;
        }

        String[] valueForCreate = new String[]{"a_b", "1", "1a", "appid-hello"};
        for (int i = 0; i < valueForCreate.length; i++) {
            try {
                TestMultitenancyAPIHelper.createApp(
                        process.getProcess(),
                        new TenantIdentifier(null, null, null),
                        valueForCreate[i], true, true, true,
                        new JsonObject());
            } catch (HttpResponseException e) {
                assertTrue(e.getMessage().contains("appId can only contain letters, numbers and hyphens") || e.getMessage().contains("appId must not start with 'appid-'"));
            }
        }
    }

    @Test
    public void testCreationOfAppWithWrongDbSettingsAndLaterUpdateIt() throws Exception {
        if (StorageLayer.getStorage(process.getProcess()).getType() != STORAGE_TYPE.SQL) {
            return;
        }

        if (StorageLayer.isInMemDb(process.getProcess())) {
            return;
        }

        JsonObject coreConfig = new JsonObject();

        StorageLayer.getStorage(new TenantIdentifier(null, null, null), process.getProcess())
                .modifyConfigToAddANewUserPoolForTesting(coreConfig, 1000); // This db should not exist

        try {
            TestMultitenancyAPIHelper.createApp(
                    process.getProcess(),
                    new TenantIdentifier(null, null, null),
                    "a1", true, true, true,
                    coreConfig);
            fail();
        } catch (HttpResponseException e) {
            assertEquals(500, e.statusCode);
        }

        // Ensure storage is created
        Storage errorStorage = StorageLayer.getStorage(new TenantIdentifier(null, "a1", null), process.getProcess());
        assertNotNull(errorStorage);

        {
            JsonObject result = TestMultitenancyAPIHelper.listApps(new TenantIdentifier(null, null, null),
                    process.getProcess());
            assertTrue(result.has("apps"));

            boolean found = false;

            for (JsonElement app : result.get("apps").getAsJsonArray()) {
                JsonObject appObj = app.getAsJsonObject();

                if (appObj.get("appId").getAsString().equals("a1")) {
                    found = true;

                    for (JsonElement tenant : appObj.get("tenants").getAsJsonArray()) {
                        JsonObject tenantObj = tenant.getAsJsonObject();
                        assertTrue(tenantObj.get("emailPassword").getAsJsonObject().get("enabled").getAsBoolean());
                        assertTrue(tenantObj.get("thirdParty").getAsJsonObject().get("enabled").getAsBoolean());
                        assertTrue(tenantObj.get("passwordless").getAsJsonObject().get("enabled").getAsBoolean());
                        assertEquals(coreConfig, tenantObj.get("coreConfig").getAsJsonObject());
                    }
                }
            }

            assertTrue(found);
        }

        { // test that api fails
            try {
                TestMultitenancyAPIHelper.epSignUp(new TenantIdentifier(null, "a1", null),
                        "test@example.com", "password", process.getProcess());
                fail();
            } catch (HttpResponseException e) {
                assertEquals(500, e.statusCode);
            }
        }

        StorageLayer.getStorage(new TenantIdentifier(null, null, null), process.getProcess())
                .modifyConfigToAddANewUserPoolForTesting(coreConfig, 1); // This db should exist

        TestMultitenancyAPIHelper.createApp(
                process.getProcess(),
                new TenantIdentifier(null, null, null),
                "a1", true, true, true,
                coreConfig);

        {
            JsonObject result = TestMultitenancyAPIHelper.listApps(new TenantIdentifier(null, null, null),
                    process.getProcess());
            assertTrue(result.has("apps"));

            boolean found = false;

            for (JsonElement app : result.get("apps").getAsJsonArray()) {
                JsonObject appObj = app.getAsJsonObject();

                if (appObj.get("appId").getAsString().equals("a1")) {
                    found = true;

                    for (JsonElement tenant : appObj.get("tenants").getAsJsonArray()) {
                        JsonObject tenantObj = tenant.getAsJsonObject();
                        assertTrue(tenantObj.get("emailPassword").getAsJsonObject().get("enabled").getAsBoolean());
                        assertTrue(tenantObj.get("thirdParty").getAsJsonObject().get("enabled").getAsBoolean());
                        assertTrue(tenantObj.get("passwordless").getAsJsonObject().get("enabled").getAsBoolean());
                        assertEquals(coreConfig, tenantObj.get("coreConfig").getAsJsonObject());
                    }
                }
            }

            assertTrue(found);
        }

        Storage workingStorage = StorageLayer.getStorage(new TenantIdentifier(null, "a1", null), process.getProcess());
        assertNotNull(workingStorage);
        assertNotEquals(errorStorage, workingStorage);

        { // test that api passes
            TestMultitenancyAPIHelper.epSignUp(new TenantIdentifier(null, "a1", null),
                    "test@example.com", "password", process.getProcess());
        }
    }

    @Test
    public void testDefaultRecipesEnabledWhileCreatingApp() throws Exception {
        if (StorageLayer.getStorage(process.getProcess()).getType() != STORAGE_TYPE.SQL) {
            return;
        }

        JsonObject config = new JsonObject();
        StorageLayer.getBaseStorage(process.getProcess()).modifyConfigToAddANewUserPoolForTesting(config, 1);

        JsonObject response = TestMultitenancyAPIHelper.createApp(
                process.getProcess(),
                new TenantIdentifier(null, null, null),
                "a1", null, null, null,
                config);

        assertTrue(response.get("createdNew").getAsBoolean());

        JsonObject tenant = TestMultitenancyAPIHelper.getTenant(new TenantIdentifier(null, "a1", null),
                process.getProcess());
        assertTrue(tenant.get("emailPassword").getAsJsonObject().get("enabled").getAsBoolean());
        assertTrue(tenant.get("thirdParty").getAsJsonObject().get("enabled").getAsBoolean());
        assertTrue(tenant.get("passwordless").getAsJsonObject().get("enabled").getAsBoolean());
    }

    @Test
<<<<<<< HEAD
    public void testFirstFactorsArray() throws Exception {
        JsonObject config = new JsonObject();
        StorageLayer.getBaseStorage(process.getProcess()).modifyConfigToAddANewUserPoolForTesting(config, 1);

        JsonObject response = TestMultitenancyAPIHelper.createApp(
                process.getProcess(),
                new TenantIdentifier(null, null, null),
                "a1", null, null, null,
                config);

        assertTrue(response.get("createdNew").getAsBoolean());

        JsonObject tenant = TestMultitenancyAPIHelper.getTenant(new TenantIdentifier(null, "a1", null),
                process.getProcess(), SemVer.v5_0);
        assertNull(tenant.get("firstFactors"));

        // builtin firstFactor
        String[] firstFactors = new String[]{"otp-phone"};
        response = TestMultitenancyAPIHelper.createApp(
                process.getProcess(),
                new TenantIdentifier(null, null, null),
                "a1", null, null, null,
                true, new String[]{"otp-phone"}, false, null,
                config, SemVer.v5_0);
        assertFalse(response.get("createdNew").getAsBoolean());

        tenant = TestMultitenancyAPIHelper.getTenant(new TenantIdentifier(null, "a1", null),
                process.getProcess(), SemVer.v5_0);
        assertTrue(tenant.get("firstFactors").isJsonArray());
        assertEquals(1, tenant.get("firstFactors").getAsJsonArray().size());
        assertEquals(firstFactors, new Gson().fromJson(tenant.get("firstFactors").getAsJsonArray(), String[].class));

        response = TestMultitenancyAPIHelper.createApp(
                process.getProcess(),
                new TenantIdentifier(null, null, null),
                "a1", null, null, null,
                false, null, false, null,
                config, SemVer.v5_0);
        assertFalse(response.get("createdNew").getAsBoolean());

        tenant = TestMultitenancyAPIHelper.getTenant(new TenantIdentifier(null, "a1", null),
                process.getProcess(), SemVer.v5_0);
        assertTrue(tenant.get("firstFactors").isJsonArray());
        assertEquals(1, tenant.get("firstFactors").getAsJsonArray().size());
        assertEquals(firstFactors, new Gson().fromJson(tenant.get("firstFactors").getAsJsonArray(), String[].class));

        // custom factors
        firstFactors = new String[]{"biometric"};
        response = TestMultitenancyAPIHelper.createApp(
                process.getProcess(),
                new TenantIdentifier(null, null, null),
                "a1", null, null, null,
                true, firstFactors, false, null,
                config, SemVer.v5_0);
        assertFalse(response.get("createdNew").getAsBoolean());

        tenant = TestMultitenancyAPIHelper.getTenant(new TenantIdentifier(null, "a1", null),
                process.getProcess(), SemVer.v5_0);
        assertTrue(tenant.get("firstFactors").isJsonArray());
        assertEquals(1, tenant.get("firstFactors").getAsJsonArray().size());
        assertEquals(firstFactors, new Gson().fromJson(tenant.get("firstFactors").getAsJsonArray(), String[].class));

        // test both
        firstFactors = new String[]{"otp-phone", "emailpassword", "biometric", "custom"};
        response = TestMultitenancyAPIHelper.createApp(
                process.getProcess(),
                new TenantIdentifier(null, null, null),
                "a1", null, null, null,
                true, firstFactors, false, null,
                config, SemVer.v5_0);
        assertFalse(response.get("createdNew").getAsBoolean());

        tenant = TestMultitenancyAPIHelper.getTenant(new TenantIdentifier(null, "a1", null),
                process.getProcess(), SemVer.v5_0);
        assertTrue(tenant.get("firstFactors").isJsonArray());
        assertEquals(4, tenant.get("firstFactors").getAsJsonArray().size());
        assertEquals(Set.of(firstFactors), Set.of(new Gson().fromJson(tenant.get("firstFactors").getAsJsonArray(), String[].class)));

        response = TestMultitenancyAPIHelper.createApp(
                process.getProcess(),
                new TenantIdentifier(null, null, null),
                "a1", null, null, null,
                true, null, false, null,
                config, SemVer.v5_0);
        assertFalse(response.get("createdNew").getAsBoolean());

        tenant = TestMultitenancyAPIHelper.getTenant(new TenantIdentifier(null, "a1", null),
                process.getProcess(), SemVer.v5_0);
        assertNull(tenant.get("firstFactors"));
    }

    @Test
    public void testRequiredSecondaryFactorsArray() throws Exception {
        if (StorageLayer.getStorage(process.getProcess()).getType() != STORAGE_TYPE.SQL) {
            return;
        }

        JsonObject config = new JsonObject();
        StorageLayer.getBaseStorage(process.getProcess()).modifyConfigToAddANewUserPoolForTesting(config, 1);

        JsonObject response = TestMultitenancyAPIHelper.createApp(
                process.getProcess(),
                new TenantIdentifier(null, null, null),
                "a1", null, null, null,
                config);

        assertTrue(response.get("createdNew").getAsBoolean());

        JsonObject tenant = TestMultitenancyAPIHelper.getTenant(new TenantIdentifier(null, "a1", null),
                process.getProcess(), SemVer.v5_0);
        assertNull(tenant.get("requiredSecondaryFactors"));

        // builtin firstFactor
        String[] requiredSecondaryFactors = new String[]{"otp-phone"};
        response = TestMultitenancyAPIHelper.createApp(
                process.getProcess(),
                new TenantIdentifier(null, null, null),
                "a1", null, null, null,
                false, null, true, new String[]{"otp-phone"},
                config, SemVer.v5_0);
        assertFalse(response.get("createdNew").getAsBoolean());

        tenant = TestMultitenancyAPIHelper.getTenant(new TenantIdentifier(null, "a1", null),
                process.getProcess(), SemVer.v5_0);
        assertTrue(tenant.get("requiredSecondaryFactors").isJsonArray());
        assertEquals(1, tenant.get("requiredSecondaryFactors").getAsJsonArray().size());
        assertEquals(requiredSecondaryFactors, new Gson().fromJson(tenant.get("requiredSecondaryFactors").getAsJsonArray(), String[].class));

        response = TestMultitenancyAPIHelper.createApp(
                process.getProcess(),
                new TenantIdentifier(null, null, null),
                "a1", null, null, null,
                false, null, false, null,
                config, SemVer.v5_0);
        assertFalse(response.get("createdNew").getAsBoolean());

        tenant = TestMultitenancyAPIHelper.getTenant(new TenantIdentifier(null, "a1", null),
                process.getProcess(), SemVer.v5_0);
        assertTrue(tenant.get("requiredSecondaryFactors").isJsonArray());
        assertEquals(1, tenant.get("requiredSecondaryFactors").getAsJsonArray().size());
        assertEquals(requiredSecondaryFactors, new Gson().fromJson(tenant.get("requiredSecondaryFactors").getAsJsonArray(), String[].class));

        // custom factors
        requiredSecondaryFactors = new String[]{"biometric"};
        response = TestMultitenancyAPIHelper.createApp(
                process.getProcess(),
                new TenantIdentifier(null, null, null),
                "a1", null, null, null,
                false, null, true, requiredSecondaryFactors,
                config, SemVer.v5_0);
        assertFalse(response.get("createdNew").getAsBoolean());

        tenant = TestMultitenancyAPIHelper.getTenant(new TenantIdentifier(null, "a1", null),
                process.getProcess(), SemVer.v5_0);
        assertTrue(tenant.get("requiredSecondaryFactors").isJsonArray());
        assertEquals(1, tenant.get("requiredSecondaryFactors").getAsJsonArray().size());
        assertEquals(requiredSecondaryFactors, new Gson().fromJson(tenant.get("requiredSecondaryFactors").getAsJsonArray(), String[].class));

        // test both
        requiredSecondaryFactors = new String[]{"otp-phone", "emailpassword", "biometric", "custom"};
        response = TestMultitenancyAPIHelper.createApp(
                process.getProcess(),
                new TenantIdentifier(null, null, null),
                "a1", null, null, null,
                false, null, true, requiredSecondaryFactors,
                config, SemVer.v5_0);
        assertFalse(response.get("createdNew").getAsBoolean());

        tenant = TestMultitenancyAPIHelper.getTenant(new TenantIdentifier(null, "a1", null),
                process.getProcess(), SemVer.v5_0);
        assertTrue(tenant.get("requiredSecondaryFactors").isJsonArray());
        assertEquals(4, tenant.get("requiredSecondaryFactors").getAsJsonArray().size());
        assertEquals(Set.of(requiredSecondaryFactors), Set.of(new Gson().fromJson(tenant.get("requiredSecondaryFactors").getAsJsonArray(), String[].class)));

        response = TestMultitenancyAPIHelper.createApp(
                process.getProcess(),
                new TenantIdentifier(null, null, null),
                "a1", null, null, null,
                false, null, true, null,
                config, SemVer.v5_0);
        assertFalse(response.get("createdNew").getAsBoolean());

        tenant = TestMultitenancyAPIHelper.getTenant(new TenantIdentifier(null, "a1", null),
                process.getProcess(), SemVer.v5_0);
        assertNull(tenant.get("requiredSecondaryFactors"));
    }

    @Test
    public void testDuplicateValuesInFirstFactorsAndRequiredSecondaryFactors() throws Exception {
=======
    public void testInvalidTypedValueInCoreConfigWhileCreatingApp() throws Exception {
>>>>>>> 3282cb59
        if (StorageLayer.getStorage(process.getProcess()).getType() != STORAGE_TYPE.SQL) {
            return;
        }

<<<<<<< HEAD
        JsonObject config = new JsonObject();
        StorageLayer.getBaseStorage(process.getProcess()).modifyConfigToAddANewUserPoolForTesting(config, 1);

        String[] factors = new String[]{"duplicate", "emailpassword", "duplicate", "custom"};
        try {
            TestMultitenancyAPIHelper.createApp(
                    process.getProcess(),
                    new TenantIdentifier(null, null, null),
                    "a1", null, null, null,
                    true, factors, false, null,
                    config, SemVer.v5_0);
            fail();
        } catch (HttpResponseException e) {
            assertEquals(400, e.statusCode);
            assertEquals("Http error. Status Code: 400. Message: firstFactors input should not contain duplicate values", e.getMessage());
        }

        try {
            TestMultitenancyAPIHelper.createApp(
                    process.getProcess(),
                    new TenantIdentifier(null, null, null),
                    "a1", null, null, null,
                    false, null, true, factors,
                    config, SemVer.v5_0);
            fail();
        } catch (HttpResponseException e) {
            assertEquals(400, e.statusCode);
            assertEquals("Http error. Status Code: 400. Message: requiredSecondaryFactors input should not contain duplicate values", e.getMessage());
        }
    }

    @Test
    public void testInvalidTypedValueInCoreConfigWhileCreatingApp() throws Exception {
=======
>>>>>>> 3282cb59
        if (StorageLayer.isInMemDb(process.getProcess())) {
            return;
        }

        String[] properties = new String[]{
                "access_token_validity", // long
                "access_token_validity", // long
                "access_token_validity", // long
                "access_token_validity", // long
                "disable_telemetry", // boolean
                "postgresql_connection_pool_size", // int
                "mysql_connection_pool_size", // int
        };
        Object[] values = new Object[]{
                "abcd", // access_token_validity
                "",
                "null",
                null,
                "abcd", // disable_telemetry
                "abcd", // postgresql_connection_pool_size
                "abcd", // mysql_connection_pool_size
        };

        String[] expectedErrorMessages = new String[]{
                "Http error. Status Code: 400. Message: Invalid core config: 'access_token_validity' must be of type long", // access_token_validity
                "Http error. Status Code: 400. Message: Invalid core config: 'access_token_validity' must be of type long", // access_token_validity
                "Http error. Status Code: 400. Message: Invalid core config: 'access_token_validity' must be of type long", // access_token_validity
                null,
                "Http error. Status Code: 400. Message: Invalid core config: 'disable_telemetry' must be of type boolean", // disable_telemetry
                "Http error. Status Code: 400. Message: Invalid core config: 'postgresql_connection_pool_size' must be of type int", // postgresql_connection_pool_size
                "Http error. Status Code: 400. Message: Invalid core config: 'mysql_connection_pool_size' must be of type int", // mysql_connection_pool_size
        };

        System.out.println(StorageLayer.getStorage(process.getProcess()).getClass().getCanonicalName());

        for (int i = 0; i < properties.length; i++) {
            try {
                System.out.println("Test case " + i);
                JsonObject config = new JsonObject();
                if (values[i] == null) {
                    config.add(properties[i], null);
                }
                else if (values[i] instanceof String) {
                    config.addProperty(properties[i], (String) values[i]);
                } else if (values[i] instanceof Boolean) {
                    config.addProperty(properties[i], (Boolean) values[i]);
                } else if (values[i] instanceof Number) {
                    config.addProperty(properties[i], (Number) values[i]);
                } else {
                    throw new RuntimeException("Invalid type");
                }
                StorageLayer.getBaseStorage(process.getProcess()).modifyConfigToAddANewUserPoolForTesting(config, 1);

                JsonObject response = TestMultitenancyAPIHelper.createApp(
                        process.getProcess(),
                        new TenantIdentifier(null, null, null),
                        "a1", null, null, null,
                        config);
                if (expectedErrorMessages[i] != null) {
                    fail();
                }
            } catch (HttpResponseException e) {
                assertEquals(400, e.statusCode);
                if (!e.getMessage().contains("Invalid config key")) {
                    assertEquals(expectedErrorMessages[i], e.getMessage());
                }
            }
        }
    }

    @Test
<<<<<<< HEAD
    public void testFirstFactorArrayValueValidationBasedOnDisabledRecipe() throws Exception {
        if (StorageLayer.getStorage(process.getProcess()).getType() != STORAGE_TYPE.SQL) {
            return;
        }

        JsonObject config = new JsonObject();
        StorageLayer.getBaseStorage(process.getProcess()).modifyConfigToAddANewUserPoolForTesting(config, 1);

        TestMultitenancyAPIHelper.createApp(
            process.getProcess(),
            new TenantIdentifier(null, null, null),
            "a1", true, true, true,
            false, null, false, null,
            config, SemVer.v5_0);

        {
            try {
                TestMultitenancyAPIHelper.createApp(
                        process.getProcess(),
                        new TenantIdentifier(null, null, null),
                        "a1", false, null, null,
                        true, new String[]{}, false, null,
                        config, SemVer.v5_0);
                fail();
            } catch (HttpResponseException e) {
                assertEquals(400, e.statusCode);
                assertEquals(
                        "Http error. Status Code: 400. Message: firstFactors cannot be empty. Set null instead to remove all first factors.",
                        e.getMessage());
            }
        }

        {
            String[] factors = new String[]{"emailpassword", "custom"};
            try {
                TestMultitenancyAPIHelper.createApp(
                        process.getProcess(),
                        new TenantIdentifier(null, null, null),
                        "a1", false, null, null,
                        true, factors, false, null,
                        config, SemVer.v5_0);
                fail();
            } catch (HttpResponseException e) {
                assertEquals(400, e.statusCode);
                assertEquals("Http error. Status Code: 400. Message: Invalid core config: firstFactors should not contain 'emailpassword' because emailPassword is disabled for the tenant.", e.getMessage());
            }

            {
                TestMultitenancyAPIHelper.createApp(
                        process.getProcess(),
                        new TenantIdentifier(null, null, null),
                        "a1", false, null, null,
                        false, null, false, null,
                        config, SemVer.v5_0);
            }

            try {
                TestMultitenancyAPIHelper.createApp(
                        process.getProcess(),
                        new TenantIdentifier(null, null, null),
                        "a1", null, null, null,
                        true, factors, false, null,
                        config, SemVer.v5_0);
                fail();
            } catch (HttpResponseException e) {
                assertEquals(400, e.statusCode);
                assertEquals("Http error. Status Code: 400. Message: Invalid core config: firstFactors should not contain 'emailpassword' because emailPassword is disabled for the tenant.", e.getMessage());
            }
        }

        {
            String[] factors = new String[]{"otp-email", "custom"};
            try {
                TestMultitenancyAPIHelper.createApp(
                        process.getProcess(),
                        new TenantIdentifier(null, null, null),
                        "a1", null, null, false,
                        true, factors, false, null,
                        config, SemVer.v5_0);
                fail();
            } catch (HttpResponseException e) {
                assertEquals(400, e.statusCode);
                assertEquals("Http error. Status Code: 400. Message: Invalid core config: firstFactors should not contain 'otp-email' because passwordless is disabled for the tenant.", e.getMessage());
            }

            {
                TestMultitenancyAPIHelper.createApp(
                        process.getProcess(),
                        new TenantIdentifier(null, null, null),
                        "a1", null, null, false,
                        false, null, false, null,
                        config, SemVer.v5_0);
            }

            try {
                TestMultitenancyAPIHelper.createApp(
                        process.getProcess(),
                        new TenantIdentifier(null, null, null),
                        "a1", null, null, null,
                        true, factors, false, null,
                        config, SemVer.v5_0);
                fail();
            } catch (HttpResponseException e) {
                assertEquals(400, e.statusCode);
                assertEquals("Http error. Status Code: 400. Message: Invalid core config: firstFactors should not contain 'otp-email' because passwordless is disabled for the tenant.", e.getMessage());
            }
        }

        {
            String[] factors = new String[]{"thirdparty", "custom"};
            try {
                TestMultitenancyAPIHelper.createApp(
                        process.getProcess(),
                        new TenantIdentifier(null, null, null),
                        "a1", null, false, null,
                        true, factors, false, null,
                        config, SemVer.v5_0);
                fail();
            } catch (HttpResponseException e) {
                assertEquals(400, e.statusCode);
                assertEquals("Http error. Status Code: 400. Message: Invalid core config: firstFactors should not contain 'thirdparty' because thirdParty is disabled for the tenant.", e.getMessage());
            }

            {
                TestMultitenancyAPIHelper.createApp(
                        process.getProcess(),
                        new TenantIdentifier(null, null, null),
                        "a1", null, false, null,
                        false, null, false, null,
                        config, SemVer.v5_0);
            }

            try {
                TestMultitenancyAPIHelper.createApp(
                        process.getProcess(),
                        new TenantIdentifier(null, null, null),
                        "a1", null, null, null,
                        true, factors, false, null,
                        config, SemVer.v5_0);
                fail();
            } catch (HttpResponseException e) {
                assertEquals(400, e.statusCode);
                assertEquals("Http error. Status Code: 400. Message: Invalid core config: firstFactors should not contain 'thirdparty' because thirdParty is disabled for the tenant.", e.getMessage());
            }
        }

    }

    @Test
    public void testRequiredSecondaryFactorArrayValueValidationBasedOnDisabledRecipe() throws Exception {
        if (StorageLayer.getStorage(process.getProcess()).getType() != STORAGE_TYPE.SQL) {
            return;
        }

        JsonObject config = new JsonObject();
        StorageLayer.getBaseStorage(process.getProcess()).modifyConfigToAddANewUserPoolForTesting(config, 1);

        TestMultitenancyAPIHelper.createApp(
                process.getProcess(),
                new TenantIdentifier(null, null, null),
                "a1", true, true, true,
                false, null, false, null,
                config, SemVer.v5_0);

        {
            try {
                TestMultitenancyAPIHelper.createApp(
                        process.getProcess(),
                        new TenantIdentifier(null, null, null),
                        "a1", false, null, null,
                        false, null, true, new String[]{},
                        config, SemVer.v5_0);
                fail();
            } catch (HttpResponseException e) {
                assertEquals(400, e.statusCode);
                assertEquals(
                        "Http error. Status Code: 400. Message: requiredSecondaryFactors cannot be empty. Set null instead to remove all required secondary factors.",
                        e.getMessage());
            }
        }

        {
            String[] factors = new String[]{"emailpassword", "custom"};
            try {
                TestMultitenancyAPIHelper.createApp(
                        process.getProcess(),
                        new TenantIdentifier(null, null, null),
                        "a1", false, null, null,
                        false, null, true, factors,
                        config, SemVer.v5_0);
                fail();
            } catch (HttpResponseException e) {
                assertEquals(400, e.statusCode);
                assertEquals("Http error. Status Code: 400. Message: Invalid core config: requiredSecondaryFactors should not contain 'emailpassword' because emailPassword is disabled for the tenant.", e.getMessage());
            }

            {
                TestMultitenancyAPIHelper.createApp(
                        process.getProcess(),
                        new TenantIdentifier(null, null, null),
                        "a1", false, null, null,
                        false, null, false, null,
                        config, SemVer.v5_0);
            }

            try {
                TestMultitenancyAPIHelper.createApp(
                        process.getProcess(),
                        new TenantIdentifier(null, null, null),
                        "a1", null, null, null,
                        false, null, true, factors,
                        config, SemVer.v5_0);
                fail();
            } catch (HttpResponseException e) {
                assertEquals(400, e.statusCode);
                assertEquals("Http error. Status Code: 400. Message: Invalid core config: requiredSecondaryFactors should not contain 'emailpassword' because emailPassword is disabled for the tenant.", e.getMessage());
            }
        }

        {
            String[] factors = new String[]{"otp-email", "custom"};
            try {
                TestMultitenancyAPIHelper.createApp(
                        process.getProcess(),
                        new TenantIdentifier(null, null, null),
                        "a1", null, null, false,
                        false, null, true, factors,
                        config, SemVer.v5_0);
                fail();
            } catch (HttpResponseException e) {
                assertEquals(400, e.statusCode);
                assertEquals("Http error. Status Code: 400. Message: Invalid core config: requiredSecondaryFactors should not contain 'otp-email' because passwordless is disabled for the tenant.", e.getMessage());
            }

            {
                TestMultitenancyAPIHelper.createApp(
                        process.getProcess(),
                        new TenantIdentifier(null, null, null),
                        "a1", null, null, false,
                        false, null, false, null,
                        config, SemVer.v5_0);
            }

            try {
                TestMultitenancyAPIHelper.createApp(
                        process.getProcess(),
                        new TenantIdentifier(null, null, null),
                        "a1", null, null, null,
                        false, null, true, factors,
                        config, SemVer.v5_0);
                fail();
            } catch (HttpResponseException e) {
                assertEquals(400, e.statusCode);
                assertEquals("Http error. Status Code: 400. Message: Invalid core config: requiredSecondaryFactors should not contain 'otp-email' because passwordless is disabled for the tenant.", e.getMessage());
            }
        }

        {
            String[] factors = new String[]{"thirdparty", "custom"};
            try {
                TestMultitenancyAPIHelper.createApp(
                        process.getProcess(),
                        new TenantIdentifier(null, null, null),
                        "a1", null, false, null,
                        false, null, true, factors,
                        config, SemVer.v5_0);
                fail();
            } catch (HttpResponseException e) {
                assertEquals(400, e.statusCode);
                assertEquals("Http error. Status Code: 400. Message: Invalid core config: requiredSecondaryFactors should not contain 'thirdparty' because thirdParty is disabled for the tenant.", e.getMessage());
            }

            {
                TestMultitenancyAPIHelper.createApp(
                        process.getProcess(),
                        new TenantIdentifier(null, null, null),
                        "a1", null, false, null,
                        false, null, false, null,
                        config, SemVer.v5_0);
            }

            try {
                TestMultitenancyAPIHelper.createApp(
                        process.getProcess(),
                        new TenantIdentifier(null, null, null),
                        "a1", null, null, null,
                        false, null, true, factors,
                        config, SemVer.v5_0);
                fail();
            } catch (HttpResponseException e) {
                assertEquals(400, e.statusCode);
                assertEquals("Http error. Status Code: 400. Message: Invalid core config: requiredSecondaryFactors should not contain 'thirdparty' because thirdParty is disabled for the tenant.", e.getMessage());
            }
        }
    }

=======
>>>>>>> 3282cb59
    public void testInvalidCoreConfig() throws Exception {
        if (StorageLayer.getStorage(process.getProcess()).getType() != STORAGE_TYPE.SQL) {
            return;
        }
        CoreConfigTestContent.getInstance(process.getProcess()).setKeyValue(CoreConfigTestContent.VALIDITY_TESTING,
                true);

        {
            JsonObject config = new JsonObject();
            config.addProperty("access_token_validity", 3600);
            config.addProperty("refresh_token_validity", 3);
            StorageLayer.getBaseStorage(process.getProcess()).modifyConfigToAddANewUserPoolForTesting(config, 1);

            try {
                JsonObject response = TestMultitenancyAPIHelper.createApp(
                        process.getProcess(),
                        new TenantIdentifier(null, null, null),
                        "a1", null, null, null,
                        config);
                fail();
            } catch (HttpResponseException e) {
                assertEquals(400, e.statusCode);
                assertEquals("Http error. Status Code: 400. Message: Invalid core config: 'refresh_token_validity' must be strictly greater than 'access_token_validity'.", e.getMessage());
            }
        }
    }
}<|MERGE_RESOLUTION|>--- conflicted
+++ resolved
@@ -49,10 +49,7 @@
 import org.junit.Test;
 
 import java.io.IOException;
-<<<<<<< HEAD
 import java.util.Set;
-=======
->>>>>>> 3282cb59
 
 import static org.junit.Assert.*;
 
@@ -513,7 +510,6 @@
     }
 
     @Test
-<<<<<<< HEAD
     public void testFirstFactorsArray() throws Exception {
         JsonObject config = new JsonObject();
         StorageLayer.getBaseStorage(process.getProcess()).modifyConfigToAddANewUserPoolForTesting(config, 1);
@@ -703,14 +699,10 @@
 
     @Test
     public void testDuplicateValuesInFirstFactorsAndRequiredSecondaryFactors() throws Exception {
-=======
-    public void testInvalidTypedValueInCoreConfigWhileCreatingApp() throws Exception {
->>>>>>> 3282cb59
-        if (StorageLayer.getStorage(process.getProcess()).getType() != STORAGE_TYPE.SQL) {
-            return;
-        }
-
-<<<<<<< HEAD
+        if (StorageLayer.getStorage(process.getProcess()).getType() != STORAGE_TYPE.SQL) {
+            return;
+        }
+
         JsonObject config = new JsonObject();
         StorageLayer.getBaseStorage(process.getProcess()).modifyConfigToAddANewUserPoolForTesting(config, 1);
 
@@ -744,8 +736,6 @@
 
     @Test
     public void testInvalidTypedValueInCoreConfigWhileCreatingApp() throws Exception {
-=======
->>>>>>> 3282cb59
         if (StorageLayer.isInMemDb(process.getProcess())) {
             return;
         }
@@ -817,7 +807,6 @@
     }
 
     @Test
-<<<<<<< HEAD
     public void testFirstFactorArrayValueValidationBasedOnDisabledRecipe() throws Exception {
         if (StorageLayer.getStorage(process.getProcess()).getType() != STORAGE_TYPE.SQL) {
             return;
@@ -1114,8 +1103,6 @@
         }
     }
 
-=======
->>>>>>> 3282cb59
     public void testInvalidCoreConfig() throws Exception {
         if (StorageLayer.getStorage(process.getProcess()).getType() != STORAGE_TYPE.SQL) {
             return;
