/*
 *    Copyright (c) 2023, VRAI Labs and/or its affiliates. All rights reserved.
 *
 *    This software is licensed under the Apache License, Version 2.0 (the
 *    "License") as published by the Apache Software Foundation.
 *
 *    You may not use this file except in compliance with the License. You may
 *    obtain a copy of the License at http://www.apache.org/licenses/LICENSE-2.0
 *
 *    Unless required by applicable law or agreed to in writing, software
 *    distributed under the License is distributed on an "AS IS" BASIS, WITHOUT
 *    WARRANTIES OR CONDITIONS OF ANY KIND, either express or implied. See the
 *    License for the specific language governing permissions and limitations
 *    under the License.
 */

package io.supertokens.test.multitenant.api;

import com.google.gson.JsonObject;
import io.supertokens.ProcessState;
import io.supertokens.emailpassword.EmailPassword;
import io.supertokens.exceptions.UnauthorisedException;
import io.supertokens.featureflag.EE_FEATURES;
import io.supertokens.featureflag.FeatureFlagTestContent;
import io.supertokens.featureflag.exceptions.FeatureNotEnabledException;
import io.supertokens.multitenancy.Multitenancy;
import io.supertokens.multitenancy.exception.BadPermissionException;
import io.supertokens.multitenancy.exception.CannotModifyBaseConfigException;
import io.supertokens.passwordless.Passwordless;
import io.supertokens.pluginInterface.ActiveUsersStorage;
import io.supertokens.pluginInterface.STORAGE_TYPE;
import io.supertokens.pluginInterface.authRecipe.AuthRecipeUserInfo;
import io.supertokens.pluginInterface.exceptions.InvalidConfigException;
import io.supertokens.pluginInterface.exceptions.StorageQueryException;
import io.supertokens.pluginInterface.jwt.JWTRecipeStorage;
import io.supertokens.pluginInterface.mfa.MfaStorage;
import io.supertokens.pluginInterface.multitenancy.TenantIdentifier;
import io.supertokens.pluginInterface.multitenancy.TenantIdentifierWithStorage;
import io.supertokens.pluginInterface.multitenancy.exceptions.TenantOrAppNotFoundException;
import io.supertokens.pluginInterface.nonAuthRecipe.NonAuthRecipeStorage;
import io.supertokens.pluginInterface.usermetadata.UserMetadataStorage;
import io.supertokens.session.Session;
import io.supertokens.session.info.SessionInformationHolder;
import io.supertokens.storageLayer.StorageLayer;
import io.supertokens.test.TestingProcessManager;
import io.supertokens.test.Utils;
import io.supertokens.test.httpRequest.HttpResponseException;
import io.supertokens.thirdparty.InvalidProviderConfigException;
import io.supertokens.thirdparty.ThirdParty;
import org.junit.After;
import org.junit.AfterClass;
import org.junit.Before;
import org.junit.Test;
import org.reflections.Reflections;

import java.io.IOException;
import java.util.ArrayList;
import java.util.List;
import java.util.Set;
import java.util.stream.Collectors;

import static org.junit.Assert.*;

public class TestTenantUserAssociation {
    TestingProcessManager.TestingProcess process;

    @AfterClass
    public static void afterTesting() {
        Utils.afterTesting();
    }

    @After
    public void afterEach() throws InterruptedException {
        process.kill();
        assertNotNull(process.checkOrWaitForEvent(ProcessState.PROCESS_STATE.STOPPED));
    }

    @Before
    public void beforeEach() throws InterruptedException, InvalidProviderConfigException,
            StorageQueryException, FeatureNotEnabledException, TenantOrAppNotFoundException, IOException,
            InvalidConfigException, CannotModifyBaseConfigException, BadPermissionException {
        Utils.reset();

        String[] args = {"../"};

        this.process = TestingProcessManager.start(args);
        FeatureFlagTestContent.getInstance(process.getProcess())
                .setKeyValue(FeatureFlagTestContent.ENABLED_FEATURES, new EE_FEATURES[]{EE_FEATURES.MULTI_TENANCY});
        process.startProcess();
        assertNotNull(process.checkOrWaitForEvent(ProcessState.PROCESS_STATE.STARTED));
    }

    private void createTenants() throws TenantOrAppNotFoundException, HttpResponseException, IOException {
        {
            JsonObject coreConfig = new JsonObject();
            StorageLayer.getStorage(new TenantIdentifier(null, null, null), process.getProcess())
                    .modifyConfigToAddANewUserPoolForTesting(coreConfig, 1);

            TestMultitenancyAPIHelper.createApp(
                    process.getProcess(),
                    new TenantIdentifier(null, null, null),
                    "a1", true, true, true,
                    coreConfig);
        }
        {
            JsonObject coreConfig = new JsonObject();
            StorageLayer.getStorage(new TenantIdentifier(null, null, null), process.getProcess())
                    .modifyConfigToAddANewUserPoolForTesting(coreConfig, 2);

            TestMultitenancyAPIHelper.createTenant(
                    process.getProcess(),
                    new TenantIdentifier(null, "a1", null),
                    "t1", true, true, true,
                    coreConfig);
        }
        {
            JsonObject coreConfig = new JsonObject();
            StorageLayer.getStorage(new TenantIdentifier(null, null, null), process.getProcess())
                    .modifyConfigToAddANewUserPoolForTesting(coreConfig, 2);

            TestMultitenancyAPIHelper.createTenant(
                    process.getProcess(),
                    new TenantIdentifier(null, "a1", null),
                    "t2", true, true, true,
                    coreConfig);
        }
    }

    @Test
    public void testUserAssociationWorksForEmailPasswordUser() throws Exception {
        if (StorageLayer.getStorage(process.getProcess()).getType() != STORAGE_TYPE.SQL) {
            return;
        }

        createTenants();
        JsonObject user = TestMultitenancyAPIHelper.epSignUp(new TenantIdentifier(null, "a1", "t1"), "user@example.com",
                "password", process.getProcess());
        String userId = user.get("id").getAsString();

        JsonObject response = TestMultitenancyAPIHelper.associateUserToTenant(new TenantIdentifier(null, "a1", "t2"),
                userId, process.getProcess());
        assertEquals("OK", response.getAsJsonPrimitive("status").getAsString());
        assertFalse(response.get("wasAlreadyAssociated").getAsBoolean());

        response = TestMultitenancyAPIHelper.associateUserToTenant(new TenantIdentifier(null, "a1", "t2"), userId,
                process.getProcess());
        assertEquals("OK", response.getAsJsonPrimitive("status").getAsString());
        assertTrue(response.get("wasAlreadyAssociated").getAsBoolean());
    }

    @Test
    public void testUserDisassociationWorks() throws Exception {
        if (StorageLayer.getStorage(process.getProcess()).getType() != STORAGE_TYPE.SQL) {
            return;
        }

        createTenants();
        JsonObject user = TestMultitenancyAPIHelper.epSignUp(new TenantIdentifier(null, "a1", "t1"), "user@example.com",
                "password", process.getProcess());
        String userId = user.get("id").getAsString();

        JsonObject response = TestMultitenancyAPIHelper.associateUserToTenant(new TenantIdentifier(null, "a1", "t2"),
                userId, process.getProcess());
        assertEquals("OK", response.getAsJsonPrimitive("status").getAsString());
        assertFalse(response.get("wasAlreadyAssociated").getAsBoolean());

        response = TestMultitenancyAPIHelper.disassociateUserFromTenant(new TenantIdentifier(null, "a1", "t2"), userId,
                process.getProcess());
        assertEquals("OK", response.getAsJsonPrimitive("status").getAsString());
        assertTrue(response.get("wasAssociated").getAsBoolean());

        response = TestMultitenancyAPIHelper.disassociateUserFromTenant(new TenantIdentifier(null, "a1", "t2"), userId,
                process.getProcess());
        assertEquals("OK", response.getAsJsonPrimitive("status").getAsString());
        assertFalse(response.get("wasAssociated").getAsBoolean());

        response = TestMultitenancyAPIHelper.associateUserToTenant(new TenantIdentifier(null, "a1", "t2"), userId,
                process.getProcess());
        assertEquals("OK", response.getAsJsonPrimitive("status").getAsString());
        assertFalse(response.get("wasAlreadyAssociated").getAsBoolean());
    }

    @Test
    public void testUserDisassociationForNotAuthRecipes() throws Exception {
        if (StorageLayer.getStorage(process.getProcess()).getType() != STORAGE_TYPE.SQL) {
            return;
        }

        createTenants();

        Reflections reflections = new Reflections("io.supertokens.pluginInterface");
        Set<Class<? extends NonAuthRecipeStorage>> classes = reflections.getSubTypesOf(NonAuthRecipeStorage.class);
        List<String> names = classes.stream().map(Class::getCanonicalName).collect(Collectors.toList());
        List<String> classNames = new ArrayList<>();
        for (String name : names) {
            if (name.contains("SQLStorage")) {
                continue;
            }

            if (name.equals(UserMetadataStorage.class.getName())
                    || name.equals(JWTRecipeStorage.class.getName())
                    || name.equals(ActiveUsersStorage.class.getName())
<<<<<<< HEAD
                    || name.equals(MfaStorage.class.getName())
=======
>>>>>>> 971e21d7
            ) {
                // user metadata is app specific and does not have any tenant specific data
                // JWT storage does not have any user specific data
                // Active users storage does not have tenant specific data
                continue;
            }

            classNames.add(name);
        }

        TenantIdentifier t2 = new TenantIdentifier(null, "a1", "t2");

        for (String className : classNames) {
            String userId = "userId";

            StorageLayer.getStorage(t2, process.main).addInfoToNonAuthRecipesBasedOnUserId(t2, className, userId);

            JsonObject response = TestMultitenancyAPIHelper.disassociateUserFromTenant(t2, userId,
                    process.getProcess());
            assertEquals("OK", response.getAsJsonPrimitive("status").getAsString());
            assertTrue(response.get("wasAssociated").getAsBoolean());
        }
    }

    @Test
    public void testDisassociateFromAllTenantsAndThenAssociateWithATenantWorks() throws Exception {
        if (StorageLayer.getStorage(process.getProcess()).getType() != STORAGE_TYPE.SQL) {
            return;
        }

        createTenants();
        JsonObject user = TestMultitenancyAPIHelper.epSignUp(new TenantIdentifier(null, "a1", "t1"), "user@example.com",
                "password", process.getProcess());
        String userId = user.get("id").getAsString();

        JsonObject response = TestMultitenancyAPIHelper.disassociateUserFromTenant(
                new TenantIdentifier(null, "a1", "t1"), userId, process.getProcess());
        assertEquals("OK", response.getAsJsonPrimitive("status").getAsString());
        assertTrue(response.get("wasAssociated").getAsBoolean());

        response = TestMultitenancyAPIHelper.associateUserToTenant(new TenantIdentifier(null, "a1", "t2"), userId,
                process.getProcess());
        assertEquals("OK", response.getAsJsonPrimitive("status").getAsString());
        assertFalse(response.get("wasAlreadyAssociated").getAsBoolean());
    }

    @Test
    public void testAssociateOnDifferentStorageIsNotPossible() throws Exception {
        if (StorageLayer.getStorage(process.getProcess()).getType() != STORAGE_TYPE.SQL) {
            return;
        }

        if (StorageLayer.isInMemDb(process.getProcess())) {
            return;
        }

        createTenants();
        JsonObject user = TestMultitenancyAPIHelper.epSignUp(new TenantIdentifier(null, "a1", "t1"), "user@example.com",
                "password", process.getProcess());
        String userId = user.get("id").getAsString();

        JsonObject response = TestMultitenancyAPIHelper.associateUserToTenant(new TenantIdentifier(null, "a1", null),
                userId, process.getProcess());
        assertEquals("UNKNOWN_USER_ID_ERROR", response.get("status").getAsString());
    }

    @Test
    public void testEmailPasswordUsersHaveTenantIds() throws Exception {
        if (StorageLayer.getStorage(process.getProcess()).getType() != STORAGE_TYPE.SQL) {
            return;
        }

        createTenants();

        TenantIdentifier t1 = new TenantIdentifier(null, "a1", "t1");
        TenantIdentifier t2 = new TenantIdentifier(null, "a1", "t2");

        TenantIdentifierWithStorage t1WithStorage = t1.withStorage(StorageLayer.getStorage(t1, process.getProcess()));
        TenantIdentifierWithStorage t2WithStorage = t2.withStorage(StorageLayer.getStorage(t2, process.getProcess()));

        AuthRecipeUserInfo user = EmailPassword.signUp(t1WithStorage,
                process.getProcess(), "user@example.com", "password");
        assertArrayEquals(new String[]{"t1"}, user.tenantIds.toArray());

        Multitenancy.addUserIdToTenant(process.getProcess(), t2WithStorage, user.getSupertokensUserId());
        user = EmailPassword.getUserUsingId(t1WithStorage.toAppIdentifierWithStorage(), user.getSupertokensUserId());
        Utils.assertArrayEqualsIgnoreOrder(new String[]{"t1", "t2"}, user.tenantIds.toArray());


        user = EmailPassword.getUserUsingEmail(t1WithStorage, user.loginMethods[0].email);
        Utils.assertArrayEqualsIgnoreOrder(new String[]{"t1", "t2"}, user.tenantIds.toArray());

        Multitenancy.removeUserIdFromTenant(process.getProcess(), t1WithStorage, user.getSupertokensUserId(), null);
        user = EmailPassword.getUserUsingId(t1WithStorage.toAppIdentifierWithStorage(), user.getSupertokensUserId());
        assertArrayEquals(new String[]{"t2"}, user.tenantIds.toArray());
    }

    @Test
    public void testPasswordlessUsersHaveTenantIds1() throws Exception {
        if (StorageLayer.getStorage(process.getProcess()).getType() != STORAGE_TYPE.SQL) {
            return;
        }

        createTenants();

        TenantIdentifier t1 = new TenantIdentifier(null, "a1", "t1");
        TenantIdentifier t2 = new TenantIdentifier(null, "a1", "t2");

        TenantIdentifierWithStorage t1WithStorage = t1.withStorage(StorageLayer.getStorage(t1, process.getProcess()));
        TenantIdentifierWithStorage t2WithStorage = t2.withStorage(StorageLayer.getStorage(t2, process.getProcess()));

        Passwordless.CreateCodeResponse createCodeResponse = Passwordless.createCode(t1WithStorage,
                process.getProcess(), "user@example.com", null, null, null);
        Passwordless.ConsumeCodeResponse consumeCodeResponse = Passwordless.consumeCode(t1WithStorage,
                process.getProcess(),
                createCodeResponse.deviceId, createCodeResponse.deviceIdHash, createCodeResponse.userInputCode, null);
        assertArrayEquals(new String[]{"t1"}, consumeCodeResponse.user.tenantIds.toArray());

        AuthRecipeUserInfo user;
        Multitenancy.addUserIdToTenant(process.getProcess(), t2WithStorage, consumeCodeResponse.user.getSupertokensUserId());
        user = Passwordless.getUserById(t1WithStorage.toAppIdentifierWithStorage(), consumeCodeResponse.user.getSupertokensUserId());
        Utils.assertArrayEqualsIgnoreOrder(new String[]{"t1", "t2"}, user.tenantIds.toArray());

        user = Passwordless.getUserByEmail(t1WithStorage, consumeCodeResponse.user.loginMethods[0].email);
        Utils.assertArrayEqualsIgnoreOrder(new String[]{"t1", "t2"}, user.tenantIds.toArray());

        Multitenancy.removeUserIdFromTenant(process.getProcess(), t1WithStorage, consumeCodeResponse.user.getSupertokensUserId(), null);
        user = Passwordless.getUserById(t1WithStorage.toAppIdentifierWithStorage(), consumeCodeResponse.user.getSupertokensUserId());
        assertArrayEquals(new String[]{"t2"}, user.tenantIds.toArray());
    }

    @Test
    public void testPasswordlessUsersHaveTenantIds2() throws Exception {
        if (StorageLayer.getStorage(process.getProcess()).getType() != STORAGE_TYPE.SQL) {
            return;
        }

        createTenants();

        TenantIdentifier t1 = new TenantIdentifier(null, "a1", "t1");
        TenantIdentifier t2 = new TenantIdentifier(null, "a1", "t2");

        TenantIdentifierWithStorage t1WithStorage = t1.withStorage(StorageLayer.getStorage(t1, process.getProcess()));
        TenantIdentifierWithStorage t2WithStorage = t2.withStorage(StorageLayer.getStorage(t2, process.getProcess()));

        Passwordless.CreateCodeResponse createCodeResponse = Passwordless.createCode(t1WithStorage,
                process.getProcess(), null, "+919876543210", null, null);
        Passwordless.ConsumeCodeResponse consumeCodeResponse = Passwordless.consumeCode(t1WithStorage,
                process.getProcess(),
                createCodeResponse.deviceId, createCodeResponse.deviceIdHash, createCodeResponse.userInputCode, null);
        assertArrayEquals(new String[]{"t1"}, consumeCodeResponse.user.tenantIds.toArray());

        AuthRecipeUserInfo user;
        Multitenancy.addUserIdToTenant(process.getProcess(), t2WithStorage, consumeCodeResponse.user.getSupertokensUserId());
        user = Passwordless.getUserById(t1WithStorage.toAppIdentifierWithStorage(), consumeCodeResponse.user.getSupertokensUserId());
        Utils.assertArrayEqualsIgnoreOrder(new String[]{"t1", "t2"}, user.tenantIds.toArray());

        user = Passwordless.getUserByPhoneNumber(t1WithStorage, consumeCodeResponse.user.loginMethods[0].phoneNumber);
        Utils.assertArrayEqualsIgnoreOrder(new String[]{"t1", "t2"}, user.tenantIds.toArray());

        Multitenancy.removeUserIdFromTenant(process.getProcess(), t1WithStorage, consumeCodeResponse.user.getSupertokensUserId(), null);
        user = Passwordless.getUserById(t1WithStorage.toAppIdentifierWithStorage(), consumeCodeResponse.user.getSupertokensUserId());
        assertArrayEquals(new String[]{"t2"}, user.tenantIds.toArray());
    }

    @Test
    public void testThirdPartyUsersHaveTenantIds() throws Exception {
        if (StorageLayer.getStorage(process.getProcess()).getType() != STORAGE_TYPE.SQL) {
            return;
        }

        createTenants();

        TenantIdentifier t1 = new TenantIdentifier(null, "a1", "t1");
        TenantIdentifier t2 = new TenantIdentifier(null, "a1", "t2");

        TenantIdentifierWithStorage t1WithStorage = t1.withStorage(StorageLayer.getStorage(t1, process.getProcess()));
        TenantIdentifierWithStorage t2WithStorage = t2.withStorage(StorageLayer.getStorage(t2, process.getProcess()));

        ThirdParty.SignInUpResponse signInUpResponse = ThirdParty.signInUp(t1WithStorage, process.getProcess(),
                "google",
                "googleid", "user@example.com");
        assertArrayEquals(new String[]{"t1"}, signInUpResponse.user.tenantIds.toArray());

        Multitenancy.addUserIdToTenant(process.getProcess(), t2WithStorage, signInUpResponse.user.getSupertokensUserId());
        AuthRecipeUserInfo user = ThirdParty.getUser(
                t1WithStorage.toAppIdentifierWithStorage(), signInUpResponse.user.getSupertokensUserId());
        Utils.assertArrayEqualsIgnoreOrder(new String[]{"t1", "t2"}, user.tenantIds.toArray());

        user = ThirdParty.getUsersByEmail(t1WithStorage, signInUpResponse.user.loginMethods[0].email)[0];
        Utils.assertArrayEqualsIgnoreOrder(new String[]{"t1", "t2"}, user.tenantIds.toArray());

        user = ThirdParty.getUser(t1WithStorage, "google", "googleid");
        Utils.assertArrayEqualsIgnoreOrder(new String[]{"t1", "t2"}, user.tenantIds.toArray());

        user = ThirdParty.getUser(t2WithStorage, "google", "googleid");
        Utils.assertArrayEqualsIgnoreOrder(new String[]{"t1", "t2"}, user.tenantIds.toArray());

        Multitenancy.removeUserIdFromTenant(process.getProcess(), t1WithStorage, signInUpResponse.user.getSupertokensUserId(), null);
        user = ThirdParty.getUser(t1WithStorage.toAppIdentifierWithStorage(), signInUpResponse.user.getSupertokensUserId());
        assertArrayEquals(new String[]{"t2"}, user.tenantIds.toArray());
    }

    @Test
    public void testThatDisassociateUserFromWrongTenantDoesNotWork() throws Exception {
        if (StorageLayer.getStorage(process.getProcess()).getType() != STORAGE_TYPE.SQL) {
            return;
        }

        createTenants();
        JsonObject user = TestMultitenancyAPIHelper.epSignUp(new TenantIdentifier(null, "a1", "t1"), "user@example.com",
                "password", process.getProcess());
        String userId = user.get("id").getAsString();

        JsonObject response = TestMultitenancyAPIHelper.disassociateUserFromTenant(
                new TenantIdentifier(null, "a1", "t2"), userId, process.getProcess());
        assertEquals("OK", response.getAsJsonPrimitive("status").getAsString());
        assertFalse(response.get("wasAssociated").getAsBoolean());
    }

    @Test
    public void testThatDisassociateUserWithUseridMappingFromWrongTenantDoesNotWork() throws Exception {
        if (StorageLayer.getStorage(process.getProcess()).getType() != STORAGE_TYPE.SQL) {
            return;
        }

        createTenants();
        JsonObject user = TestMultitenancyAPIHelper.epSignUp(new TenantIdentifier(null, "a1", "t1"), "user@example.com",
                "password", process.getProcess());
        String userId = user.get("id").getAsString();

        TestMultitenancyAPIHelper.createUserIdMapping(new TenantIdentifier(null, "a1", "t1"), userId, "externalid",
                process.getProcess());

        JsonObject response = TestMultitenancyAPIHelper.disassociateUserFromTenant(
                new TenantIdentifier(null, "a1", "t2"), "externalid", process.getProcess());
        assertEquals("OK", response.getAsJsonPrimitive("status").getAsString());
        assertFalse(response.get("wasAssociated").getAsBoolean());
    }

    @Test
    public void testAssociateAndDisassociateWithUseridMapping() throws Exception {
        if (StorageLayer.getStorage(process.getProcess()).getType() != STORAGE_TYPE.SQL) {
            return;
        }

        createTenants();
        JsonObject user = TestMultitenancyAPIHelper.epSignUp(new TenantIdentifier(null, "a1", "t1"), "user@example.com",
                "password", process.getProcess());
        String userId = user.get("id").getAsString();

        TestMultitenancyAPIHelper.createUserIdMapping(new TenantIdentifier(null, "a1", "t1"), userId, "externalid",
                process.getProcess());

        JsonObject response = TestMultitenancyAPIHelper.associateUserToTenant(new TenantIdentifier(null, "a1", "t2"),
                "externalid", process.getProcess());
        assertEquals("OK", response.getAsJsonPrimitive("status").getAsString());
        assertFalse(response.get("wasAlreadyAssociated").getAsBoolean());

        response = TestMultitenancyAPIHelper.disassociateUserFromTenant(new TenantIdentifier(null, "a1", "t2"),
                "externalid", process.getProcess());
        assertEquals("OK", response.getAsJsonPrimitive("status").getAsString());
        assertTrue(response.get("wasAssociated").getAsBoolean());

    }

    @Test
    public void testDisassociateUserWithUserIdMappingAndSession() throws Exception {
        if (StorageLayer.getStorage(process.getProcess()).getType() != STORAGE_TYPE.SQL) {
            return;
        }

        createTenants();
        JsonObject user = TestMultitenancyAPIHelper.epSignUp(new TenantIdentifier(null, "a1", "t1"), "user@example.com",
                "password", process.getProcess());
        String userId = user.get("id").getAsString();

        TestMultitenancyAPIHelper.createUserIdMapping(new TenantIdentifier(null, "a1", "t1"), userId, "externalid",
                process.getProcess());

        JsonObject response = TestMultitenancyAPIHelper.associateUserToTenant(new TenantIdentifier(null, "a1", "t2"),
                "externalid", process.getProcess());
        assertEquals("OK", response.getAsJsonPrimitive("status").getAsString());
        assertFalse(response.get("wasAlreadyAssociated").getAsBoolean());

        TenantIdentifier t2 = new TenantIdentifier(null, "a1", "t2");
        TenantIdentifierWithStorage t2WithStorage = t2.withStorage(StorageLayer.getStorage(t2, process.getProcess()));

        SessionInformationHolder session = Session.createNewSession(t2WithStorage,
                process.getProcess(), "externalid", new JsonObject(), new JsonObject());

        response = TestMultitenancyAPIHelper.disassociateUserFromTenant(new TenantIdentifier(null, "a1", "t2"),
                "externalid", process.getProcess());
        assertEquals("OK", response.getAsJsonPrimitive("status").getAsString());
        assertTrue(response.get("wasAssociated").getAsBoolean());

        try {
            Session.getSession(t2WithStorage, session.session.handle);
            fail();
        } catch (UnauthorisedException e) {
            // OK
        }
    }

    @Test
    public void testThatUserWithSameEmailCannotBeAssociatedToATenantForEp() throws Exception {
        if (StorageLayer.getStorage(process.getProcess()).getType() != STORAGE_TYPE.SQL) {
            return;
        }

        createTenants();
        JsonObject user1 = TestMultitenancyAPIHelper.epSignUp(new TenantIdentifier(null, "a1", "t1"), "user@example.com",
                "password", process.getProcess());
        String userId1 = user1.get("id").getAsString();

        TestMultitenancyAPIHelper.epSignUp(new TenantIdentifier(null, "a1", "t2"), "user@example.com",
                "password", process.getProcess());

        JsonObject response = TestMultitenancyAPIHelper.associateUserToTenant(new TenantIdentifier(null, "a1", "t2"), userId1, process.getProcess());
        assertEquals("EMAIL_ALREADY_EXISTS_ERROR", response.getAsJsonPrimitive("status").getAsString());
    }

    @Test
    public void testThatUserWithSameThirdPartyInfoCannotBeAssociatedToATenantForTp() throws Exception {
        if (StorageLayer.getStorage(process.getProcess()).getType() != STORAGE_TYPE.SQL) {
            return;
        }

        createTenants();
        JsonObject user1 = TestMultitenancyAPIHelper.tpSignInUp(new TenantIdentifier(null, "a1", "t1"), "google", "google-user", "user@example.com",
                process.getProcess());
        String userId1 = user1.get("id").getAsString();

        TestMultitenancyAPIHelper.tpSignInUp(new TenantIdentifier(null, "a1", "t2"), "google", "google-user", "user@example.com",
                process.getProcess());

        JsonObject response = TestMultitenancyAPIHelper.associateUserToTenant(new TenantIdentifier(null, "a1", "t2"), userId1, process.getProcess());
        assertEquals("THIRD_PARTY_USER_ALREADY_EXISTS_ERROR", response.getAsJsonPrimitive("status").getAsString());
    }

    @Test
    public void testThatUserWithSameEmailCannotBeAssociatedToATenantForPless() throws Exception {
        if (StorageLayer.getStorage(process.getProcess()).getType() != STORAGE_TYPE.SQL) {
            return;
        }

        createTenants();
        JsonObject user1 = TestMultitenancyAPIHelper.plSignInUpEmail(new TenantIdentifier(null, "a1", "t1"), "user@example.com",
                process.getProcess());
        String userId1 = user1.get("id").getAsString();

        TestMultitenancyAPIHelper.plSignInUpEmail(new TenantIdentifier(null, "a1", "t2"), "user@example.com",
                process.getProcess());

        JsonObject response = TestMultitenancyAPIHelper.associateUserToTenant(new TenantIdentifier(null, "a1", "t2"), userId1, process.getProcess());
        assertEquals("EMAIL_ALREADY_EXISTS_ERROR", response.getAsJsonPrimitive("status").getAsString());
    }

    @Test
    public void testThatUserWithSamePhoneCannotBeAssociatedToATenantForPless() throws Exception {
        if (StorageLayer.getStorage(process.getProcess()).getType() != STORAGE_TYPE.SQL) {
            return;
        }

        createTenants();
        JsonObject user1 = TestMultitenancyAPIHelper.plSignInUpNumber(new TenantIdentifier(null, "a1", "t1"), "+919876543210",
                process.getProcess());
        String userId1 = user1.get("id").getAsString();

        TestMultitenancyAPIHelper.plSignInUpNumber(new TenantIdentifier(null, "a1", "t2"), "+919876543210",
                process.getProcess());

        JsonObject response = TestMultitenancyAPIHelper.associateUserToTenant(new TenantIdentifier(null, "a1", "t2"), userId1, process.getProcess());
        assertEquals("PHONE_NUMBER_ALREADY_EXISTS_ERROR", response.getAsJsonPrimitive("status").getAsString());
    }
}<|MERGE_RESOLUTION|>--- conflicted
+++ resolved
@@ -200,10 +200,6 @@
             if (name.equals(UserMetadataStorage.class.getName())
                     || name.equals(JWTRecipeStorage.class.getName())
                     || name.equals(ActiveUsersStorage.class.getName())
-<<<<<<< HEAD
-                    || name.equals(MfaStorage.class.getName())
-=======
->>>>>>> 971e21d7
             ) {
                 // user metadata is app specific and does not have any tenant specific data
                 // JWT storage does not have any user specific data
