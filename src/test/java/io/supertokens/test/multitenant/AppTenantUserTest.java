/*
 *    Copyright (c) 2023, VRAI Labs and/or its affiliates. All rights reserved.
 *
 *    This software is licensed under the Apache License, Version 2.0 (the
 *    "License") as published by the Apache Software Foundation.
 *
 *    You may not use this file except in compliance with the License. You may
 *    obtain a copy of the License at http://www.apache.org/licenses/LICENSE-2.0
 *
 *    Unless required by applicable law or agreed to in writing, software
 *    distributed under the License is distributed on an "AS IS" BASIS, WITHOUT
 *    WARRANTIES OR CONDITIONS OF ANY KIND, either express or implied. See the
 *    License for the specific language governing permissions and limitations
 *    under the License.
 */

package io.supertokens.test.multitenant;

import com.google.gson.JsonObject;
import io.supertokens.ProcessState;
import io.supertokens.authRecipe.AuthRecipe;
import io.supertokens.emailpassword.EmailPassword;
import io.supertokens.featureflag.EE_FEATURES;
import io.supertokens.featureflag.FeatureFlagTestContent;
import io.supertokens.multitenancy.Multitenancy;
import io.supertokens.pluginInterface.ActiveUsersStorage;
import io.supertokens.pluginInterface.STORAGE_TYPE;
import io.supertokens.pluginInterface.Storage;
import io.supertokens.pluginInterface.authRecipe.AuthRecipeUserInfo;
<<<<<<< HEAD
import io.supertokens.pluginInterface.bulkimport.BulkImportStorage;
=======
import io.supertokens.pluginInterface.jwt.JWTRecipeStorage;
>>>>>>> f9dea956
import io.supertokens.pluginInterface.multitenancy.*;
import io.supertokens.pluginInterface.nonAuthRecipe.NonAuthRecipeStorage;
import io.supertokens.pluginInterface.oauth.OAuthStorage;
import io.supertokens.storageLayer.StorageLayer;
import io.supertokens.test.TestingProcessManager;
import io.supertokens.test.Utils;
import io.supertokens.useridmapping.UserIdMapping;
import org.junit.AfterClass;
import org.junit.Before;
import org.junit.Rule;
import org.junit.Test;
import org.junit.rules.TestRule;
import org.reflections.Reflections;

import java.util.ArrayList;
import java.util.List;
import java.util.Set;
import java.util.stream.Collectors;

import static org.junit.Assert.*;

public class AppTenantUserTest {
    @Rule
    public TestRule watchman = Utils.getOnFailure();

    @AfterClass
    public static void afterTesting() {
        Utils.afterTesting();
    }

    @Before
    public void beforeEach() {
        Utils.reset();
    }

    @Test
    public void testDeletingAppDeleteNonAuthRecipeData() throws Exception {
        String[] args = {"../"};
        TestingProcessManager.TestingProcess process = TestingProcessManager.start(args, false);
        FeatureFlagTestContent.getInstance(process.getProcess())
                .setKeyValue(FeatureFlagTestContent.ENABLED_FEATURES, new EE_FEATURES[]{
                        EE_FEATURES.MULTI_TENANCY, EE_FEATURES.MFA});
        process.startProcess();
        assertNotNull(process.checkOrWaitForEvent(ProcessState.PROCESS_STATE.STARTED));

        if (StorageLayer.getStorage(process.getProcess()).getType() != STORAGE_TYPE.SQL) {
            return;
        }

        // this list contains the package names for recipes which dont use UserIdMapping
<<<<<<< HEAD
        ArrayList<String> classesToSkip = new ArrayList<>(
                List.of("io.supertokens.pluginInterface.jwt.JWTRecipeStorage", ActiveUsersStorage.class.getName(),
                        BulkImportStorage.class.getName()));
=======
        List<String> classesToSkip = List.of(
            JWTRecipeStorage.class.getName(),
            ActiveUsersStorage.class.getName(),
            OAuthStorage.class.getName()
        );
>>>>>>> f9dea956

        Reflections reflections = new Reflections("io.supertokens.pluginInterface");
        Set<Class<? extends NonAuthRecipeStorage>> classes = reflections.getSubTypesOf(NonAuthRecipeStorage.class);
        List<String> names = classes.stream().map(Class::getCanonicalName).collect(Collectors.toList());
        List<String> classNames = new ArrayList<>();
        for (String name : names) {
            if (!name.contains("SQLStorage")) {
                classNames.add(name);
            }
        }

        TenantIdentifier app = new TenantIdentifier(null, "a1", null);
        TenantIdentifier tenant = new TenantIdentifier(null, "a1", "t1");


        for (TenantIdentifier t : new TenantIdentifier[]{app, tenant}) {

            for (String className : classNames) {
                if (classesToSkip.contains(className)) {
                    continue;
                }

                // Create tenants
                Multitenancy.addNewOrUpdateAppOrTenant(process.getProcess(), new TenantConfig(
                        app,
                        new EmailPasswordConfig(true),
                        new ThirdPartyConfig(true, null),
                        new PasswordlessConfig(true),
                        null, null, new JsonObject()
                ), false);

                Multitenancy.addNewOrUpdateAppOrTenant(process.getProcess(), new TenantConfig(
                        tenant,
                        new EmailPasswordConfig(true),
                        new ThirdPartyConfig(true, null),
                        new PasswordlessConfig(true),
                        null, null, new JsonObject()
                ), false);

                Storage tStorage = (
                        StorageLayer.getStorage(t, process.getProcess()));


                AuthRecipeUserInfo user = EmailPassword.signUp(t, tStorage, process.getProcess(), "test@example.com",
                        "password");
                String userId = user.getSupertokensUserId();

                // create entry in nonAuth table
                StorageLayer.getStorage(process.main).addInfoToNonAuthRecipesBasedOnUserId(app, className, userId);

                try {
                    UserIdMapping.findNonAuthStoragesWhereUserIdIsUsedOrAssertIfUsed(
                            t.toAppIdentifier(), tStorage, userId, true);
                    fail(className);
                } catch (Exception ignored) {
                    assertTrue(ignored.getMessage().contains("UserId is already in use"));
                }

                // Delete app/tenant
                Multitenancy.deleteTenant(tenant, process.getProcess());
                Multitenancy.deleteApp(app.toAppIdentifier(), process.getProcess());

                // Create tenants again
                Multitenancy.addNewOrUpdateAppOrTenant(process.getProcess(), new TenantConfig(
                        app,
                        new EmailPasswordConfig(true),
                        new ThirdPartyConfig(true, null),
                        new PasswordlessConfig(true),
                        null, null, new JsonObject()
                ), false);

                Multitenancy.addNewOrUpdateAppOrTenant(process.getProcess(), new TenantConfig(
                        tenant,
                        new EmailPasswordConfig(true),
                        new ThirdPartyConfig(true, null),
                        new PasswordlessConfig(true),
                        null, null, new JsonObject()
                ), false);

                UserIdMapping.findNonAuthStoragesWhereUserIdIsUsedOrAssertIfUsed(t.toAppIdentifier(), tStorage,
                        userId, true);
            }
        }

        process.kill();
        assertNotNull(process.checkOrWaitForEvent(ProcessState.PROCESS_STATE.STOPPED));
    }

    @Test
    public void testDisassociationOfUserDeletesNonAuthRecipeData() throws Exception {
        String[] args = {"../"};
        TestingProcessManager.TestingProcess process = TestingProcessManager.start(args, false);
        FeatureFlagTestContent.getInstance(process.getProcess())
                .setKeyValue(FeatureFlagTestContent.ENABLED_FEATURES, new EE_FEATURES[]{
                        EE_FEATURES.MULTI_TENANCY, EE_FEATURES.MFA});
        process.startProcess();
        assertNotNull(process.checkOrWaitForEvent(ProcessState.PROCESS_STATE.STARTED));

        if (StorageLayer.getStorage(process.getProcess()).getType() != STORAGE_TYPE.SQL) {
            return;
        }

        // this list contains the package names for recipes which dont use UserIdMapping
<<<<<<< HEAD
        ArrayList<String> classesToSkip = new ArrayList<>(
                List.of("io.supertokens.pluginInterface.jwt.JWTRecipeStorage", ActiveUsersStorage.class.getName(),
                        BulkImportStorage.class.getName()));
=======
        List<String> classesToSkip = List.of(
                JWTRecipeStorage.class.getName(),
                ActiveUsersStorage.class.getName(),
                OAuthStorage.class.getName()
        );
>>>>>>> f9dea956

        Reflections reflections = new Reflections("io.supertokens.pluginInterface");
        Set<Class<? extends NonAuthRecipeStorage>> classes = reflections.getSubTypesOf(NonAuthRecipeStorage.class);
        List<String> names = classes.stream().map(Class::getCanonicalName).collect(Collectors.toList());
        List<String> classNames = new ArrayList<>();
        for (String name : names) {
            if (!name.contains("SQLStorage")) {
                classNames.add(name);
            }
        }

        TenantIdentifier app = new TenantIdentifier(null, "a1", null);
        TenantIdentifier tenant = new TenantIdentifier(null, "a1", "t1");

        // Create tenants
        Multitenancy.addNewOrUpdateAppOrTenant(process.getProcess(), new TenantConfig(
                app,
                new EmailPasswordConfig(true),
                new ThirdPartyConfig(true, null),
                new PasswordlessConfig(true),
                null, null, new JsonObject()
        ), false);

        Multitenancy.addNewOrUpdateAppOrTenant(process.getProcess(), new TenantConfig(
                tenant,
                new EmailPasswordConfig(true),
                new ThirdPartyConfig(true, null),
                new PasswordlessConfig(true),
                null, null, new JsonObject()
        ), false);

        Storage appStorage = (
                StorageLayer.getStorage(app, process.getProcess()));
        Storage tenantStorage = (
                StorageLayer.getStorage(tenant, process.getProcess()));

        for (String className : classNames) {
            if (classesToSkip.contains(className)) {
                continue;
            }

            AuthRecipeUserInfo user = EmailPassword.signUp(app, appStorage, process.getProcess(), "test@example.com",
                    "password");
            String userId = user.getSupertokensUserId();

            Multitenancy.addUserIdToTenant(process.getProcess(), tenant, tenantStorage, userId);

            // create entry in nonAuth table
            tenantStorage.addInfoToNonAuthRecipesBasedOnUserId(tenant, className, userId);

            try {
                UserIdMapping.findNonAuthStoragesWhereUserIdIsUsedOrAssertIfUsed(
                        tenant.toAppIdentifier(), tenantStorage, userId, true);
                fail(className);
            } catch (Exception ignored) {
                assertTrue(ignored.getMessage().contains("UserId is already in use"));
            }

            // Disassociate user
            Multitenancy.removeUserIdFromTenant(process.getProcess(), tenant, tenantStorage, userId, null);

            assertFalse(AuthRecipe.deleteNonAuthRecipeUser(tenant, tenantStorage,
                    userId)); // Nothing deleted indicates that the non auth recipe user data was deleted already

            AuthRecipe.deleteUser(app.toAppIdentifier(), appStorage, userId);
        }

        process.kill();
        assertNotNull(process.checkOrWaitForEvent(ProcessState.PROCESS_STATE.STOPPED));
    }

    @Test
    public void deletingTenantKeepsTheUserInTheApp() throws Exception {
        String[] args = {"../"};
        TestingProcessManager.TestingProcess process = TestingProcessManager.start(args, false);
        FeatureFlagTestContent.getInstance(process.getProcess())
                .setKeyValue(FeatureFlagTestContent.ENABLED_FEATURES, new EE_FEATURES[]{
                        EE_FEATURES.MULTI_TENANCY, EE_FEATURES.MFA});
        process.startProcess();
        assertNotNull(process.checkOrWaitForEvent(ProcessState.PROCESS_STATE.STARTED));

        if (StorageLayer.getStorage(process.getProcess()).getType() != STORAGE_TYPE.SQL) {
            return;
        }

        TenantIdentifier app = new TenantIdentifier(null, "a1", null);
        TenantIdentifier tenant = new TenantIdentifier(null, "a1", "t1");

        // Create tenants
        Multitenancy.addNewOrUpdateAppOrTenant(process.getProcess(), new TenantConfig(
                app,
                new EmailPasswordConfig(true),
                new ThirdPartyConfig(true, null),
                new PasswordlessConfig(true),
                null, null, new JsonObject()
        ), false);

        Multitenancy.addNewOrUpdateAppOrTenant(process.getProcess(), new TenantConfig(
                tenant,
                new EmailPasswordConfig(true),
                new ThirdPartyConfig(true, null),
                new PasswordlessConfig(true),
                null, null, new JsonObject()
        ), false);

        Storage appStorage = (
                StorageLayer.getStorage(app, process.getProcess()));
        Storage tenantStorage = (
                StorageLayer.getStorage(tenant, process.getProcess()));

        AuthRecipeUserInfo user = EmailPassword.signUp(tenant, tenantStorage, process.getProcess(), "test@example.com",
                "password");
        String userId = user.getSupertokensUserId();

        Multitenancy.deleteTenant(tenant, process.getProcess());

        Multitenancy.addUserIdToTenant(process.getProcess(), app, appStorage,
                userId); // user id must be intact to do this

        AuthRecipeUserInfo appUser = EmailPassword.getUserUsingId(app.toAppIdentifier(), appStorage, userId);

        assertNotNull(appUser);
        assertEquals(userId, appUser.getSupertokensUserId());

        process.kill();
        assertNotNull(process.checkOrWaitForEvent(ProcessState.PROCESS_STATE.STOPPED));
    }
}<|MERGE_RESOLUTION|>--- conflicted
+++ resolved
@@ -27,11 +27,8 @@
 import io.supertokens.pluginInterface.STORAGE_TYPE;
 import io.supertokens.pluginInterface.Storage;
 import io.supertokens.pluginInterface.authRecipe.AuthRecipeUserInfo;
-<<<<<<< HEAD
 import io.supertokens.pluginInterface.bulkimport.BulkImportStorage;
-=======
 import io.supertokens.pluginInterface.jwt.JWTRecipeStorage;
->>>>>>> f9dea956
 import io.supertokens.pluginInterface.multitenancy.*;
 import io.supertokens.pluginInterface.nonAuthRecipe.NonAuthRecipeStorage;
 import io.supertokens.pluginInterface.oauth.OAuthStorage;
@@ -82,17 +79,12 @@
         }
 
         // this list contains the package names for recipes which dont use UserIdMapping
-<<<<<<< HEAD
-        ArrayList<String> classesToSkip = new ArrayList<>(
-                List.of("io.supertokens.pluginInterface.jwt.JWTRecipeStorage", ActiveUsersStorage.class.getName(),
-                        BulkImportStorage.class.getName()));
-=======
         List<String> classesToSkip = List.of(
             JWTRecipeStorage.class.getName(),
             ActiveUsersStorage.class.getName(),
-            OAuthStorage.class.getName()
+            OAuthStorage.class.getName(),
+            BulkImportStorage.class.getName()
         );
->>>>>>> f9dea956
 
         Reflections reflections = new Reflections("io.supertokens.pluginInterface");
         Set<Class<? extends NonAuthRecipeStorage>> classes = reflections.getSubTypesOf(NonAuthRecipeStorage.class);
@@ -196,17 +188,12 @@
         }
 
         // this list contains the package names for recipes which dont use UserIdMapping
-<<<<<<< HEAD
-        ArrayList<String> classesToSkip = new ArrayList<>(
-                List.of("io.supertokens.pluginInterface.jwt.JWTRecipeStorage", ActiveUsersStorage.class.getName(),
-                        BulkImportStorage.class.getName()));
-=======
         List<String> classesToSkip = List.of(
                 JWTRecipeStorage.class.getName(),
                 ActiveUsersStorage.class.getName(),
-                OAuthStorage.class.getName()
+                OAuthStorage.class.getName(),
+                BulkImportStorage.class.getName()
         );
->>>>>>> f9dea956
 
         Reflections reflections = new Reflections("io.supertokens.pluginInterface");
         Set<Class<? extends NonAuthRecipeStorage>> classes = reflections.getSubTypesOf(NonAuthRecipeStorage.class);
