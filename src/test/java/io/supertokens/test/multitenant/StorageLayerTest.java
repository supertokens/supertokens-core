--- conflicted
+++ resolved
@@ -23,10 +23,7 @@
 import io.supertokens.featureflag.EE_FEATURES;
 import io.supertokens.featureflag.FeatureFlagTestContent;
 import io.supertokens.multitenancy.Multitenancy;
-<<<<<<< HEAD
 import io.supertokens.multitenancy.MultitenancyHelper;
-=======
->>>>>>> a24a661d
 import io.supertokens.pluginInterface.STORAGE_TYPE;
 import io.supertokens.pluginInterface.Storage;
 import io.supertokens.pluginInterface.exceptions.InvalidConfigException;
@@ -1930,8 +1927,6 @@
         process.kill();
         assertNotNull(process.checkOrWaitForEvent(ProcessState.PROCESS_STATE.STOPPED));
     }
-<<<<<<< HEAD
-
 
     @Test
     public void testStorageDoesNotLoadAgainAfterTenantDeletionWhenRefreshedFromDb() throws Exception {
@@ -2016,6 +2011,4 @@
         process.kill();
         assertNotNull(process.checkOrWaitForEvent(ProcessState.PROCESS_STATE.STOPPED));
     }
-=======
->>>>>>> a24a661d
 }