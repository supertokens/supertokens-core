/*
 *    Copyright (c) 2020, VRAI Labs and/or its affiliates. All rights reserved.
 *
 *    This software is licensed under the Apache License, Version 2.0 (the
 *    "License") as published by the Apache Software Foundation.
 *
 *    You may not use this file except in compliance with the License. You may
 *    obtain a copy of the License at http://www.apache.org/licenses/LICENSE-2.0
 *
 *    Unless required by applicable law or agreed to in writing, software
 *    distributed under the License is distributed on an "AS IS" BASIS, WITHOUT
 *    WARRANTIES OR CONDITIONS OF ANY KIND, either express or implied. See the
 *    License for the specific language governing permissions and limitations
 *    under the License.
 */

package io.supertokens.test;

import com.google.gson.JsonArray;
import com.google.gson.JsonElement;
import com.google.gson.JsonObject;
import io.supertokens.ProcessState;
import io.supertokens.emailpassword.EmailPassword;
<<<<<<< HEAD
=======
import io.supertokens.featureflag.EE_FEATURES;
>>>>>>> 238cdc8b
import io.supertokens.featureflag.FeatureFlag;
import io.supertokens.featureflag.FeatureFlagTestContent;
import io.supertokens.featureflag.exceptions.NoLicenseKeyFoundException;
import io.supertokens.multitenancy.Multitenancy;
import io.supertokens.pluginInterface.STORAGE_TYPE;
import io.supertokens.pluginInterface.exceptions.StorageQueryException;
import io.supertokens.pluginInterface.multitenancy.*;
import io.supertokens.pluginInterface.multitenancy.exceptions.TenantOrAppNotFoundException;
import io.supertokens.session.Session;
import io.supertokens.storageLayer.StorageLayer;
import io.supertokens.test.httpRequest.HttpRequestForTesting;
import io.supertokens.thirdparty.ThirdParty;
import io.supertokens.webserver.WebserverAPI;
import org.junit.*;
import org.junit.rules.TestRule;

import java.util.HashSet;
import java.util.Set;

import static org.junit.Assert.*;

public class FeatureFlagTest {

    @Rule
    public TestRule watchman = Utils.getOnFailure();

    @AfterClass
    public static void afterTesting() {
        Utils.afterTesting();
    }

    @Before
    public void beforeEach() {
        Utils.reset();
    }

    @Test
    public void noLicenseKeyShouldHaveEmptyFeatureFlag()
            throws InterruptedException, StorageQueryException, TenantOrAppNotFoundException {
        String[] args = {"../"};

        TestingProcessManager.TestingProcess process = TestingProcessManager.start(args);
        assertNotNull(process.checkOrWaitForEvent(ProcessState.PROCESS_STATE.STARTED));

        if (StorageLayer.getStorage(process.getProcess()).getType() != STORAGE_TYPE.SQL) {
            return;
        }

        Assert.assertNotNull(FeatureFlag.getInstance(process.main).getEeFeatureFlagInstance());

        Assert.assertEquals(FeatureFlag.getInstance(process.getProcess()).getEnabledFeatures().length, 0);

        try {
            FeatureFlag.getInstance(process.getProcess()).getLicenseKey();
            fail();
        } catch (NoLicenseKeyFoundException ignored) {
        }

        JsonObject stats = FeatureFlag.getInstance(process.getProcess()).getPaidFeatureStats();
        Assert.assertEquals(stats.entrySet().size(), 1);
        Assert.assertEquals(stats.get("maus").getAsJsonArray().size(), 30);
        Assert.assertEquals(stats.get("maus").getAsJsonArray().get(0).getAsInt(), 0);
        Assert.assertEquals(stats.get("maus").getAsJsonArray().get(29).getAsInt(), 0);

        process.kill();
        assertNotNull(process.checkOrWaitForEvent(ProcessState.PROCESS_STATE.STOPPED));
    }

    @Test
    public void missingEEFolderShouldBeSameAsNoLicenseKey()
            throws InterruptedException, StorageQueryException, TenantOrAppNotFoundException {
        FeatureFlag.clearURLClassLoader();
        String[] args = {"../"};

        TestingProcessManager.TestingProcess process = TestingProcessManager.start(args, false);
        FeatureFlagTestContent.getInstance(process.getProcess())
                .setKeyValue(FeatureFlagTestContent.EE_FOLDER_LOCATION, "random");
        process.startProcess();
        assertNotNull(process.checkOrWaitForEvent(ProcessState.PROCESS_STATE.STARTED));

        Assert.assertNull(FeatureFlag.getInstance(process.main).getEeFeatureFlagInstance());

        Assert.assertEquals(FeatureFlag.getInstance(process.getProcess()).getEnabledFeatures().length, 0);

        try {
            FeatureFlag.getInstance(process.getProcess()).getLicenseKey();
            fail();
        } catch (NoLicenseKeyFoundException ignored) {
        }

        Assert.assertEquals(FeatureFlag.getInstance(process.getProcess()).getPaidFeatureStats().entrySet().size(), 0);

        process.kill();
        assertNotNull(process.checkOrWaitForEvent(ProcessState.PROCESS_STATE.STOPPED));
    }

    @Test
    public void testThatCallingGetFeatureFlagAPIReturnsEmptyArray() throws Exception {
        String[] args = {"../"};

        TestingProcessManager.TestingProcess process = TestingProcessManager.start(args);
        Assert.assertNotNull(process.checkOrWaitForEvent(ProcessState.PROCESS_STATE.STARTED));

        if (StorageLayer.getStorage(process.getProcess()).getType() != STORAGE_TYPE.SQL) {
            return;
        }

        JsonObject response = HttpRequestForTesting.sendGETRequest(process.getProcess(), "",
                "http://localhost:3567/ee/featureflag",
                null, 1000, 1000, null, WebserverAPI.getLatestCDIVersion().get(), "");
        Assert.assertEquals("OK", response.get("status").getAsString());
        Assert.assertNotNull(response.get("features"));
        Assert.assertEquals(0, response.get("features").getAsJsonArray().size());

        process.kill();
        Assert.assertNotNull(process.checkOrWaitForEvent(ProcessState.PROCESS_STATE.STOPPED));
    }

    private final String OPAQUE_KEY_WITH_TOTP_FEATURE = "pXhNK=nYiEsb6gJEOYP2kIR6M0kn4XLvNqcwT1XbX8xHtm44K" +
            "-lQfGCbaeN0Ieeza39fxkXr=tiiUU=DXxDH40Y=4FLT4CE-rG1ETjkXxO4yucLpJvw3uSegPayoISGL";

    @Test
    public void testThatCallingGetFeatureFlagAPIReturnsTotpStats() throws Exception {
        String[] args = {"../"};

        TestingProcessManager.TestingProcess process = TestingProcessManager.start(args);
        Assert.assertNotNull(process.checkOrWaitForEvent(ProcessState.PROCESS_STATE.STARTED));

        if (StorageLayer.getStorage(process.getProcess()).getType() != STORAGE_TYPE.SQL) {
            return;
        }

        FeatureFlag.getInstance(process.main).setLicenseKeyAndSyncFeatures(OPAQUE_KEY_WITH_TOTP_FEATURE);

        // Get the stats without any users/activity
        {
            JsonObject response = HttpRequestForTesting.sendGETRequest(process.getProcess(), "",
                    "http://localhost:3567/ee/featureflag",
                    null, 1000, 1000, null, WebserverAPI.getLatestCDIVersion().get(), "");
            Assert.assertEquals("OK", response.get("status").getAsString());

            JsonArray features = response.get("features").getAsJsonArray();
            JsonObject usageStats = response.get("usageStats").getAsJsonObject();
            JsonArray maus = usageStats.get("maus").getAsJsonArray();

            assert features.size() == 1;
            assert features.get(0).getAsString().equals("totp");
            assert maus.size() == 30;
            assert maus.get(0).getAsInt() == 0;
            assert maus.get(29).getAsInt() == 0;

            JsonObject totpStats = usageStats.get("totp").getAsJsonObject();
            JsonArray totpMaus = totpStats.get("maus").getAsJsonArray();
            int totalTotpUsers = totpStats.get("total_users").getAsInt();

            assert totpMaus.size() == 30;
            assert totpMaus.get(0).getAsInt() == 0;
            assert totpMaus.get(29).getAsInt() == 0;

            assert totalTotpUsers == 0;
        }

        // First register 2 users for emailpassword recipe.
        // This also marks them as active.
        JsonObject signUpResponse = Utils.signUpRequest_2_5(process, "random@gmail.com", "validPass123");
        assert signUpResponse.get("status").getAsString().equals("OK");

        JsonObject signUpResponse2 = Utils.signUpRequest_2_5(process, "random2@gmail.com", "validPass123");
        assert signUpResponse2.get("status").getAsString().equals("OK");

        // Now enable TOTP for the first user by registering a device.
        JsonObject body = new JsonObject();
        body.addProperty("userId", signUpResponse.get("user").getAsJsonObject().get("id").getAsString());
        body.addProperty("deviceName", "d1");
        body.addProperty("skew", 0);
        body.addProperty("period", 30);
        JsonObject res = HttpRequestForTesting.sendJsonPOSTRequest(
                process.getProcess(),
                "",
                "http://localhost:3567/recipe/totp/device",
                body,
                1000,
                1000,
                null,
                Utils.getCdiVersionStringLatestForTests(),
                "totp");
        assert res.get("status").getAsString().equals("OK");

        // Now check the stats again:
        {
            JsonObject response = HttpRequestForTesting.sendGETRequest(process.getProcess(), "",
                    "http://localhost:3567/ee/featureflag",
                    null, 1000, 1000, null, WebserverAPI.getLatestCDIVersion().get(), "");
            Assert.assertEquals("OK", response.get("status").getAsString());

            JsonArray features = response.get("features").getAsJsonArray();
            JsonObject usageStats = response.get("usageStats").getAsJsonObject();
            JsonArray maus = usageStats.get("maus").getAsJsonArray();

            assert features.size() == 1;
            assert features.get(0).getAsString().equals("totp");
            assert maus.size() == 30;
            assert maus.get(0).getAsInt() == 2; // 2 users have signed up
            assert maus.get(29).getAsInt() == 2;

            JsonObject totpStats = usageStats.get("totp").getAsJsonObject();
            JsonArray totpMaus = totpStats.get("maus").getAsJsonArray();
            int totalTotpUsers = totpStats.get("total_users").getAsInt();

            assert totpMaus.size() == 30;
            assert totpMaus.get(0).getAsInt() == 1; // only 1 user has TOTP enabled
            assert totpMaus.get(29).getAsInt() == 1;

            assert totalTotpUsers == 1;
        }

        process.kill();
        Assert.assertNotNull(process.checkOrWaitForEvent(ProcessState.PROCESS_STATE.STOPPED));
    }

<<<<<<< HEAD
    private final static String OPAQUE_KEY_WITH_MFA_FEATURE = "Qk8olVa=v-9PU=snnUFMF4ihMCx4zVBOO6Jd7Nrg6Cg5YyFliEj252ADgpwEpDLfFowA0U5OyVo3XL=U4FMft2HDHCDGg9hWD4iwQQiyjMRi6Mu03CVbAxIkNGaXtJ53";


    @Test
    public void testThatCallingGetFeatureFlagAPIReturnsMfaStats() throws Exception {
        String[] args = {"../"};

        TestingProcessManager.TestingProcess process = TestingProcessManager.start(args);
        Assert.assertNotNull(process.checkOrWaitForEvent(ProcessState.PROCESS_STATE.STARTED));

        if (StorageLayer.getStorage(process.getProcess()).getType() != STORAGE_TYPE.SQL) {
            return;
        }

        FeatureFlag.getInstance(process.main).setLicenseKeyAndSyncFeatures(OPAQUE_KEY_WITH_MFA_FEATURE);

        // Get the stats without any users/activity
        {
            JsonObject response = HttpRequestForTesting.sendGETRequest(process.getProcess(), "",
                    "http://localhost:3567/ee/featureflag",
                    null, 1000, 1000, null, WebserverAPI.getLatestCDIVersion().get(), "");
            Assert.assertEquals("OK", response.get("status").getAsString());

            JsonArray features = response.get("features").getAsJsonArray();
            JsonObject usageStats = response.get("usageStats").getAsJsonObject();
            JsonArray maus = usageStats.get("maus").getAsJsonArray();

            assert features.size() == 1;
            assert features.get(0).getAsString().equals("mfa");
            assert maus.size() == 30;
            assert maus.get(0).getAsInt() == 0;
            assert maus.get(29).getAsInt() == 0;

            JsonObject mfaStats = usageStats.get("mfa").getAsJsonObject();
            JsonArray mfaMaus = mfaStats.get("maus").getAsJsonArray();
            int totaMfaUsers = mfaStats.get("total_users").getAsInt();

            assert mfaMaus.size() == 30;
            assert mfaMaus.get(0).getAsInt() == 0;
            assert mfaMaus.get(29).getAsInt() == 0;

            assert totaMfaUsers == 0;
        }

        // First register 2 users for emailpassword recipe.
        // This also marks them as active.
        JsonObject signUpResponse = Utils.signUpRequest_2_5(process, "random@gmail.com", "validPass123");
        assert signUpResponse.get("status").getAsString().equals("OK");

        JsonObject signUpResponse2 = Utils.signUpRequest_2_5(process, "random2@gmail.com", "validPass123");
        assert signUpResponse2.get("status").getAsString().equals("OK");

        // Now enable MFA for the first user by enabling a factor.
        JsonObject body = new JsonObject();
        body.addProperty("userId", signUpResponse.get("user").getAsJsonObject().get("id").getAsString());
        body.addProperty("factor", "f1");
        JsonObject res = HttpRequestForTesting.sendJsonPOSTRequest(
                process.getProcess(),
                "",
                "http://localhost:3567/recipe/mfa/factors/enable",
                body,
                1000,
                1000,
                null,
                Utils.getCdiVersionStringLatestForTests(),
                "mfa");
        assert res.get("status").getAsString().equals("OK");

        // Now check the stats again:
        {
            JsonObject response = HttpRequestForTesting.sendGETRequest(process.getProcess(), "",
                    "http://localhost:3567/ee/featureflag",
                    null, 1000, 1000, null, WebserverAPI.getLatestCDIVersion().get(), "");
            Assert.assertEquals("OK", response.get("status").getAsString());

            JsonArray features = response.get("features").getAsJsonArray();
            JsonObject usageStats = response.get("usageStats").getAsJsonObject();
            JsonArray maus = usageStats.get("maus").getAsJsonArray();

            assert features.size() == 1;
            assert features.get(0).getAsString().equals("mfa");
            assert maus.size() == 30;
            assert maus.get(0).getAsInt() == 2; // 2 users have signed up
            assert maus.get(29).getAsInt() == 2;

            JsonObject mfaStats = usageStats.get("mfa").getAsJsonObject();
            JsonArray mfaMaus = mfaStats.get("maus").getAsJsonArray();
            int totalMfaUsers = mfaStats.get("total_users").getAsInt();

            assert mfaMaus.size() == 30;
            assert mfaMaus.get(0).getAsInt() == 1; // only 1 user has MFA factor enabled
            assert mfaMaus.get(29).getAsInt() == 1;

            assert totalMfaUsers == 1;
        }

        process.kill();
        Assert.assertNotNull(process.checkOrWaitForEvent(ProcessState.PROCESS_STATE.STOPPED));
    }

=======
>>>>>>> 238cdc8b
    private final String OPAQUE_KEY_WITH_MULTITENANCY_FEATURE = "ijaleljUd2kU9XXWLiqFYv5br8nutTxbyBqWypQdv2N-" +
            "BocoNriPrnYQd0NXPm8rVkeEocN9ayq0B7c3Pv-BTBIhAZSclXMlgyfXtlwAOJk=9BfESEleW6LyTov47dXu";

    @Test
    public void testFeatureFlagWithMultitenancyFor500Tenants() throws Exception {
        String[] args = {"../"};

        TestingProcessManager.TestingProcess process = TestingProcessManager.start(args);
        process.startProcess();
        assertNotNull(process.checkOrWaitForEvent(ProcessState.PROCESS_STATE.STARTED));

<<<<<<< HEAD
=======
        if (StorageLayer.getStorage(process.getProcess()).getType() != STORAGE_TYPE.SQL) {
            return;
        }

>>>>>>> 238cdc8b
        FeatureFlag.getInstance(process.main).setLicenseKeyAndSyncFeatures(OPAQUE_KEY_WITH_MULTITENANCY_FEATURE);

        for (int i=0; i<500; i++) {
            TenantIdentifier tenantIdentifier = new TenantIdentifier(null, null, "t" + i);
            Multitenancy.addNewOrUpdateAppOrTenant(
                    process.getProcess(),
                    new TenantIdentifier(null, null, null),
                    new TenantConfig(
                            tenantIdentifier,
                            new EmailPasswordConfig(true),
                            new ThirdPartyConfig(true, null),
                            new PasswordlessConfig(true),
                            new JsonObject()
                    )
            );

            System.out.println("Added tenant " + i);
        }

        long startTime = System.currentTimeMillis();
        JsonObject response = HttpRequestForTesting.sendGETRequest(process.getProcess(), "",
                "http://localhost:3567/ee/featureflag",
                null, 5000, 5000, null, WebserverAPI.getLatestCDIVersion().get(), "");

        long timeTaken = System.currentTimeMillis() - startTime;
        assertTrue(timeTaken < 2500);
        Assert.assertEquals("OK", response.get("status").getAsString());

        JsonArray multitenancyStats = response.get("usageStats").getAsJsonObject().get("multi_tenancy").getAsJsonObject().get("tenants").getAsJsonArray();
        assertEquals(501, multitenancyStats.size());

        String userPoolId = null;
        for (JsonElement elem : multitenancyStats) {
            if (userPoolId == null) {
                userPoolId = elem.getAsJsonObject().get("userPoolId").getAsString();
            }
            // ensure all userPoolIds are same
            assertEquals(userPoolId, elem.getAsJsonObject().get("userPoolId").getAsString());
        }

        process.kill();
        assertNotNull(process.checkOrWaitForEvent(ProcessState.PROCESS_STATE.STOPPED));
    }

    @Test
    public void testThatMultitenantStatsAreAccurate() throws Exception {
        String[] args = {"../"};

        TestingProcessManager.TestingProcess process = TestingProcessManager.start(args);
        process.startProcess();
        assertNotNull(process.checkOrWaitForEvent(ProcessState.PROCESS_STATE.STARTED));

<<<<<<< HEAD
=======
        if (StorageLayer.getStorage(process.getProcess()).getType() != STORAGE_TYPE.SQL) {
            return;
        }

>>>>>>> 238cdc8b
        FeatureFlag.getInstance(process.main).setLicenseKeyAndSyncFeatures(OPAQUE_KEY_WITH_MULTITENANCY_FEATURE);

        for (int i=0; i<5; i++) {
            JsonObject coreConfig = new JsonObject();
            StorageLayer.getStorage(new TenantIdentifier(null, null, null), process.getProcess())
                    .modifyConfigToAddANewUserPoolForTesting(coreConfig, i+1);

            TenantIdentifier tenantIdentifier = new TenantIdentifier(null, null, "t" + i);
            Multitenancy.addNewOrUpdateAppOrTenant(
                    process.getProcess(),
                    new TenantIdentifier(null, null, null),
                    new TenantConfig(
                            tenantIdentifier,
                            new EmailPasswordConfig(true),
                            new ThirdPartyConfig(true, null),
                            new PasswordlessConfig(true),
                            coreConfig
                    )
            );

            TenantIdentifierWithStorage tenantIdentifierWithStorage = tenantIdentifier.withStorage(
                    StorageLayer.getStorage(tenantIdentifier, process.getProcess()));
            if (i % 3 == 0) {
                // Create a user
                EmailPassword.signUp(
                        tenantIdentifierWithStorage, process.getProcess(), "user@example.com", "password");
            } else if (i % 3 == 1) {
                // Create a session
                Session.createNewSession(tenantIdentifierWithStorage, process.getProcess(), "userid", new JsonObject(), new JsonObject());
            } else {
                // Create an enterprise provider
                Multitenancy.addNewOrUpdateAppOrTenant(
                        process.getProcess(),
                        new TenantIdentifier(null, null, null),
                        new TenantConfig(
                                tenantIdentifier,
                                new EmailPasswordConfig(true),
                                new ThirdPartyConfig(true, new ThirdPartyConfig.Provider[]{
                                        new ThirdPartyConfig.Provider("okta", "Okta", null, null, null, null, null, null, null, null, null, null, null, null)
                                }),
                                new PasswordlessConfig(true),
                                coreConfig
                        )
                );
            }
        }

        JsonObject response = HttpRequestForTesting.sendGETRequest(process.getProcess(), "",
                "http://localhost:3567/ee/featureflag",
                null, 1000, 1000, null, WebserverAPI.getLatestCDIVersion().get(), "");
        Assert.assertEquals("OK", response.get("status").getAsString());

        JsonArray multitenancyStats = response.get("usageStats").getAsJsonObject().get("multi_tenancy").getAsJsonObject().get("tenants").getAsJsonArray();
        assertEquals(6, multitenancyStats.size());

<<<<<<< HEAD

=======
>>>>>>> 238cdc8b
        Set<String> userPoolIds = new HashSet<>();
        for (JsonElement tenantStat : multitenancyStats) {
            JsonObject tenantStatObj = tenantStat.getAsJsonObject();
            String tenantId = tenantStatObj.get("tenantId").getAsString();

<<<<<<< HEAD
            // Ensure each userPoolId is unique
            String userPoolId = tenantStatObj.get("userPoolId").getAsString();
            assertFalse(userPoolIds.contains(userPoolId));
            userPoolIds.add(userPoolId);
=======
            if (!StorageLayer.isInMemDb(process.getProcess())) {
                // Ensure each userPoolId is unique
                String userPoolId = tenantStatObj.get("userPoolId").getAsString();
                assertFalse(userPoolIds.contains(userPoolId));
                userPoolIds.add(userPoolId);
            }
>>>>>>> 238cdc8b

            if (tenantId.equals("public")) {
                assertFalse(tenantStatObj.get("hasUsersOrSessions").getAsBoolean());
                assertFalse(tenantStatObj.get("hasEnterpriseLogin").getAsBoolean());
            } else if (tenantId.equals("t0")) {
                assertTrue(tenantStatObj.get("hasUsersOrSessions").getAsBoolean());
                assertFalse(tenantStatObj.get("hasEnterpriseLogin").getAsBoolean());
            } else if (tenantId.equals("t1")) {
                assertTrue(tenantStatObj.get("hasUsersOrSessions").getAsBoolean());
                assertFalse(tenantStatObj.get("hasEnterpriseLogin").getAsBoolean());
            } else if (tenantId.equals("t2")) {
                assertFalse(tenantStatObj.get("hasUsersOrSessions").getAsBoolean());
                assertTrue(tenantStatObj.get("hasEnterpriseLogin").getAsBoolean());
            }
        }
<<<<<<< HEAD
=======

>>>>>>> 238cdc8b
        process.kill();
        assertNotNull(process.checkOrWaitForEvent(ProcessState.PROCESS_STATE.STOPPED));
    }
}<|MERGE_RESOLUTION|>--- conflicted
+++ resolved
@@ -21,10 +21,6 @@
 import com.google.gson.JsonObject;
 import io.supertokens.ProcessState;
 import io.supertokens.emailpassword.EmailPassword;
-<<<<<<< HEAD
-=======
-import io.supertokens.featureflag.EE_FEATURES;
->>>>>>> 238cdc8b
 import io.supertokens.featureflag.FeatureFlag;
 import io.supertokens.featureflag.FeatureFlagTestContent;
 import io.supertokens.featureflag.exceptions.NoLicenseKeyFoundException;
@@ -36,7 +32,6 @@
 import io.supertokens.session.Session;
 import io.supertokens.storageLayer.StorageLayer;
 import io.supertokens.test.httpRequest.HttpRequestForTesting;
-import io.supertokens.thirdparty.ThirdParty;
 import io.supertokens.webserver.WebserverAPI;
 import org.junit.*;
 import org.junit.rules.TestRule;
@@ -245,7 +240,6 @@
         Assert.assertNotNull(process.checkOrWaitForEvent(ProcessState.PROCESS_STATE.STOPPED));
     }
 
-<<<<<<< HEAD
     private final static String OPAQUE_KEY_WITH_MFA_FEATURE = "Qk8olVa=v-9PU=snnUFMF4ihMCx4zVBOO6Jd7Nrg6Cg5YyFliEj252ADgpwEpDLfFowA0U5OyVo3XL=U4FMft2HDHCDGg9hWD4iwQQiyjMRi6Mu03CVbAxIkNGaXtJ53";
 
 
@@ -346,8 +340,6 @@
         Assert.assertNotNull(process.checkOrWaitForEvent(ProcessState.PROCESS_STATE.STOPPED));
     }
 
-=======
->>>>>>> 238cdc8b
     private final String OPAQUE_KEY_WITH_MULTITENANCY_FEATURE = "ijaleljUd2kU9XXWLiqFYv5br8nutTxbyBqWypQdv2N-" +
             "BocoNriPrnYQd0NXPm8rVkeEocN9ayq0B7c3Pv-BTBIhAZSclXMlgyfXtlwAOJk=9BfESEleW6LyTov47dXu";
 
@@ -359,13 +351,10 @@
         process.startProcess();
         assertNotNull(process.checkOrWaitForEvent(ProcessState.PROCESS_STATE.STARTED));
 
-<<<<<<< HEAD
-=======
-        if (StorageLayer.getStorage(process.getProcess()).getType() != STORAGE_TYPE.SQL) {
-            return;
-        }
-
->>>>>>> 238cdc8b
+        if (StorageLayer.getStorage(process.getProcess()).getType() != STORAGE_TYPE.SQL) {
+            return;
+        }
+
         FeatureFlag.getInstance(process.main).setLicenseKeyAndSyncFeatures(OPAQUE_KEY_WITH_MULTITENANCY_FEATURE);
 
         for (int i=0; i<500; i++) {
@@ -418,13 +407,10 @@
         process.startProcess();
         assertNotNull(process.checkOrWaitForEvent(ProcessState.PROCESS_STATE.STARTED));
 
-<<<<<<< HEAD
-=======
-        if (StorageLayer.getStorage(process.getProcess()).getType() != STORAGE_TYPE.SQL) {
-            return;
-        }
-
->>>>>>> 238cdc8b
+        if (StorageLayer.getStorage(process.getProcess()).getType() != STORAGE_TYPE.SQL) {
+            return;
+        }
+
         FeatureFlag.getInstance(process.main).setLicenseKeyAndSyncFeatures(OPAQUE_KEY_WITH_MULTITENANCY_FEATURE);
 
         for (int i=0; i<5; i++) {
@@ -480,28 +466,17 @@
         JsonArray multitenancyStats = response.get("usageStats").getAsJsonObject().get("multi_tenancy").getAsJsonObject().get("tenants").getAsJsonArray();
         assertEquals(6, multitenancyStats.size());
 
-<<<<<<< HEAD
-
-=======
->>>>>>> 238cdc8b
         Set<String> userPoolIds = new HashSet<>();
         for (JsonElement tenantStat : multitenancyStats) {
             JsonObject tenantStatObj = tenantStat.getAsJsonObject();
             String tenantId = tenantStatObj.get("tenantId").getAsString();
 
-<<<<<<< HEAD
-            // Ensure each userPoolId is unique
-            String userPoolId = tenantStatObj.get("userPoolId").getAsString();
-            assertFalse(userPoolIds.contains(userPoolId));
-            userPoolIds.add(userPoolId);
-=======
             if (!StorageLayer.isInMemDb(process.getProcess())) {
                 // Ensure each userPoolId is unique
                 String userPoolId = tenantStatObj.get("userPoolId").getAsString();
                 assertFalse(userPoolIds.contains(userPoolId));
                 userPoolIds.add(userPoolId);
             }
->>>>>>> 238cdc8b
 
             if (tenantId.equals("public")) {
                 assertFalse(tenantStatObj.get("hasUsersOrSessions").getAsBoolean());
@@ -517,10 +492,7 @@
                 assertTrue(tenantStatObj.get("hasEnterpriseLogin").getAsBoolean());
             }
         }
-<<<<<<< HEAD
-=======
-
->>>>>>> 238cdc8b
+
         process.kill();
         assertNotNull(process.checkOrWaitForEvent(ProcessState.PROCESS_STATE.STOPPED));
     }
