/*
 *    Copyright (c) 2020, VRAI Labs and/or its affiliates. All rights reserved.
 *
 *    This software is licensed under the Apache License, Version 2.0 (the
 *    "License") as published by the Apache Software Foundation.
 *
 *    You may not use this file except in compliance with the License. You may
 *    obtain a copy of the License at http://www.apache.org/licenses/LICENSE-2.0
 *
 *    Unless required by applicable law or agreed to in writing, software
 *    distributed under the License is distributed on an "AS IS" BASIS, WITHOUT
 *    WARRANTIES OR CONDITIONS OF ANY KIND, either express or implied. See the
 *    License for the specific language governing permissions and limitations
 *    under the License.
 */

package io.supertokens.test;

import com.google.gson.JsonArray;
import com.google.gson.JsonElement;
import com.google.gson.JsonObject;
import com.google.gson.JsonPrimitive;
import io.supertokens.ProcessState;
<<<<<<< HEAD
import io.supertokens.authRecipe.AuthRecipe;
=======
>>>>>>> 28ae1878
import io.supertokens.cronjobs.CronTask;
import io.supertokens.cronjobs.CronTaskTest;
import io.supertokens.cronjobs.Cronjobs;
import io.supertokens.cronjobs.syncCoreConfigWithDb.SyncCoreConfigWithDb;
import io.supertokens.emailpassword.EmailPassword;
import io.supertokens.featureflag.EE_FEATURES;
import io.supertokens.featureflag.FeatureFlag;
import io.supertokens.featureflag.FeatureFlagTestContent;
import io.supertokens.featureflag.exceptions.FeatureNotEnabledException;
import io.supertokens.featureflag.exceptions.NoLicenseKeyFoundException;
import io.supertokens.multitenancy.Multitenancy;
import io.supertokens.multitenancy.MultitenancyHelper;
import io.supertokens.pluginInterface.STORAGE_TYPE;
import io.supertokens.pluginInterface.authRecipe.AuthRecipeUserInfo;
import io.supertokens.pluginInterface.exceptions.StorageQueryException;
import io.supertokens.pluginInterface.multitenancy.*;
import io.supertokens.pluginInterface.multitenancy.exceptions.TenantOrAppNotFoundException;
import io.supertokens.session.Session;
import io.supertokens.storageLayer.StorageLayer;
import io.supertokens.test.httpRequest.HttpRequestForTesting;
import io.supertokens.test.multitenant.api.TestMultitenancyAPIHelper;
<<<<<<< HEAD
import io.supertokens.utils.SemVer;
=======
>>>>>>> 28ae1878
import io.supertokens.webserver.WebserverAPI;
import org.junit.*;
import org.junit.rules.TestRule;

import java.util.HashSet;
import java.util.Set;

import static org.junit.Assert.*;

public class FeatureFlagTest {

    @Rule
    public TestRule watchman = Utils.getOnFailure();

    @AfterClass
    public static void afterTesting() {
        Utils.afterTesting();
    }

    @Before
    public void beforeEach() {
        Utils.reset();
    }

    @Test
    public void noLicenseKeyShouldHaveEmptyFeatureFlag()
            throws InterruptedException, StorageQueryException, TenantOrAppNotFoundException {
        String[] args = {"../"};

        TestingProcessManager.TestingProcess process = TestingProcessManager.start(args);
        assertNotNull(process.checkOrWaitForEvent(ProcessState.PROCESS_STATE.STARTED));

        if (StorageLayer.getStorage(process.getProcess()).getType() != STORAGE_TYPE.SQL) {
            return;
        }

        Assert.assertNotNull(FeatureFlag.getInstance(process.main).getEeFeatureFlagInstance());

        if (StorageLayer.isInMemDb(process.main)) {
            Assert.assertEquals(FeatureFlag.getInstance(process.getProcess()).getEnabledFeatures().length,
                    EE_FEATURES.values().length);
        } else {
            Assert.assertEquals(FeatureFlag.getInstance(process.getProcess()).getEnabledFeatures().length, 0);
        }

        try {
            FeatureFlag.getInstance(process.getProcess()).getLicenseKey();
            fail();
        } catch (NoLicenseKeyFoundException ignored) {
        }

        JsonObject stats = FeatureFlag.getInstance(process.getProcess()).getPaidFeatureStats();
        Assert.assertEquals(stats.entrySet().size(), 1);
        Assert.assertEquals(stats.get("maus").getAsJsonArray().size(), 30);
        Assert.assertEquals(stats.get("maus").getAsJsonArray().get(0).getAsInt(), 0);
        Assert.assertEquals(stats.get("maus").getAsJsonArray().get(29).getAsInt(), 0);

        process.kill();
        assertNotNull(process.checkOrWaitForEvent(ProcessState.PROCESS_STATE.STOPPED));
    }

    @Test
    public void missingEEFolderShouldBeSameAsNoLicenseKey()
            throws InterruptedException, StorageQueryException, TenantOrAppNotFoundException {
        FeatureFlag.clearURLClassLoader();
        String[] args = {"../"};

        TestingProcessManager.TestingProcess process = TestingProcessManager.start(args, false);
        FeatureFlagTestContent.getInstance(process.getProcess())
                .setKeyValue(FeatureFlagTestContent.EE_FOLDER_LOCATION, "random");
        process.startProcess();
        assertNotNull(process.checkOrWaitForEvent(ProcessState.PROCESS_STATE.STARTED));

        Assert.assertNull(FeatureFlag.getInstance(process.main).getEeFeatureFlagInstance());

        Assert.assertEquals(FeatureFlag.getInstance(process.getProcess()).getEnabledFeatures().length, 0);

        try {
            FeatureFlag.getInstance(process.getProcess()).getLicenseKey();
            fail();
        } catch (NoLicenseKeyFoundException ignored) {
        }

        Assert.assertEquals(FeatureFlag.getInstance(process.getProcess()).getPaidFeatureStats().entrySet().size(), 0);

        process.kill();
        assertNotNull(process.checkOrWaitForEvent(ProcessState.PROCESS_STATE.STOPPED));
    }

    @Test
    public void testThatCallingGetFeatureFlagAPIReturnsEmptyArray() throws Exception {
        String[] args = {"../"};

        TestingProcessManager.TestingProcess process = TestingProcessManager.start(args);
        Assert.assertNotNull(process.checkOrWaitForEvent(ProcessState.PROCESS_STATE.STARTED));

        if (StorageLayer.getStorage(process.getProcess()).getType() != STORAGE_TYPE.SQL) {
            return;
        }

        JsonObject response = HttpRequestForTesting.sendGETRequest(process.getProcess(), "",
                "http://localhost:3567/ee/featureflag",
                null, 1000, 1000, null, WebserverAPI.getLatestCDIVersion().get(), "");
        Assert.assertEquals("OK", response.get("status").getAsString());
        Assert.assertNotNull(response.get("features"));
        if (StorageLayer.isInMemDb(process.main)) {
            Assert.assertEquals(EE_FEATURES.values().length, response.get("features").getAsJsonArray().size());
        } else {
            Assert.assertEquals(0, response.get("features").getAsJsonArray().size());
        }

        process.kill();
        Assert.assertNotNull(process.checkOrWaitForEvent(ProcessState.PROCESS_STATE.STOPPED));
    }

    private final String OPAQUE_KEY_WITH_TOTP_FEATURE = "pXhNK=nYiEsb6gJEOYP2kIR6M0kn4XLvNqcwT1XbX8xHtm44K" +
            "-lQfGCbaeN0Ieeza39fxkXr=tiiUU=DXxDH40Y=4FLT4CE-rG1ETjkXxO4yucLpJvw3uSegPayoISGL";

    @Test
    public void testThatCallingGetFeatureFlagAPIReturnsTotpStats() throws Exception {
        String[] args = {"../"};

        TestingProcessManager.TestingProcess process = TestingProcessManager.start(args);
        Assert.assertNotNull(process.checkOrWaitForEvent(ProcessState.PROCESS_STATE.STARTED));

        if (StorageLayer.getStorage(process.getProcess()).getType() != STORAGE_TYPE.SQL) {
            return;
        }

        FeatureFlag.getInstance(process.main).setLicenseKeyAndSyncFeatures(OPAQUE_KEY_WITH_TOTP_FEATURE);

        // Get the stats without any users/activity
        {
            JsonObject response = HttpRequestForTesting.sendGETRequest(process.getProcess(), "",
                    "http://localhost:3567/ee/featureflag",
                    null, 1000, 1000, null, WebserverAPI.getLatestCDIVersion().get(), "");
            Assert.assertEquals("OK", response.get("status").getAsString());

            JsonArray features = response.get("features").getAsJsonArray();
            JsonObject usageStats = response.get("usageStats").getAsJsonObject();
            JsonArray maus = usageStats.get("maus").getAsJsonArray();

            if (StorageLayer.isInMemDb(process.main)) {
                assert features.size() == EE_FEATURES.values().length;
            } else {
                assert features.size() == 1;
            }
            assert features.contains(new JsonPrimitive("totp"));
            assert maus.size() == 30;
            assert maus.get(0).getAsInt() == 0;
            assert maus.get(29).getAsInt() == 0;

            JsonObject totpStats = usageStats.get("totp").getAsJsonObject();
            JsonArray totpMaus = totpStats.get("maus").getAsJsonArray();
            int totalTotpUsers = totpStats.get("total_users").getAsInt();

            assert totpMaus.size() == 30;
            assert totpMaus.get(0).getAsInt() == 0;
            assert totpMaus.get(29).getAsInt() == 0;

            assert totalTotpUsers == 0;
        }

        // First register 2 users for emailpassword recipe.
        // This also marks them as active.
        JsonObject signUpResponse = Utils.signUpRequest_2_5(process, "random@gmail.com", "validPass123");
        assert signUpResponse.get("status").getAsString().equals("OK");

        JsonObject signUpResponse2 = Utils.signUpRequest_2_5(process, "random2@gmail.com", "validPass123");
        assert signUpResponse2.get("status").getAsString().equals("OK");

        // Now enable TOTP for the first user by registering a device.
        JsonObject body = new JsonObject();
        body.addProperty("userId", signUpResponse.get("user").getAsJsonObject().get("id").getAsString());
        body.addProperty("deviceName", "d1");
        body.addProperty("skew", 0);
        body.addProperty("period", 30);
        JsonObject res = HttpRequestForTesting.sendJsonPOSTRequest(
                process.getProcess(),
                "",
                "http://localhost:3567/recipe/totp/device",
                body,
                1000,
                1000,
                null,
                Utils.getCdiVersionStringLatestForTests(),
                "totp");
        assert res.get("status").getAsString().equals("OK");

        // Now check the stats again:
        {
            JsonObject response = HttpRequestForTesting.sendGETRequest(process.getProcess(), "",
                    "http://localhost:3567/ee/featureflag",
                    null, 1000, 1000, null, WebserverAPI.getLatestCDIVersion().get(), "");
            Assert.assertEquals("OK", response.get("status").getAsString());

            JsonArray features = response.get("features").getAsJsonArray();
            JsonObject usageStats = response.get("usageStats").getAsJsonObject();
            JsonArray maus = usageStats.get("maus").getAsJsonArray();

            if (StorageLayer.isInMemDb(process.main)) {
                assert features.size() == EE_FEATURES.values().length;
            } else {
                assert features.size() == 1;
            }

            assert features.contains(new JsonPrimitive("totp"));
            assert maus.size() == 30;
            assert maus.get(0).getAsInt() == 2; // 2 users have signed up
            assert maus.get(29).getAsInt() == 2;

            JsonObject totpStats = usageStats.get("totp").getAsJsonObject();
            JsonArray totpMaus = totpStats.get("maus").getAsJsonArray();
            int totalTotpUsers = totpStats.get("total_users").getAsInt();

            assert totpMaus.size() == 30;
            assert totpMaus.get(0).getAsInt() == 1; // only 1 user has TOTP enabled
            assert totpMaus.get(29).getAsInt() == 1;

            assert totalTotpUsers == 1;
        }

        process.kill();
        Assert.assertNotNull(process.checkOrWaitForEvent(ProcessState.PROCESS_STATE.STOPPED));
    }

    private final String OPAQUE_KEY_WITH_MULTITENANCY_FEATURE = "ijaleljUd2kU9XXWLiqFYv5br8nutTxbyBqWypQdv2N-" +
            "BocoNriPrnYQd0NXPm8rVkeEocN9ayq0B7c3Pv-BTBIhAZSclXMlgyfXtlwAOJk=9BfESEleW6LyTov47dXu";

    @Test
    public void testFeatureFlagWithMultitenancyFor500Tenants() throws Exception {
        String[] args = {"../"};

        TestingProcessManager.TestingProcess process = TestingProcessManager.start(args);
        process.startProcess();
        assertNotNull(process.checkOrWaitForEvent(ProcessState.PROCESS_STATE.STARTED));

        if (StorageLayer.getStorage(process.getProcess()).getType() != STORAGE_TYPE.SQL) {
            return;
        }

        FeatureFlag.getInstance(process.main).setLicenseKeyAndSyncFeatures(OPAQUE_KEY_WITH_MULTITENANCY_FEATURE);

        for (int i = 0; i < 500; i++) {
            TenantIdentifier tenantIdentifier = new TenantIdentifier(null, null, "t" + i);
            Multitenancy.addNewOrUpdateAppOrTenant(
                    process.getProcess(),
                    new TenantIdentifier(null, null, null),
                    new TenantConfig(
                            tenantIdentifier,
                            new EmailPasswordConfig(true),
                            new ThirdPartyConfig(true, null),
                            new PasswordlessConfig(true),
                            new JsonObject()
                    )
            );

            System.out.println("Added tenant " + i);
        }

        long startTime = System.currentTimeMillis();
        JsonObject response = HttpRequestForTesting.sendGETRequest(process.getProcess(), "",
                "http://localhost:3567/ee/featureflag",
                null, 5000, 5000, null, WebserverAPI.getLatestCDIVersion().get(), "");

        long timeTaken = System.currentTimeMillis() - startTime;
        assertTrue(timeTaken < 2500);
        Assert.assertEquals("OK", response.get("status").getAsString());

        JsonArray multitenancyStats = response.get("usageStats").getAsJsonObject().get("multi_tenancy")
                .getAsJsonObject().get("tenants").getAsJsonArray();
        assertEquals(501, multitenancyStats.size());

        String userPoolId = null;
        for (JsonElement elem : multitenancyStats) {
            if (userPoolId == null) {
                userPoolId = elem.getAsJsonObject().get("userPoolId").getAsString();
            }
            // ensure all userPoolIds are same
            assertEquals(userPoolId, elem.getAsJsonObject().get("userPoolId").getAsString());
        }

        process.kill();
        assertNotNull(process.checkOrWaitForEvent(ProcessState.PROCESS_STATE.STOPPED));
    }

    @Test
    public void testThatMultitenantStatsAreAccurate() throws Exception {
        String[] args = {"../"};

        TestingProcessManager.TestingProcess process = TestingProcessManager.start(args);
        process.startProcess();
        assertNotNull(process.checkOrWaitForEvent(ProcessState.PROCESS_STATE.STARTED));

        if (StorageLayer.getStorage(process.getProcess()).getType() != STORAGE_TYPE.SQL) {
            return;
        }

        FeatureFlag.getInstance(process.main).setLicenseKeyAndSyncFeatures(OPAQUE_KEY_WITH_MULTITENANCY_FEATURE);

        for (int i = 0; i < 5; i++) {
            JsonObject coreConfig = new JsonObject();
            StorageLayer.getStorage(new TenantIdentifier(null, null, null), process.getProcess())
                    .modifyConfigToAddANewUserPoolForTesting(coreConfig, i + 1);

            TenantIdentifier tenantIdentifier = new TenantIdentifier(null, null, "t" + i);
            Multitenancy.addNewOrUpdateAppOrTenant(
                    process.getProcess(),
                    new TenantIdentifier(null, null, null),
                    new TenantConfig(
                            tenantIdentifier,
                            new EmailPasswordConfig(true),
                            new ThirdPartyConfig(true, null),
                            new PasswordlessConfig(true),
                            coreConfig
                    )
            );

            TenantIdentifierWithStorage tenantIdentifierWithStorage = tenantIdentifier.withStorage(
                    StorageLayer.getStorage(tenantIdentifier, process.getProcess()));
            if (i % 3 == 0) {
                // Create a user
                EmailPassword.signUp(
                        tenantIdentifierWithStorage, process.getProcess(), "user@example.com", "password");
            } else if (i % 3 == 1) {
                // Create a session
                Session.createNewSession(tenantIdentifierWithStorage, process.getProcess(), "userid", new JsonObject(),
                        new JsonObject());
            } else {
                // Create an enterprise provider
                Multitenancy.addNewOrUpdateAppOrTenant(
                        process.getProcess(),
                        new TenantIdentifier(null, null, null),
                        new TenantConfig(
                                tenantIdentifier,
                                new EmailPasswordConfig(true),
                                new ThirdPartyConfig(true, new ThirdPartyConfig.Provider[]{
                                        new ThirdPartyConfig.Provider("okta", "Okta", null, null, null, null, null,
                                                null, null, null, null, null, null, null)
                                }),
                                new PasswordlessConfig(true),
                                coreConfig
                        )
                );
            }
        }

        JsonObject response = HttpRequestForTesting.sendGETRequest(process.getProcess(), "",
                "http://localhost:3567/ee/featureflag",
                null, 1000, 1000, null, WebserverAPI.getLatestCDIVersion().get(), "");
        Assert.assertEquals("OK", response.get("status").getAsString());

        JsonArray multitenancyStats = response.get("usageStats").getAsJsonObject().get("multi_tenancy")
                .getAsJsonObject().get("tenants").getAsJsonArray();
        assertEquals(6, multitenancyStats.size());

        Set<String> userPoolIds = new HashSet<>();
        for (JsonElement tenantStat : multitenancyStats) {
            JsonObject tenantStatObj = tenantStat.getAsJsonObject();
            String tenantId = tenantStatObj.get("tenantId").getAsString();

            if (!StorageLayer.isInMemDb(process.getProcess())) {
                // Ensure each userPoolId is unique
                String userPoolId = tenantStatObj.get("userPoolId").getAsString();
                assertFalse(userPoolIds.contains(userPoolId));
                userPoolIds.add(userPoolId);
            }

            if (tenantId.equals("public")) {
                assertFalse(tenantStatObj.get("hasUsersOrSessions").getAsBoolean());
                assertFalse(tenantStatObj.get("hasEnterpriseLogin").getAsBoolean());
                assertEquals(0, tenantStatObj.get("usersCount").getAsLong());
            } else if (tenantId.equals("t0")) {
                assertTrue(tenantStatObj.get("hasUsersOrSessions").getAsBoolean());
                assertFalse(tenantStatObj.get("hasEnterpriseLogin").getAsBoolean());
                assertEquals(1, tenantStatObj.get("usersCount").getAsLong());
            } else if (tenantId.equals("t1")) {
                assertTrue(tenantStatObj.get("hasUsersOrSessions").getAsBoolean());
                assertFalse(tenantStatObj.get("hasEnterpriseLogin").getAsBoolean());
                assertEquals(0, tenantStatObj.get("usersCount").getAsLong());
            } else if (tenantId.equals("t2")) {
                assertFalse(tenantStatObj.get("hasUsersOrSessions").getAsBoolean());
                assertTrue(tenantStatObj.get("hasEnterpriseLogin").getAsBoolean());
                assertEquals(0, tenantStatObj.get("usersCount").getAsLong());
            }
        }

        process.kill();
        assertNotNull(process.checkOrWaitForEvent(ProcessState.PROCESS_STATE.STOPPED));
    }

    @Test
    public void testThatMultitenantStatsAreAccurateForAnApp() throws Exception {
        String[] args = {"../"};

        TestingProcessManager.TestingProcess process = TestingProcessManager.start(args);
        process.startProcess();
        assertNotNull(process.checkOrWaitForEvent(ProcessState.PROCESS_STATE.STARTED));

        if (StorageLayer.getStorage(process.getProcess()).getType() != STORAGE_TYPE.SQL) {
            return;
        }

        FeatureFlag.getInstance(process.main).setLicenseKeyAndSyncFeatures(OPAQUE_KEY_WITH_MULTITENANCY_FEATURE);

        Multitenancy.addNewOrUpdateAppOrTenant(
                process.getProcess(),
                new TenantIdentifier(null, null, null),
                new TenantConfig(
                        new TenantIdentifier(null, "a1", null),
                        new EmailPasswordConfig(true),
                        new ThirdPartyConfig(true, null),
                        new PasswordlessConfig(true),
                        new JsonObject()
                )
        );

        for (int i = 0; i < 5; i++) {
            JsonObject coreConfig = new JsonObject();
            StorageLayer.getStorage(new TenantIdentifier(null, null, null), process.getProcess())
                    .modifyConfigToAddANewUserPoolForTesting(coreConfig, i + 1);

            TenantIdentifier tenantIdentifier = new TenantIdentifier(null, "a1", "t" + i);
            Multitenancy.addNewOrUpdateAppOrTenant(
                    process.getProcess(),
                    new TenantIdentifier(null, "a1", null),
                    new TenantConfig(
                            tenantIdentifier,
                            new EmailPasswordConfig(true),
                            new ThirdPartyConfig(true, null),
                            new PasswordlessConfig(true),
                            coreConfig
                    )
            );

            TenantIdentifierWithStorage tenantIdentifierWithStorage = tenantIdentifier.withStorage(
                    StorageLayer.getStorage(tenantIdentifier, process.getProcess()));
            if (i % 3 == 0) {
                // Create a user
                EmailPassword.signUp(
                        tenantIdentifierWithStorage, process.getProcess(), "user@example.com", "password");
            } else if (i % 3 == 1) {
                // Create a session
                Session.createNewSession(tenantIdentifierWithStorage, process.getProcess(), "userid", new JsonObject(),
                        new JsonObject());
            } else {
                // Create an enterprise provider
                Multitenancy.addNewOrUpdateAppOrTenant(
                        process.getProcess(),
                        new TenantIdentifier(null, "a1", null),
                        new TenantConfig(
                                tenantIdentifier,
                                new EmailPasswordConfig(true),
                                new ThirdPartyConfig(true, new ThirdPartyConfig.Provider[]{
                                        new ThirdPartyConfig.Provider("okta", "Okta", null, null, null, null, null,
                                                null, null, null, null, null, null, null)
                                }),
                                new PasswordlessConfig(true),
                                coreConfig
                        )
                );
            }
        }

        JsonObject response = HttpRequestForTesting.sendGETRequest(process.getProcess(), "",
                "http://localhost:3567/appid-a1/ee/featureflag",
                null, 1000, 1000, null, WebserverAPI.getLatestCDIVersion().get(), "");
        Assert.assertEquals("OK", response.get("status").getAsString());

        assertFalse(response.get("usageStats").getAsJsonObject().has("account_linking"));
        JsonArray multitenancyStats = response.get("usageStats").getAsJsonObject().get("multi_tenancy")
                .getAsJsonObject().get("tenants").getAsJsonArray();
        assertEquals(6, multitenancyStats.size());

        Set<String> userPoolIds = new HashSet<>();
        for (JsonElement tenantStat : multitenancyStats) {
            JsonObject tenantStatObj = tenantStat.getAsJsonObject();
            String tenantId = tenantStatObj.get("tenantId").getAsString();

            if (!StorageLayer.isInMemDb(process.getProcess())) {
                // Ensure each userPoolId is unique
                String userPoolId = tenantStatObj.get("userPoolId").getAsString();
                assertFalse(userPoolIds.contains(userPoolId));
                userPoolIds.add(userPoolId);
            }

            if (tenantId.equals("public")) {
                assertFalse(tenantStatObj.get("hasUsersOrSessions").getAsBoolean());
                assertFalse(tenantStatObj.get("hasEnterpriseLogin").getAsBoolean());
                assertEquals(0, tenantStatObj.get("usersCount").getAsLong());
            } else if (tenantId.equals("t0")) {
                assertTrue(tenantStatObj.get("hasUsersOrSessions").getAsBoolean());
                assertFalse(tenantStatObj.get("hasEnterpriseLogin").getAsBoolean());
                assertEquals(1, tenantStatObj.get("usersCount").getAsLong());
            } else if (tenantId.equals("t1")) {
                assertTrue(tenantStatObj.get("hasUsersOrSessions").getAsBoolean());
                assertFalse(tenantStatObj.get("hasEnterpriseLogin").getAsBoolean());
                assertEquals(0, tenantStatObj.get("usersCount").getAsLong());
            } else if (tenantId.equals("t2")) {
                assertFalse(tenantStatObj.get("hasUsersOrSessions").getAsBoolean());
                assertTrue(tenantStatObj.get("hasEnterpriseLogin").getAsBoolean());
                assertEquals(0, tenantStatObj.get("usersCount").getAsLong());
            }
        }

        process.kill();
        assertNotNull(process.checkOrWaitForEvent(ProcessState.PROCESS_STATE.STOPPED));
    }

    @Test
    public void testThatMultitenantStatsAreAccurateForACud() throws Exception {
        String[] args = {"../"};

        TestingProcessManager.TestingProcess process = TestingProcessManager.start(args);
        process.startProcess();
        assertNotNull(process.checkOrWaitForEvent(ProcessState.PROCESS_STATE.STARTED));

        if (StorageLayer.getStorage(process.getProcess()).getType() != STORAGE_TYPE.SQL) {
            return;
        }

        if (StorageLayer.isInMemDb(process.getProcess())) {
            return;
        }

        FeatureFlag.getInstance(process.main).setLicenseKeyAndSyncFeatures(OPAQUE_KEY_WITH_MULTITENANCY_FEATURE);

        {
            JsonObject coreConfig = new JsonObject();
            StorageLayer.getStorage(new TenantIdentifier(null, null, null), process.getProcess())
                    .modifyConfigToAddANewUserPoolForTesting(coreConfig, 1);
            Multitenancy.addNewOrUpdateAppOrTenant(
                    process.getProcess(),
                    new TenantIdentifier(null, null, null),
                    new TenantConfig(
                            new TenantIdentifier("127.0.0.1", null, null),
                            new EmailPasswordConfig(true),
                            new ThirdPartyConfig(true, null),
                            new PasswordlessConfig(true),
                            coreConfig
                    )
            );
        }

        for (int i = 0; i < 5; i++) {
            JsonObject coreConfig = new JsonObject();
            StorageLayer.getStorage(new TenantIdentifier(null, null, null), process.getProcess())
                    .modifyConfigToAddANewUserPoolForTesting(coreConfig, i + 2);

            TenantIdentifier tenantIdentifier = new TenantIdentifier("127.0.0.1", null, "t" + i);
            Multitenancy.addNewOrUpdateAppOrTenant(
                    process.getProcess(),
                    new TenantIdentifier("127.0.0.1", null, null),
                    new TenantConfig(
                            tenantIdentifier,
                            new EmailPasswordConfig(true),
                            new ThirdPartyConfig(true, null),
                            new PasswordlessConfig(true),
                            coreConfig
                    )
            );

            TenantIdentifierWithStorage tenantIdentifierWithStorage = tenantIdentifier.withStorage(
                    StorageLayer.getStorage(tenantIdentifier, process.getProcess()));
            if (i % 3 == 0) {
                // Create a user
                EmailPassword.signUp(
                        tenantIdentifierWithStorage, process.getProcess(), "user@example.com", "password");
            } else if (i % 3 == 1) {
                // Create a session
                Session.createNewSession(tenantIdentifierWithStorage, process.getProcess(), "userid", new JsonObject(),
                        new JsonObject());
            } else {
                // Create an enterprise provider
                Multitenancy.addNewOrUpdateAppOrTenant(
                        process.getProcess(),
                        new TenantIdentifier("127.0.0.1", null, null),
                        new TenantConfig(
                                tenantIdentifier,
                                new EmailPasswordConfig(true),
                                new ThirdPartyConfig(true, new ThirdPartyConfig.Provider[]{
                                        new ThirdPartyConfig.Provider("okta", "Okta", null, null, null, null, null,
                                                null, null, null, null, null, null, null)
                                }),
                                new PasswordlessConfig(true),
                                coreConfig
                        )
                );
            }
        }

        JsonObject response = HttpRequestForTesting.sendGETRequest(process.getProcess(), "",
                "http://127.0.0.1:3567/ee/featureflag",
                null, 1000, 1000, null, WebserverAPI.getLatestCDIVersion().get(), "");
        Assert.assertEquals("OK", response.get("status").getAsString());

        JsonArray multitenancyStats = response.get("usageStats").getAsJsonObject().get("multi_tenancy")
                .getAsJsonObject().get("tenants").getAsJsonArray();
        assertEquals(6, multitenancyStats.size());

        Set<String> userPoolIds = new HashSet<>();
        for (JsonElement tenantStat : multitenancyStats) {
            JsonObject tenantStatObj = tenantStat.getAsJsonObject();
            String tenantId = tenantStatObj.get("tenantId").getAsString();

            if (!StorageLayer.isInMemDb(process.getProcess())) {
                // Ensure each userPoolId is unique
                String userPoolId = tenantStatObj.get("userPoolId").getAsString();
                assertFalse(userPoolIds.contains(userPoolId));
                userPoolIds.add(userPoolId);
            }

            if (tenantId.equals("public")) {
                assertFalse(tenantStatObj.get("hasUsersOrSessions").getAsBoolean());
                assertFalse(tenantStatObj.get("hasEnterpriseLogin").getAsBoolean());
                assertEquals(0, tenantStatObj.get("usersCount").getAsLong());
            } else if (tenantId.equals("t0")) {
                assertTrue(tenantStatObj.get("hasUsersOrSessions").getAsBoolean());
                assertFalse(tenantStatObj.get("hasEnterpriseLogin").getAsBoolean());
                assertEquals(1, tenantStatObj.get("usersCount").getAsLong());
            } else if (tenantId.equals("t1")) {
                assertTrue(tenantStatObj.get("hasUsersOrSessions").getAsBoolean());
                assertFalse(tenantStatObj.get("hasEnterpriseLogin").getAsBoolean());
                assertEquals(0, tenantStatObj.get("usersCount").getAsLong());
            } else if (tenantId.equals("t2")) {
                assertFalse(tenantStatObj.get("hasUsersOrSessions").getAsBoolean());
                assertTrue(tenantStatObj.get("hasEnterpriseLogin").getAsBoolean());
                assertEquals(0, tenantStatObj.get("usersCount").getAsLong());
            }
        }

        process.kill();
        assertNotNull(process.checkOrWaitForEvent(ProcessState.PROCESS_STATE.STOPPED));
    }

    @Test
    public void testPaidFeaturesAreEnabledIfUsingInMemoryDatabase() throws Exception {
        String[] args = {"../"};

        TestingProcessManager.TestingProcess process = TestingProcessManager.start(args);
        process.startProcess();
        assertNotNull(process.checkOrWaitForEvent(ProcessState.PROCESS_STATE.STARTED));

        if (StorageLayer.getStorage(process.getProcess()).getType() != STORAGE_TYPE.SQL) {
            return;
        }

        TenantIdentifier tenantIdentifier = new TenantIdentifier(null, null, "t1");
        try {
            Multitenancy.addNewOrUpdateAppOrTenant(
                    process.getProcess(),
                    new TenantIdentifier(null, null, null),
                    new TenantConfig(
                            tenantIdentifier,
                            new EmailPasswordConfig(true),
                            new ThirdPartyConfig(true, null),
                            new PasswordlessConfig(true),
                            new JsonObject()
                    )
            );
            assert StorageLayer.isInMemDb(process.getProcess());
        } catch (FeatureNotEnabledException e) {
            assert !StorageLayer.isInMemDb(process.getProcess());
        }

        process.kill();
        assertNotNull(process.checkOrWaitForEvent(ProcessState.PROCESS_STATE.STOPPED));
    }

    @Test
    public void testNetworkCallIsMadeInCoreInit() throws Exception {
        String[] args = {"../"};

        TestingProcessManager.TestingProcess process = TestingProcessManager.start(args);
        process.startProcess();
        assertNotNull(process.checkOrWaitForEvent(ProcessState.PROCESS_STATE.STARTED));

        if (StorageLayer.getStorage(process.getProcess()).getType() != STORAGE_TYPE.SQL) {
            return;
        }

        if (StorageLayer.isInMemDb(process.getProcess())) {
            return;
        }

        // While adding license
        TestMultitenancyAPIHelper.addLicense(OPAQUE_KEY_WITH_MULTITENANCY_FEATURE, process.getProcess());
        assertNotNull(process.checkOrWaitForEvent(ProcessState.PROCESS_STATE.LICENSE_KEY_CHECK_NETWORK_CALL));
        ProcessState.getInstance(process.getProcess()).clear();

        process.kill(false);


        // Restart core and check if the call was made during init
        process = TestingProcessManager.start(args);
        process.startProcess();
        assertNotNull(process.checkOrWaitForEvent(ProcessState.PROCESS_STATE.STARTED));
        assertNotNull(process.checkOrWaitForEvent(ProcessState.PROCESS_STATE.LICENSE_KEY_CHECK_NETWORK_CALL));

        process.kill();
        assertNotNull(process.checkOrWaitForEvent(ProcessState.PROCESS_STATE.STOPPED));
    }
<<<<<<< HEAD

    private static String OPAQUE_KEY_WITH_MULTITENANCY_AND_ACCOUNTLINKING_FEATURE = "N2uEOdEzd1XZZ5VBSTGYaM7Ia4s8wAq" +
            "RWFAxLqTYrB6GQ=vssOLo3c=PkFgcExkaXs=IA-d9UWccoNKsyUgNhOhcKtM1bjC5OLrYRpTAgN-2EbKYsQGGQRQHuUN4EO1V";

    @Test
    public void testAccountLinkingStatsArePresent() throws Exception {
        String[] args = {"../"};

        TestingProcessManager.TestingProcess process = TestingProcessManager.start(args);
        process.startProcess();
        assertNotNull(process.checkOrWaitForEvent(ProcessState.PROCESS_STATE.STARTED));

        if (StorageLayer.getStorage(process.getProcess()).getType() != STORAGE_TYPE.SQL) {
            return;
        }

        FeatureFlag.getInstance(process.main).setLicenseKeyAndSyncFeatures(OPAQUE_KEY_WITH_MULTITENANCY_AND_ACCOUNTLINKING_FEATURE);

        Multitenancy.addNewOrUpdateAppOrTenant(
                process.getProcess(),
                new TenantIdentifier(null, null, null),
                new TenantConfig(
                        new TenantIdentifier(null, "a1", null),
                        new EmailPasswordConfig(true),
                        new ThirdPartyConfig(true, null),
                        new PasswordlessConfig(true),
                        new JsonObject()
                )
        );

        {
            JsonObject response = HttpRequestForTesting.sendGETRequest(process.getProcess(), "",
                    "http://127.0.0.1:3567/ee/featureflag",
                    null, 1000, 1000, null, WebserverAPI.getLatestCDIVersion().get(), "");
            Assert.assertEquals("OK", response.get("status").getAsString());

            JsonObject alStats = response.get("usageStats").getAsJsonObject().get("account_linking").getAsJsonObject();
            assertNotNull(alStats);

            assertEquals(3, alStats.entrySet().size());
            assertFalse(alStats.get("usesAccountLinking").getAsBoolean());
            assertEquals(0, alStats.get("totalUserCountWithMoreThanOneLoginMethod").getAsInt());

            JsonArray maus = alStats.get("mauWithMoreThanOneLoginMethod").getAsJsonArray();
            assertEquals(30, maus.size());
        }

        process.kill();
        assertNotNull(process.checkOrWaitForEvent(ProcessState.PROCESS_STATE.STOPPED));
    }

    @Test
    public void testAccountLinkingStatsAreAccurate() throws Exception {
        String[] args = {"../"};

        TestingProcessManager.TestingProcess process = TestingProcessManager.start(args);
        process.startProcess();
        assertNotNull(process.checkOrWaitForEvent(ProcessState.PROCESS_STATE.STARTED));

        if (StorageLayer.getStorage(process.getProcess()).getType() != STORAGE_TYPE.SQL) {
            return;
        }

        FeatureFlag.getInstance(process.main).setLicenseKeyAndSyncFeatures(OPAQUE_KEY_WITH_MULTITENANCY_AND_ACCOUNTLINKING_FEATURE);

        AuthRecipeUserInfo user1 = EmailPassword.signUp(process.getProcess(), "test1@example.com", "password");
        AuthRecipeUserInfo user2 = EmailPassword.signUp(process.getProcess(), "test2@example.com", "password");
        AuthRecipeUserInfo user3 = EmailPassword.signUp(process.getProcess(), "test3@example.com", "password");

        AuthRecipe.createPrimaryUser(process.getProcess(), user1.getSupertokensUserId());
        AuthRecipe.linkAccounts(process.getProcess(), user2.getSupertokensUserId(), user1.getSupertokensUserId());
        AuthRecipe.createPrimaryUser(process.getProcess(), user3.getSupertokensUserId());

        {
            JsonObject responseBody = new JsonObject();
            responseBody.addProperty("email", "test1@example.com");
            responseBody.addProperty("password", "password");

            JsonObject signInResponse = HttpRequestForTesting.sendJsonPOSTRequest(process.getProcess(), "",
                    "http://localhost:3567/recipe/signin", responseBody, 1000, 1000, null, SemVer.v4_0.get(),
                    "emailpassword");

            assertEquals(signInResponse.get("status").getAsString(), "OK");
        }
        {
            JsonObject responseBody = new JsonObject();
            responseBody.addProperty("email", "test2@example.com");
            responseBody.addProperty("password", "password");

            JsonObject signInResponse = HttpRequestForTesting.sendJsonPOSTRequest(process.getProcess(), "",
                    "http://localhost:3567/recipe/signin", responseBody, 1000, 1000, null, SemVer.v4_0.get(),
                    "emailpassword");

            assertEquals(signInResponse.get("status").getAsString(), "OK");
        }
        {
            JsonObject responseBody = new JsonObject();
            responseBody.addProperty("email", "test3@example.com");
            responseBody.addProperty("password", "password");

            JsonObject signInResponse = HttpRequestForTesting.sendJsonPOSTRequest(process.getProcess(), "",
                    "http://localhost:3567/recipe/signin", responseBody, 1000, 1000, null, SemVer.v4_0.get(),
                    "emailpassword");

            assertEquals(signInResponse.get("status").getAsString(), "OK");
        }

        {
            JsonObject response = HttpRequestForTesting.sendGETRequest(process.getProcess(), "",
                    "http://127.0.0.1:3567/ee/featureflag",
                    null, 1000, 1000, null, WebserverAPI.getLatestCDIVersion().get(), "");
            Assert.assertEquals("OK", response.get("status").getAsString());

            JsonObject alStats = response.get("usageStats").getAsJsonObject().get("account_linking").getAsJsonObject();
            assertNotNull(alStats);

            assertEquals(3, alStats.entrySet().size());
            assertTrue(alStats.get("usesAccountLinking").getAsBoolean());
            assertEquals(1, alStats.get("totalUserCountWithMoreThanOneLoginMethod").getAsInt());

            JsonArray maus = alStats.get("mauWithMoreThanOneLoginMethod").getAsJsonArray();
            assertEquals(30, maus.size());
            assertEquals(1, maus.get(0).getAsInt());
        }

        process.kill();
        assertNotNull(process.checkOrWaitForEvent(ProcessState.PROCESS_STATE.STOPPED));
    }

    @Test
    public void testAccountLinkingStatsWithDifferentStorages() throws Exception {
        String[] args = {"../"};

        TestingProcessManager.TestingProcess process = TestingProcessManager.start(args);
        process.startProcess();
        assertNotNull(process.checkOrWaitForEvent(ProcessState.PROCESS_STATE.STARTED));

        if (StorageLayer.getStorage(process.getProcess()).getType() != STORAGE_TYPE.SQL) {
            return;
        }

        FeatureFlag.getInstance(process.main).setLicenseKeyAndSyncFeatures(OPAQUE_KEY_WITH_MULTITENANCY_AND_ACCOUNTLINKING_FEATURE);

        {
            JsonObject coreConfig = new JsonObject();
            StorageLayer.getStorage(process.getProcess()).modifyConfigToAddANewUserPoolForTesting(coreConfig, 1);
            Multitenancy.addNewOrUpdateAppOrTenant(
                    process.getProcess(),
                    new TenantIdentifier(null, null, null),
                    new TenantConfig(
                            new TenantIdentifier(null, null, "t1"),
                            new EmailPasswordConfig(true),
                            new ThirdPartyConfig(true, null),
                            new PasswordlessConfig(true),
                            coreConfig
                    )
            );
        }

        {
            // tenant 1 users
            AuthRecipeUserInfo user1 = EmailPassword.signUp(process.getProcess(), "test1@example.com", "password");
            AuthRecipeUserInfo user2 = EmailPassword.signUp(process.getProcess(), "test2@example.com", "password");
            AuthRecipeUserInfo user3 = EmailPassword.signUp(process.getProcess(), "test3@example.com", "password");

            AuthRecipe.createPrimaryUser(process.getProcess(), user1.getSupertokensUserId());
            AuthRecipe.linkAccounts(process.getProcess(), user2.getSupertokensUserId(), user1.getSupertokensUserId());
            AuthRecipe.createPrimaryUser(process.getProcess(), user3.getSupertokensUserId());
        }

        {
            // tenant 2 users
            TenantIdentifier t = new TenantIdentifier(null, null, "t1");
            TenantIdentifierWithStorage ts = t.withStorage(StorageLayer.getStorage(t, process.getProcess()));

            // tenant 1 users
            AuthRecipeUserInfo user1 = EmailPassword.signUp(ts, process.getProcess(), "test1@example.com", "password");
            AuthRecipeUserInfo user2 = EmailPassword.signUp(ts, process.getProcess(), "test2@example.com", "password");
            AuthRecipeUserInfo user3 = EmailPassword.signUp(ts, process.getProcess(), "test3@example.com", "password");
            AuthRecipeUserInfo user4 = EmailPassword.signUp(ts, process.getProcess(), "test4@example.com", "password");
            AuthRecipeUserInfo user5 = EmailPassword.signUp(ts, process.getProcess(), "test5@example.com", "password");

            AuthRecipe.createPrimaryUser(process.getProcess(), ts.toAppIdentifierWithStorage(), user1.getSupertokensUserId());
            AuthRecipe.linkAccounts(process.getProcess(), ts.toAppIdentifierWithStorage(), user2.getSupertokensUserId(), user1.getSupertokensUserId());
            AuthRecipe.createPrimaryUser(process.getProcess(), ts.toAppIdentifierWithStorage(), user3.getSupertokensUserId());
            AuthRecipe.linkAccounts(process.getProcess(), ts.toAppIdentifierWithStorage(), user4.getSupertokensUserId(), user3.getSupertokensUserId());
        }

        { // tenant 1
            {
                JsonObject responseBody = new JsonObject();
                responseBody.addProperty("email", "test1@example.com");
                responseBody.addProperty("password", "password");

                JsonObject signInResponse = HttpRequestForTesting.sendJsonPOSTRequest(process.getProcess(), "",
                        "http://localhost:3567/recipe/signin", responseBody, 1000, 1000, null, SemVer.v4_0.get(),
                        "emailpassword");

                assertEquals(signInResponse.get("status").getAsString(), "OK");
            }
            {
                JsonObject responseBody = new JsonObject();
                responseBody.addProperty("email", "test2@example.com");
                responseBody.addProperty("password", "password");

                JsonObject signInResponse = HttpRequestForTesting.sendJsonPOSTRequest(process.getProcess(), "",
                        "http://localhost:3567/recipe/signin", responseBody, 1000, 1000, null, SemVer.v4_0.get(),
                        "emailpassword");

                assertEquals(signInResponse.get("status").getAsString(), "OK");
            }
            {
                JsonObject responseBody = new JsonObject();
                responseBody.addProperty("email", "test3@example.com");
                responseBody.addProperty("password", "password");

                JsonObject signInResponse = HttpRequestForTesting.sendJsonPOSTRequest(process.getProcess(), "",
                        "http://localhost:3567/recipe/signin", responseBody, 1000, 1000, null, SemVer.v4_0.get(),
                        "emailpassword");

                assertEquals(signInResponse.get("status").getAsString(), "OK");
            }
        }

        { // tenant 2
            {
                JsonObject responseBody = new JsonObject();
                responseBody.addProperty("email", "test1@example.com");
                responseBody.addProperty("password", "password");

                JsonObject signInResponse = HttpRequestForTesting.sendJsonPOSTRequest(process.getProcess(), "",
                        "http://localhost:3567/t1/recipe/signin", responseBody, 1000, 1000, null, SemVer.v4_0.get(),
                        "emailpassword");

                assertEquals(signInResponse.get("status").getAsString(), "OK");
            }
            {
                JsonObject responseBody = new JsonObject();
                responseBody.addProperty("email", "test2@example.com");
                responseBody.addProperty("password", "password");

                JsonObject signInResponse = HttpRequestForTesting.sendJsonPOSTRequest(process.getProcess(), "",
                        "http://localhost:3567/t1/recipe/signin", responseBody, 1000, 1000, null, SemVer.v4_0.get(),
                        "emailpassword");

                assertEquals(signInResponse.get("status").getAsString(), "OK");
            }
            {
                JsonObject responseBody = new JsonObject();
                responseBody.addProperty("email", "test3@example.com");
                responseBody.addProperty("password", "password");

                JsonObject signInResponse = HttpRequestForTesting.sendJsonPOSTRequest(process.getProcess(), "",
                        "http://localhost:3567/t1/recipe/signin", responseBody, 1000, 1000, null, SemVer.v4_0.get(),
                        "emailpassword");

                assertEquals(signInResponse.get("status").getAsString(), "OK");
            }
            {
                JsonObject responseBody = new JsonObject();
                responseBody.addProperty("email", "test4@example.com");
                responseBody.addProperty("password", "password");

                JsonObject signInResponse = HttpRequestForTesting.sendJsonPOSTRequest(process.getProcess(), "",
                        "http://localhost:3567/t1/recipe/signin", responseBody, 1000, 1000, null, SemVer.v4_0.get(),
                        "emailpassword");

                assertEquals(signInResponse.get("status").getAsString(), "OK");
            }
            {
                JsonObject responseBody = new JsonObject();
                responseBody.addProperty("email", "test5@example.com");
                responseBody.addProperty("password", "password");

                JsonObject signInResponse = HttpRequestForTesting.sendJsonPOSTRequest(process.getProcess(), "",
                        "http://localhost:3567/t1/recipe/signin", responseBody, 1000, 1000, null, SemVer.v4_0.get(),
                        "emailpassword");

                assertEquals(signInResponse.get("status").getAsString(), "OK");
            }
        }


        {
            JsonObject response = HttpRequestForTesting.sendGETRequest(process.getProcess(), "",
                    "http://127.0.0.1:3567/ee/featureflag",
                    null, 1000, 1000, null, WebserverAPI.getLatestCDIVersion().get(), "");
            Assert.assertEquals("OK", response.get("status").getAsString());

            JsonObject alStats = response.get("usageStats").getAsJsonObject().get("account_linking").getAsJsonObject();
            assertNotNull(alStats);

            assertEquals(3, alStats.entrySet().size());
            assertTrue(alStats.get("usesAccountLinking").getAsBoolean());
            assertEquals(3, alStats.get("totalUserCountWithMoreThanOneLoginMethod").getAsInt());

            JsonArray maus = alStats.get("mauWithMoreThanOneLoginMethod").getAsJsonArray();
            assertEquals(30, maus.size());
            assertEquals(3, maus.get(0).getAsInt());
        }

        process.kill();
        assertNotNull(process.checkOrWaitForEvent(ProcessState.PROCESS_STATE.STOPPED));
    }
=======
>>>>>>> 28ae1878
}<|MERGE_RESOLUTION|>--- conflicted
+++ resolved
@@ -21,10 +21,6 @@
 import com.google.gson.JsonObject;
 import com.google.gson.JsonPrimitive;
 import io.supertokens.ProcessState;
-<<<<<<< HEAD
-import io.supertokens.authRecipe.AuthRecipe;
-=======
->>>>>>> 28ae1878
 import io.supertokens.cronjobs.CronTask;
 import io.supertokens.cronjobs.CronTaskTest;
 import io.supertokens.cronjobs.Cronjobs;
@@ -46,10 +42,6 @@
 import io.supertokens.storageLayer.StorageLayer;
 import io.supertokens.test.httpRequest.HttpRequestForTesting;
 import io.supertokens.test.multitenant.api.TestMultitenancyAPIHelper;
-<<<<<<< HEAD
-import io.supertokens.utils.SemVer;
-=======
->>>>>>> 28ae1878
 import io.supertokens.webserver.WebserverAPI;
 import org.junit.*;
 import org.junit.rules.TestRule;
@@ -752,311 +744,4 @@
         process.kill();
         assertNotNull(process.checkOrWaitForEvent(ProcessState.PROCESS_STATE.STOPPED));
     }
-<<<<<<< HEAD
-
-    private static String OPAQUE_KEY_WITH_MULTITENANCY_AND_ACCOUNTLINKING_FEATURE = "N2uEOdEzd1XZZ5VBSTGYaM7Ia4s8wAq" +
-            "RWFAxLqTYrB6GQ=vssOLo3c=PkFgcExkaXs=IA-d9UWccoNKsyUgNhOhcKtM1bjC5OLrYRpTAgN-2EbKYsQGGQRQHuUN4EO1V";
-
-    @Test
-    public void testAccountLinkingStatsArePresent() throws Exception {
-        String[] args = {"../"};
-
-        TestingProcessManager.TestingProcess process = TestingProcessManager.start(args);
-        process.startProcess();
-        assertNotNull(process.checkOrWaitForEvent(ProcessState.PROCESS_STATE.STARTED));
-
-        if (StorageLayer.getStorage(process.getProcess()).getType() != STORAGE_TYPE.SQL) {
-            return;
-        }
-
-        FeatureFlag.getInstance(process.main).setLicenseKeyAndSyncFeatures(OPAQUE_KEY_WITH_MULTITENANCY_AND_ACCOUNTLINKING_FEATURE);
-
-        Multitenancy.addNewOrUpdateAppOrTenant(
-                process.getProcess(),
-                new TenantIdentifier(null, null, null),
-                new TenantConfig(
-                        new TenantIdentifier(null, "a1", null),
-                        new EmailPasswordConfig(true),
-                        new ThirdPartyConfig(true, null),
-                        new PasswordlessConfig(true),
-                        new JsonObject()
-                )
-        );
-
-        {
-            JsonObject response = HttpRequestForTesting.sendGETRequest(process.getProcess(), "",
-                    "http://127.0.0.1:3567/ee/featureflag",
-                    null, 1000, 1000, null, WebserverAPI.getLatestCDIVersion().get(), "");
-            Assert.assertEquals("OK", response.get("status").getAsString());
-
-            JsonObject alStats = response.get("usageStats").getAsJsonObject().get("account_linking").getAsJsonObject();
-            assertNotNull(alStats);
-
-            assertEquals(3, alStats.entrySet().size());
-            assertFalse(alStats.get("usesAccountLinking").getAsBoolean());
-            assertEquals(0, alStats.get("totalUserCountWithMoreThanOneLoginMethod").getAsInt());
-
-            JsonArray maus = alStats.get("mauWithMoreThanOneLoginMethod").getAsJsonArray();
-            assertEquals(30, maus.size());
-        }
-
-        process.kill();
-        assertNotNull(process.checkOrWaitForEvent(ProcessState.PROCESS_STATE.STOPPED));
-    }
-
-    @Test
-    public void testAccountLinkingStatsAreAccurate() throws Exception {
-        String[] args = {"../"};
-
-        TestingProcessManager.TestingProcess process = TestingProcessManager.start(args);
-        process.startProcess();
-        assertNotNull(process.checkOrWaitForEvent(ProcessState.PROCESS_STATE.STARTED));
-
-        if (StorageLayer.getStorage(process.getProcess()).getType() != STORAGE_TYPE.SQL) {
-            return;
-        }
-
-        FeatureFlag.getInstance(process.main).setLicenseKeyAndSyncFeatures(OPAQUE_KEY_WITH_MULTITENANCY_AND_ACCOUNTLINKING_FEATURE);
-
-        AuthRecipeUserInfo user1 = EmailPassword.signUp(process.getProcess(), "test1@example.com", "password");
-        AuthRecipeUserInfo user2 = EmailPassword.signUp(process.getProcess(), "test2@example.com", "password");
-        AuthRecipeUserInfo user3 = EmailPassword.signUp(process.getProcess(), "test3@example.com", "password");
-
-        AuthRecipe.createPrimaryUser(process.getProcess(), user1.getSupertokensUserId());
-        AuthRecipe.linkAccounts(process.getProcess(), user2.getSupertokensUserId(), user1.getSupertokensUserId());
-        AuthRecipe.createPrimaryUser(process.getProcess(), user3.getSupertokensUserId());
-
-        {
-            JsonObject responseBody = new JsonObject();
-            responseBody.addProperty("email", "test1@example.com");
-            responseBody.addProperty("password", "password");
-
-            JsonObject signInResponse = HttpRequestForTesting.sendJsonPOSTRequest(process.getProcess(), "",
-                    "http://localhost:3567/recipe/signin", responseBody, 1000, 1000, null, SemVer.v4_0.get(),
-                    "emailpassword");
-
-            assertEquals(signInResponse.get("status").getAsString(), "OK");
-        }
-        {
-            JsonObject responseBody = new JsonObject();
-            responseBody.addProperty("email", "test2@example.com");
-            responseBody.addProperty("password", "password");
-
-            JsonObject signInResponse = HttpRequestForTesting.sendJsonPOSTRequest(process.getProcess(), "",
-                    "http://localhost:3567/recipe/signin", responseBody, 1000, 1000, null, SemVer.v4_0.get(),
-                    "emailpassword");
-
-            assertEquals(signInResponse.get("status").getAsString(), "OK");
-        }
-        {
-            JsonObject responseBody = new JsonObject();
-            responseBody.addProperty("email", "test3@example.com");
-            responseBody.addProperty("password", "password");
-
-            JsonObject signInResponse = HttpRequestForTesting.sendJsonPOSTRequest(process.getProcess(), "",
-                    "http://localhost:3567/recipe/signin", responseBody, 1000, 1000, null, SemVer.v4_0.get(),
-                    "emailpassword");
-
-            assertEquals(signInResponse.get("status").getAsString(), "OK");
-        }
-
-        {
-            JsonObject response = HttpRequestForTesting.sendGETRequest(process.getProcess(), "",
-                    "http://127.0.0.1:3567/ee/featureflag",
-                    null, 1000, 1000, null, WebserverAPI.getLatestCDIVersion().get(), "");
-            Assert.assertEquals("OK", response.get("status").getAsString());
-
-            JsonObject alStats = response.get("usageStats").getAsJsonObject().get("account_linking").getAsJsonObject();
-            assertNotNull(alStats);
-
-            assertEquals(3, alStats.entrySet().size());
-            assertTrue(alStats.get("usesAccountLinking").getAsBoolean());
-            assertEquals(1, alStats.get("totalUserCountWithMoreThanOneLoginMethod").getAsInt());
-
-            JsonArray maus = alStats.get("mauWithMoreThanOneLoginMethod").getAsJsonArray();
-            assertEquals(30, maus.size());
-            assertEquals(1, maus.get(0).getAsInt());
-        }
-
-        process.kill();
-        assertNotNull(process.checkOrWaitForEvent(ProcessState.PROCESS_STATE.STOPPED));
-    }
-
-    @Test
-    public void testAccountLinkingStatsWithDifferentStorages() throws Exception {
-        String[] args = {"../"};
-
-        TestingProcessManager.TestingProcess process = TestingProcessManager.start(args);
-        process.startProcess();
-        assertNotNull(process.checkOrWaitForEvent(ProcessState.PROCESS_STATE.STARTED));
-
-        if (StorageLayer.getStorage(process.getProcess()).getType() != STORAGE_TYPE.SQL) {
-            return;
-        }
-
-        FeatureFlag.getInstance(process.main).setLicenseKeyAndSyncFeatures(OPAQUE_KEY_WITH_MULTITENANCY_AND_ACCOUNTLINKING_FEATURE);
-
-        {
-            JsonObject coreConfig = new JsonObject();
-            StorageLayer.getStorage(process.getProcess()).modifyConfigToAddANewUserPoolForTesting(coreConfig, 1);
-            Multitenancy.addNewOrUpdateAppOrTenant(
-                    process.getProcess(),
-                    new TenantIdentifier(null, null, null),
-                    new TenantConfig(
-                            new TenantIdentifier(null, null, "t1"),
-                            new EmailPasswordConfig(true),
-                            new ThirdPartyConfig(true, null),
-                            new PasswordlessConfig(true),
-                            coreConfig
-                    )
-            );
-        }
-
-        {
-            // tenant 1 users
-            AuthRecipeUserInfo user1 = EmailPassword.signUp(process.getProcess(), "test1@example.com", "password");
-            AuthRecipeUserInfo user2 = EmailPassword.signUp(process.getProcess(), "test2@example.com", "password");
-            AuthRecipeUserInfo user3 = EmailPassword.signUp(process.getProcess(), "test3@example.com", "password");
-
-            AuthRecipe.createPrimaryUser(process.getProcess(), user1.getSupertokensUserId());
-            AuthRecipe.linkAccounts(process.getProcess(), user2.getSupertokensUserId(), user1.getSupertokensUserId());
-            AuthRecipe.createPrimaryUser(process.getProcess(), user3.getSupertokensUserId());
-        }
-
-        {
-            // tenant 2 users
-            TenantIdentifier t = new TenantIdentifier(null, null, "t1");
-            TenantIdentifierWithStorage ts = t.withStorage(StorageLayer.getStorage(t, process.getProcess()));
-
-            // tenant 1 users
-            AuthRecipeUserInfo user1 = EmailPassword.signUp(ts, process.getProcess(), "test1@example.com", "password");
-            AuthRecipeUserInfo user2 = EmailPassword.signUp(ts, process.getProcess(), "test2@example.com", "password");
-            AuthRecipeUserInfo user3 = EmailPassword.signUp(ts, process.getProcess(), "test3@example.com", "password");
-            AuthRecipeUserInfo user4 = EmailPassword.signUp(ts, process.getProcess(), "test4@example.com", "password");
-            AuthRecipeUserInfo user5 = EmailPassword.signUp(ts, process.getProcess(), "test5@example.com", "password");
-
-            AuthRecipe.createPrimaryUser(process.getProcess(), ts.toAppIdentifierWithStorage(), user1.getSupertokensUserId());
-            AuthRecipe.linkAccounts(process.getProcess(), ts.toAppIdentifierWithStorage(), user2.getSupertokensUserId(), user1.getSupertokensUserId());
-            AuthRecipe.createPrimaryUser(process.getProcess(), ts.toAppIdentifierWithStorage(), user3.getSupertokensUserId());
-            AuthRecipe.linkAccounts(process.getProcess(), ts.toAppIdentifierWithStorage(), user4.getSupertokensUserId(), user3.getSupertokensUserId());
-        }
-
-        { // tenant 1
-            {
-                JsonObject responseBody = new JsonObject();
-                responseBody.addProperty("email", "test1@example.com");
-                responseBody.addProperty("password", "password");
-
-                JsonObject signInResponse = HttpRequestForTesting.sendJsonPOSTRequest(process.getProcess(), "",
-                        "http://localhost:3567/recipe/signin", responseBody, 1000, 1000, null, SemVer.v4_0.get(),
-                        "emailpassword");
-
-                assertEquals(signInResponse.get("status").getAsString(), "OK");
-            }
-            {
-                JsonObject responseBody = new JsonObject();
-                responseBody.addProperty("email", "test2@example.com");
-                responseBody.addProperty("password", "password");
-
-                JsonObject signInResponse = HttpRequestForTesting.sendJsonPOSTRequest(process.getProcess(), "",
-                        "http://localhost:3567/recipe/signin", responseBody, 1000, 1000, null, SemVer.v4_0.get(),
-                        "emailpassword");
-
-                assertEquals(signInResponse.get("status").getAsString(), "OK");
-            }
-            {
-                JsonObject responseBody = new JsonObject();
-                responseBody.addProperty("email", "test3@example.com");
-                responseBody.addProperty("password", "password");
-
-                JsonObject signInResponse = HttpRequestForTesting.sendJsonPOSTRequest(process.getProcess(), "",
-                        "http://localhost:3567/recipe/signin", responseBody, 1000, 1000, null, SemVer.v4_0.get(),
-                        "emailpassword");
-
-                assertEquals(signInResponse.get("status").getAsString(), "OK");
-            }
-        }
-
-        { // tenant 2
-            {
-                JsonObject responseBody = new JsonObject();
-                responseBody.addProperty("email", "test1@example.com");
-                responseBody.addProperty("password", "password");
-
-                JsonObject signInResponse = HttpRequestForTesting.sendJsonPOSTRequest(process.getProcess(), "",
-                        "http://localhost:3567/t1/recipe/signin", responseBody, 1000, 1000, null, SemVer.v4_0.get(),
-                        "emailpassword");
-
-                assertEquals(signInResponse.get("status").getAsString(), "OK");
-            }
-            {
-                JsonObject responseBody = new JsonObject();
-                responseBody.addProperty("email", "test2@example.com");
-                responseBody.addProperty("password", "password");
-
-                JsonObject signInResponse = HttpRequestForTesting.sendJsonPOSTRequest(process.getProcess(), "",
-                        "http://localhost:3567/t1/recipe/signin", responseBody, 1000, 1000, null, SemVer.v4_0.get(),
-                        "emailpassword");
-
-                assertEquals(signInResponse.get("status").getAsString(), "OK");
-            }
-            {
-                JsonObject responseBody = new JsonObject();
-                responseBody.addProperty("email", "test3@example.com");
-                responseBody.addProperty("password", "password");
-
-                JsonObject signInResponse = HttpRequestForTesting.sendJsonPOSTRequest(process.getProcess(), "",
-                        "http://localhost:3567/t1/recipe/signin", responseBody, 1000, 1000, null, SemVer.v4_0.get(),
-                        "emailpassword");
-
-                assertEquals(signInResponse.get("status").getAsString(), "OK");
-            }
-            {
-                JsonObject responseBody = new JsonObject();
-                responseBody.addProperty("email", "test4@example.com");
-                responseBody.addProperty("password", "password");
-
-                JsonObject signInResponse = HttpRequestForTesting.sendJsonPOSTRequest(process.getProcess(), "",
-                        "http://localhost:3567/t1/recipe/signin", responseBody, 1000, 1000, null, SemVer.v4_0.get(),
-                        "emailpassword");
-
-                assertEquals(signInResponse.get("status").getAsString(), "OK");
-            }
-            {
-                JsonObject responseBody = new JsonObject();
-                responseBody.addProperty("email", "test5@example.com");
-                responseBody.addProperty("password", "password");
-
-                JsonObject signInResponse = HttpRequestForTesting.sendJsonPOSTRequest(process.getProcess(), "",
-                        "http://localhost:3567/t1/recipe/signin", responseBody, 1000, 1000, null, SemVer.v4_0.get(),
-                        "emailpassword");
-
-                assertEquals(signInResponse.get("status").getAsString(), "OK");
-            }
-        }
-
-
-        {
-            JsonObject response = HttpRequestForTesting.sendGETRequest(process.getProcess(), "",
-                    "http://127.0.0.1:3567/ee/featureflag",
-                    null, 1000, 1000, null, WebserverAPI.getLatestCDIVersion().get(), "");
-            Assert.assertEquals("OK", response.get("status").getAsString());
-
-            JsonObject alStats = response.get("usageStats").getAsJsonObject().get("account_linking").getAsJsonObject();
-            assertNotNull(alStats);
-
-            assertEquals(3, alStats.entrySet().size());
-            assertTrue(alStats.get("usesAccountLinking").getAsBoolean());
-            assertEquals(3, alStats.get("totalUserCountWithMoreThanOneLoginMethod").getAsInt());
-
-            JsonArray maus = alStats.get("mauWithMoreThanOneLoginMethod").getAsJsonArray();
-            assertEquals(30, maus.size());
-            assertEquals(3, maus.get(0).getAsInt());
-        }
-
-        process.kill();
-        assertNotNull(process.checkOrWaitForEvent(ProcessState.PROCESS_STATE.STOPPED));
-    }
-=======
->>>>>>> 28ae1878
 }