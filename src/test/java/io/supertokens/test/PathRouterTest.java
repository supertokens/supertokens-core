--- conflicted
+++ resolved
@@ -1565,27 +1565,19 @@
                         new EmailPasswordConfig(false),
                         new ThirdPartyConfig(false, new ThirdPartyConfig.Provider[0]),
                         new PasswordlessConfig(false),
-<<<<<<< HEAD
                         null, null, tenantConfig),
-                new TenantConfig(new TenantIdentifier("localhost", null, "t1"), new EmailPasswordConfig(false),
+                false
+        );
+        Multitenancy.addNewOrUpdateAppOrTenant(
+                process.getProcess(),
+                new TenantConfig(
+                        new TenantIdentifier("localhost", null, "t1"),
+                        new EmailPasswordConfig(false),
                         new ThirdPartyConfig(false, new ThirdPartyConfig.Provider[0]),
                         new PasswordlessConfig(false),
-                        null, null, tenantConfig)}, new ArrayList<>());
-=======
-                        tenantConfig),
-                false
-        );
-        Multitenancy.addNewOrUpdateAppOrTenant(
-                process.getProcess(),
-                new TenantConfig(
-                        new TenantIdentifier("localhost", null, "t1"),
-                        new EmailPasswordConfig(false),
-                        new ThirdPartyConfig(false, new ThirdPartyConfig.Provider[0]),
-                        new PasswordlessConfig(false),
-                        tenantConfig),
-                false
-        );
->>>>>>> b7fdaebb
+                        null, null, tenantConfig),
+                false
+        );
 
         Webserver.getInstance(process.getProcess()).addAPI(new WebserverAPI(process.getProcess(), "") {
 
@@ -2841,27 +2833,19 @@
                         new EmailPasswordConfig(false),
                         new ThirdPartyConfig(false, new ThirdPartyConfig.Provider[0]),
                         new PasswordlessConfig(false),
-<<<<<<< HEAD
                         null, null, tenantConfig),
-                new TenantConfig(new TenantIdentifier("localhost", "app1", "t1"), new EmailPasswordConfig(false),
+                false
+        );
+        Multitenancy.addNewOrUpdateAppOrTenant(
+                process.getProcess(),
+                new TenantConfig(
+                        new TenantIdentifier("localhost", "app1", "t1"),
+                        new EmailPasswordConfig(false),
                         new ThirdPartyConfig(false, new ThirdPartyConfig.Provider[0]),
                         new PasswordlessConfig(false),
-                        null, null, tenantConfig)}, new ArrayList<>());
-=======
-                        tenantConfig),
-                false
-        );
-        Multitenancy.addNewOrUpdateAppOrTenant(
-                process.getProcess(),
-                new TenantConfig(
-                        new TenantIdentifier("localhost", "app1", "t1"),
-                        new EmailPasswordConfig(false),
-                        new ThirdPartyConfig(false, new ThirdPartyConfig.Provider[0]),
-                        new PasswordlessConfig(false),
-                        tenantConfig),
-                false
-        );
->>>>>>> b7fdaebb
+                        null, null, tenantConfig),
+                false
+        );
 
         Webserver.getInstance(process.getProcess()).addAPI(new WebserverAPI(process.getProcess(), "") {
 
