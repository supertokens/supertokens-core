/*
 *    Copyright (c) 2023, VRAI Labs and/or its affiliates. All rights reserved.
 *
 *    This software is licensed under the Apache License, Version 2.0 (the
 *    "License") as published by the Apache Software Foundation.
 *
 *    You may not use this file except in compliance with the License. You may
 *    obtain a copy of the License at http://www.apache.org/licenses/LICENSE-2.0
 *
 *    Unless required by applicable law or agreed to in writing, software
 *    distributed under the License is distributed on an "AS IS" BASIS, WITHOUT
 *    WARRANTIES OR CONDITIONS OF ANY KIND, either express or implied. See the
 *    License for the specific language governing permissions and limitations
 *    under the License.
 */

package io.supertokens.test.totp.api;

import com.google.gson.JsonObject;
import io.supertokens.ProcessState;
import io.supertokens.emailpassword.EmailPassword;
import io.supertokens.featureflag.EE_FEATURES;
import io.supertokens.featureflag.FeatureFlagTestContent;
import io.supertokens.featureflag.exceptions.FeatureNotEnabledException;
import io.supertokens.multitenancy.Multitenancy;
import io.supertokens.multitenancy.exception.BadPermissionException;
import io.supertokens.multitenancy.exception.CannotModifyBaseConfigException;
import io.supertokens.pluginInterface.STORAGE_TYPE;
import io.supertokens.pluginInterface.authRecipe.AuthRecipeUserInfo;
import io.supertokens.pluginInterface.exceptions.InvalidConfigException;
import io.supertokens.pluginInterface.exceptions.StorageQueryException;
import io.supertokens.pluginInterface.multitenancy.*;
import io.supertokens.pluginInterface.multitenancy.exceptions.TenantOrAppNotFoundException;
import io.supertokens.pluginInterface.totp.TOTPDevice;
import io.supertokens.storageLayer.StorageLayer;
import io.supertokens.test.TestingProcessManager;
import io.supertokens.test.Utils;
import io.supertokens.test.httpRequest.HttpRequestForTesting;
import io.supertokens.test.httpRequest.HttpResponseException;
import io.supertokens.test.totp.TOTPRecipeTest;
import io.supertokens.thirdparty.InvalidProviderConfigException;
import io.supertokens.totp.Totp;
import io.supertokens.utils.SemVer;
import org.junit.After;
import org.junit.AfterClass;
import org.junit.Before;
import org.junit.Test;

import java.io.IOException;

import static org.junit.Assert.*;

public class MultitenantAPITest {
    TestingProcessManager.TestingProcess process;
    TenantIdentifier t1, t2, t3;

    @AfterClass
    public static void afterTesting() {
        Utils.afterTesting();
    }

    @After
    public void afterEach() throws InterruptedException {
        process.kill();
        assertNotNull(process.checkOrWaitForEvent(ProcessState.PROCESS_STATE.STOPPED));
    }

    @Before
    public void beforeEach() throws InterruptedException, InvalidProviderConfigException,
            StorageQueryException, FeatureNotEnabledException, TenantOrAppNotFoundException, IOException,
            InvalidConfigException, CannotModifyBaseConfigException, BadPermissionException {
        Utils.reset();

        String[] args = {"../"};

        this.process = TestingProcessManager.start(args);
        FeatureFlagTestContent.getInstance(process.getProcess())
                .setKeyValue(FeatureFlagTestContent.ENABLED_FEATURES, new EE_FEATURES[]{
                        EE_FEATURES.MULTI_TENANCY, EE_FEATURES.MFA});
        process.startProcess();
        assertNotNull(process.checkOrWaitForEvent(ProcessState.PROCESS_STATE.STARTED));

        if (StorageLayer.getStorage(process.getProcess()).getType() != STORAGE_TYPE.SQL) {
            return;
        }

        createTenants();
    }

    private void createTenants()
            throws StorageQueryException, TenantOrAppNotFoundException, InvalidProviderConfigException,
            FeatureNotEnabledException, IOException, InvalidConfigException,
            CannotModifyBaseConfigException, BadPermissionException {
        // User pool 1 - (null, a1, null)
        // User pool 2 - (null, a1, t1), (null, a1, t2)

        { // tenant 1
            JsonObject config = new JsonObject();
            TenantIdentifier tenantIdentifier = new TenantIdentifier(null, "a1", null);

            StorageLayer.getStorage(new TenantIdentifier(null, null, null), process.getProcess())
                    .modifyConfigToAddANewUserPoolForTesting(config, 1);

            Multitenancy.addNewOrUpdateAppOrTenant(
                    process.getProcess(),
                    new TenantIdentifier(null, null, null),
                    new TenantConfig(
                            tenantIdentifier,
                            new EmailPasswordConfig(true),
                            new ThirdPartyConfig(false, null),
                            new PasswordlessConfig(true),
                            null, null,
                            config
                    )
            );
        }

        { // tenant 2
            JsonObject config = new JsonObject();
            TenantIdentifier tenantIdentifier = new TenantIdentifier(null, "a1", "t1");

            StorageLayer.getStorage(new TenantIdentifier(null, null, null), process.getProcess())
                    .modifyConfigToAddANewUserPoolForTesting(config, 2);

            Multitenancy.addNewOrUpdateAppOrTenant(
                    process.getProcess(),
                    new TenantIdentifier(null, "a1", null),
                    new TenantConfig(
                            tenantIdentifier,
                            new EmailPasswordConfig(true),
                            new ThirdPartyConfig(false, null),
                            new PasswordlessConfig(true),
                            null, null,
                            config
                    )
            );
        }

        { // tenant 3
            JsonObject config = new JsonObject();
            TenantIdentifier tenantIdentifier = new TenantIdentifier(null, "a1", "t2");

            StorageLayer.getStorage(new TenantIdentifier(null, null, null), process.getProcess())
                    .modifyConfigToAddANewUserPoolForTesting(config, 2);

            Multitenancy.addNewOrUpdateAppOrTenant(
                    process.getProcess(),
                    new TenantIdentifier(null, "a1", null),
                    new TenantConfig(
                            tenantIdentifier,
                            new EmailPasswordConfig(true),
                            new ThirdPartyConfig(false, null),
                            new PasswordlessConfig(true),
                            null, null,
                            config
                    )
            );
        }

        t1 = new TenantIdentifier(null, "a1", null);
        t2 = new TenantIdentifier(null, "a1", "t1");
        t3 = new TenantIdentifier(null, "a1", "t2");
    }

    private JsonObject createDevice(TenantIdentifier tenantIdentifier, String userId)
            throws HttpResponseException, IOException {
        JsonObject body = new JsonObject();
        body.addProperty("userId", userId);
        body.addProperty("deviceName", "d1");
        body.addProperty("skew", 1);
        body.addProperty("period", 2);

        JsonObject res = HttpRequestForTesting.sendJsonPOSTRequest(
                process.getProcess(),
                "",
                HttpRequestForTesting.getMultitenantUrl(tenantIdentifier, "/recipe/totp/device"),
                body,
                1000,
                1000,
                null,
                SemVer.v3_0.get(),
                "totp");
        assertEquals("OK", res.get("status").getAsString());
        return res;
    }

    private void createDeviceAlreadyExists(TenantIdentifier tenantIdentifier, String userId)
            throws HttpResponseException, IOException {
        JsonObject body = new JsonObject();
        body.addProperty("userId", userId);
        body.addProperty("deviceName", "d1");
        body.addProperty("skew", 1);
        body.addProperty("period", 30);

        JsonObject res = HttpRequestForTesting.sendJsonPOSTRequest(
                process.getProcess(),
                "",
                HttpRequestForTesting.getMultitenantUrl(tenantIdentifier, "/recipe/totp/device"),
                body,
                1000,
                1000,
                null,
                SemVer.v3_0.get(),
                "totp");
        assertEquals("DEVICE_ALREADY_EXISTS_ERROR", res.get("status").getAsString());
    }

    private void verifyDevice(TenantIdentifier tenantIdentifier, String userId, String totp)
            throws HttpResponseException, IOException {
        JsonObject body = new JsonObject();
        body.addProperty("userId", userId);
        body.addProperty("deviceName", "d1");
        body.addProperty("totp", totp);
        JsonObject res = HttpRequestForTesting.sendJsonPOSTRequest(
                process.getProcess(),
                "",
                HttpRequestForTesting.getMultitenantUrl(tenantIdentifier, "/recipe/totp/device/verify"),
                body,
                1000,
                1000,
                null,
                SemVer.v3_0.get(),
                "totp");
        assert res.get("status").getAsString().equals("OK");
    }

    private void validateTotp(TenantIdentifier tenantIdentifier, String userId, String totp)
            throws HttpResponseException, IOException {
        JsonObject body = new JsonObject();
        body.addProperty("userId", userId);
        body.addProperty("allowUnverifiedDevices", true);
        body.addProperty("totp", totp);

        JsonObject res = HttpRequestForTesting.sendJsonPOSTRequest(
                process.getProcess(),
                "",
                HttpRequestForTesting.getMultitenantUrl(tenantIdentifier, "/recipe/totp/verify"),
                body,
                1000,
                1000,
                null,
                SemVer.v3_0.get(),
                "totp");
        assertEquals("OK", res.get("status").getAsString());
    }

    @Test
    public void testCreateDeviceWorksFromPublicTenantOnly() throws Exception {
        if (StorageLayer.getStorage(process.getProcess()).getType() != STORAGE_TYPE.SQL) {
            return;
        }

        int userCount = 1;

<<<<<<< HEAD
        createDevice(t1, "user" + userCount);
        TOTPDevice device = Totp.getDevices(t1.toAppIdentifier(), (StorageLayer.getStorage(t1, process.getProcess())),
                "user" + userCount)[0];
        String validTotp = TOTPRecipeTest.generateTotpCode(process.getProcess(), device);
        verifyDevice(t1, "user" + userCount, validTotp);
=======
        TenantIdentifier[] tenants = new TenantIdentifier[]{t1, t2, t3};
        for (TenantIdentifier tenantId : tenants) {
            createDevice(tenantId, "user"+userCount);
            createDeviceAlreadyExists(tenantId, "user"+userCount);
>>>>>>> 3282cb59

        userCount++;

        try {
            createDevice(t2, "user" + userCount);
            fail();
        } catch (HttpResponseException e) {
            assertEquals(403, e.statusCode);
        }
    }

    @Test
    public void testSameCodeUsedOnDifferentTenantsIsAllowed() throws Exception {
        if (StorageLayer.getStorage(process.getProcess()).getType() != STORAGE_TYPE.SQL) {
            return;
        }

        TenantIdentifier[] tenants = new TenantIdentifier[]{t2, t3};
        int userCount = 1;
        for (TenantIdentifier tenant1 : tenants) {
            AuthRecipeUserInfo user = EmailPassword.signUp(
                    tenant1, (StorageLayer.getStorage(tenant1, process.getProcess())), process.getProcess(),
                    "test@example.com", "password1");
            String userId = user.getSupertokensUserId();

            JsonObject deviceResponse = createDevice(t1, userId);
            String secretKey = deviceResponse.get("secret").getAsString();
<<<<<<< HEAD
            TOTPDevice device = new TOTPDevice("user" + userCount, "d1", secretKey, 2, 1, true, System.currentTimeMillis());
=======
            TOTPDevice device = new TOTPDevice(userId, "d1", secretKey, 2, 1, true);
>>>>>>> 3282cb59
            String validTotp = TOTPRecipeTest.generateTotpCode(process.getProcess(), device);
            verifyDevice(tenant1, userId, validTotp);

            Thread.sleep(2500); // Wait for a new TOTP
            String validTotp2 = TOTPRecipeTest.generateTotpCode(process.getProcess(), device);
            for (TenantIdentifier tenant2 : tenants) {
                validateTotp(tenant2, userId, validTotp2);
            }

            userCount++;
        }
    }
}<|MERGE_RESOLUTION|>--- conflicted
+++ resolved
@@ -252,18 +252,11 @@
 
         int userCount = 1;
 
-<<<<<<< HEAD
         createDevice(t1, "user" + userCount);
         TOTPDevice device = Totp.getDevices(t1.toAppIdentifier(), (StorageLayer.getStorage(t1, process.getProcess())),
                 "user" + userCount)[0];
         String validTotp = TOTPRecipeTest.generateTotpCode(process.getProcess(), device);
         verifyDevice(t1, "user" + userCount, validTotp);
-=======
-        TenantIdentifier[] tenants = new TenantIdentifier[]{t1, t2, t3};
-        for (TenantIdentifier tenantId : tenants) {
-            createDevice(tenantId, "user"+userCount);
-            createDeviceAlreadyExists(tenantId, "user"+userCount);
->>>>>>> 3282cb59
 
         userCount++;
 
@@ -291,11 +284,7 @@
 
             JsonObject deviceResponse = createDevice(t1, userId);
             String secretKey = deviceResponse.get("secret").getAsString();
-<<<<<<< HEAD
             TOTPDevice device = new TOTPDevice("user" + userCount, "d1", secretKey, 2, 1, true, System.currentTimeMillis());
-=======
-            TOTPDevice device = new TOTPDevice(userId, "d1", secretKey, 2, 1, true);
->>>>>>> 3282cb59
             String validTotp = TOTPRecipeTest.generateTotpCode(process.getProcess(), device);
             verifyDevice(tenant1, userId, validTotp);
 
