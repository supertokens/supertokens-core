/*
 *    Copyright (c) 2021, VRAI Labs and/or its affiliates. All rights reserved.
 *
 *    This software is licensed under the Apache License, Version 2.0 (the
 *    "License") as published by the Apache Software Foundation.
 *
 *    You may not use this file except in compliance with the License. You may
 *    obtain a copy of the License at http://www.apache.org/licenses/LICENSE-2.0
 *
 *    Unless required by applicable law or agreed to in writing, software
 *    distributed under the License is distributed on an "AS IS" BASIS, WITHOUT
 *    WARRANTIES OR CONDITIONS OF ANY KIND, either express or implied. See the
 *    License for the specific language governing permissions and limitations
 *    under the License.
 */

package io.supertokens.test.passwordless.api;

import com.google.gson.JsonObject;
import io.supertokens.ProcessState;
import io.supertokens.pluginInterface.STORAGE_TYPE;
import io.supertokens.storageLayer.StorageLayer;
import io.supertokens.test.TestingProcessManager;
import io.supertokens.test.Utils;
import io.supertokens.test.httpRequest.HttpRequestForTesting;
import io.supertokens.test.httpRequest.HttpResponseException;

import org.apache.tomcat.util.codec.binary.Base64;
import org.junit.AfterClass;
import org.junit.Before;
import org.junit.Rule;
import org.junit.Test;
import org.junit.rules.TestRule;

import static org.junit.Assert.*;

import java.util.UUID;

public class PasswordlessCreateCodeAPITest2_10 {
    @Rule
    public TestRule watchman = Utils.getOnFailure();

    @AfterClass
    public static void afterTesting() {
        Utils.afterTesting();
    }

    @Before
    public void beforeEach() {
        Utils.reset();
    }

    @Test
    public void testEmail() throws Exception {
        String[] args = { "../" };

        TestingProcessManager.TestingProcess process = TestingProcessManager.start(args);
        assertNotNull(process.checkOrWaitForEvent(ProcessState.PROCESS_STATE.STARTED));

        if (StorageLayer.getStorage(process.getProcess()).getType() != STORAGE_TYPE.SQL) {
            return;
        }

        JsonObject createCodeRequestBody = new JsonObject();
        createCodeRequestBody.addProperty("email", "test@example.com");

        JsonObject response = HttpRequestForTesting.sendJsonPOSTRequest(process.getProcess(), "",
                "http://localhost:3567/recipe/signinup/code", createCodeRequestBody, 1000, 1000, null,
                Utils.getCdiVersion2_10ForTests(), "passwordless");

        checkResponse(response);

        process.kill();
        assertNotNull(process.checkOrWaitForEvent(ProcessState.PROCESS_STATE.STOPPED));
    }

    @Test
    public void testEmailWithUserInputCode() throws Exception {
        String[] args = { "../" };

        TestingProcessManager.TestingProcess process = TestingProcessManager.start(args);
        assertNotNull(process.checkOrWaitForEvent(ProcessState.PROCESS_STATE.STARTED));

        if (StorageLayer.getStorage(process.getProcess()).getType() != STORAGE_TYPE.SQL) {
            return;
        }
        String exampleCode = "codeYcode";
        JsonObject createCodeRequestBody = new JsonObject();
        createCodeRequestBody.addProperty("email", "test@example.com");
        createCodeRequestBody.addProperty("userInputCode", exampleCode);

        JsonObject response = HttpRequestForTesting.sendJsonPOSTRequest(process.getProcess(), "",
                "http://localhost:3567/recipe/signinup/code", createCodeRequestBody, 1000, 1000, null,
                Utils.getCdiVersion2_10ForTests(), "passwordless");

        checkResponse(response, exampleCode);

        process.kill();
        assertNotNull(process.checkOrWaitForEvent(ProcessState.PROCESS_STATE.STOPPED));
    }

    @Test
    public void testPhone() throws Exception {
        String[] args = { "../" };

        TestingProcessManager.TestingProcess process = TestingProcessManager.start(args);
        assertNotNull(process.checkOrWaitForEvent(ProcessState.PROCESS_STATE.STARTED));

        if (StorageLayer.getStorage(process.getProcess()).getType() != STORAGE_TYPE.SQL) {
            return;
        }

        JsonObject createCodeRequestBody = new JsonObject();
        createCodeRequestBody.addProperty("phoneNumber", "+442071838750");

        JsonObject response = HttpRequestForTesting.sendJsonPOSTRequest(process.getProcess(), "",
                "http://localhost:3567/recipe/signinup/code", createCodeRequestBody, 1000, 1000, null,
                Utils.getCdiVersion2_10ForTests(), "passwordless");
        checkResponse(response);

        process.kill();
        assertNotNull(process.checkOrWaitForEvent(ProcessState.PROCESS_STATE.STOPPED));
    }

    @Test
    public void testPhoneWithUserInputCode() throws Exception {
        String[] args = { "../" };

        TestingProcessManager.TestingProcess process = TestingProcessManager.start(args);
        assertNotNull(process.checkOrWaitForEvent(ProcessState.PROCESS_STATE.STARTED));

        if (StorageLayer.getStorage(process.getProcess()).getType() != STORAGE_TYPE.SQL) {
            return;
        }
        String exampleCode = "codeYcode";
        JsonObject createCodeRequestBody = new JsonObject();
        createCodeRequestBody.addProperty("phoneNumber", "+442071838750");
        createCodeRequestBody.addProperty("userInputCode", exampleCode);

        JsonObject response = HttpRequestForTesting.sendJsonPOSTRequest(process.getProcess(), "",
                "http://localhost:3567/recipe/signinup/code", createCodeRequestBody, 1000, 1000, null,
                Utils.getCdiVersion2_10ForTests(), "passwordless");

        checkResponse(response, exampleCode);

        process.kill();
        assertNotNull(process.checkOrWaitForEvent(ProcessState.PROCESS_STATE.STOPPED));
    }

    @Test
    public void testResend() throws Exception {
        String[] args = { "../" };

        TestingProcessManager.TestingProcess process = TestingProcessManager.start(args);
        assertNotNull(process.checkOrWaitForEvent(ProcessState.PROCESS_STATE.STARTED));

        if (StorageLayer.getStorage(process.getProcess()).getType() != STORAGE_TYPE.SQL) {
            return;
        }

        JsonObject createCodeRequestBody = new JsonObject();
        createCodeRequestBody.addProperty("phoneNumber", "+442071838750");

        JsonObject createResp = HttpRequestForTesting.sendJsonPOSTRequest(process.getProcess(), "",
                "http://localhost:3567/recipe/signinup/code", createCodeRequestBody, 1000, 1000, null,
                Utils.getCdiVersion2_10ForTests(), "passwordless");

        JsonObject resendCodeRequestBody = new JsonObject();
        resendCodeRequestBody.addProperty("deviceId", createResp.get("deviceId").getAsString());

        JsonObject resendResp = HttpRequestForTesting.sendJsonPOSTRequest(process.getProcess(), "",
                "http://localhost:3567/recipe/signinup/code", resendCodeRequestBody, 1000, 1000, null,
                Utils.getCdiVersion2_10ForTests(), "passwordless");

        checkResponse(resendResp);

        process.kill();
        assertNotNull(process.checkOrWaitForEvent(ProcessState.PROCESS_STATE.STOPPED));
    }

    @Test
    public void testResendWithUserInputCode() throws Exception {
        String[] args = { "../" };

        TestingProcessManager.TestingProcess process = TestingProcessManager.start(args);
        assertNotNull(process.checkOrWaitForEvent(ProcessState.PROCESS_STATE.STARTED));

        if (StorageLayer.getStorage(process.getProcess()).getType() != STORAGE_TYPE.SQL) {
            return;
        }
        String exampleCode = "codeYcode";

        JsonObject createCodeRequestBody = new JsonObject();
        createCodeRequestBody.addProperty("phoneNumber", "+442071838750");

        JsonObject createResp = HttpRequestForTesting.sendJsonPOSTRequest(process.getProcess(), "",
                "http://localhost:3567/recipe/signinup/code", createCodeRequestBody, 1000, 1000, null,
                Utils.getCdiVersion2_10ForTests(), "passwordless");

        JsonObject resendCodeRequestBody = new JsonObject();
        resendCodeRequestBody.addProperty("deviceId", createResp.get("deviceId").getAsString());
        resendCodeRequestBody.addProperty("userInputCode", exampleCode);

        JsonObject resendResp = HttpRequestForTesting.sendJsonPOSTRequest(process.getProcess(), "",
                "http://localhost:3567/recipe/signinup/code", resendCodeRequestBody, 1000, 1000, null,
                Utils.getCdiVersion2_10ForTests(), "passwordless");

        checkResponse(resendResp, exampleCode);

        process.kill();
        assertNotNull(process.checkOrWaitForEvent(ProcessState.PROCESS_STATE.STOPPED));
    }

    @Test
    public void testResendWithAlreadyUsedUserInputCode() throws Exception {
        String[] args = { "../" };

        TestingProcessManager.TestingProcess process = TestingProcessManager.start(args);
        assertNotNull(process.checkOrWaitForEvent(ProcessState.PROCESS_STATE.STARTED));

        if (StorageLayer.getStorage(process.getProcess()).getType() != STORAGE_TYPE.SQL) {
            return;
        }
        String exampleCode = "codeYcode";

        JsonObject createCodeRequestBody = new JsonObject();
        createCodeRequestBody.addProperty("phoneNumber", "+442071838750");
        createCodeRequestBody.addProperty("userInputCode", exampleCode);

        JsonObject createResp = HttpRequestForTesting.sendJsonPOSTRequest(process.getProcess(), "",
                "http://localhost:3567/recipe/signinup/code", createCodeRequestBody, 1000, 1000, null,
                Utils.getCdiVersion2_10ForTests(), "passwordless");

        JsonObject resendCodeRequestBody = new JsonObject();
        resendCodeRequestBody.addProperty("deviceId", createResp.get("deviceId").getAsString());
        resendCodeRequestBody.addProperty("userInputCode", exampleCode);

        JsonObject resendResponse = HttpRequestForTesting.sendJsonPOSTRequest(process.getProcess(), "",
                "http://localhost:3567/recipe/signinup/code", resendCodeRequestBody, 1000, 1000, null,
                Utils.getCdiVersion2_10ForTests(), "passwordless");

        assertEquals("USER_INPUT_CODE_ALREADY_USED_ERROR", resendResponse.get("status").getAsString());

        process.kill();
        assertNotNull(process.checkOrWaitForEvent(ProcessState.PROCESS_STATE.STOPPED));
    }

    @Test
    public void testResendWithNonExistantDeviceId() throws Exception {
        String[] args = { "../" };

        TestingProcessManager.TestingProcess process = TestingProcessManager.start(args);
        assertNotNull(process.checkOrWaitForEvent(ProcessState.PROCESS_STATE.STARTED));

        if (StorageLayer.getStorage(process.getProcess()).getType() != STORAGE_TYPE.SQL) {
            return;
        }

        JsonObject resendCodeRequestBody = new JsonObject();
        resendCodeRequestBody.addProperty("deviceId", "JWlE/V+Uz8qgaTyFkzOI4FfRrU6fBH85ve2GunoPpz0=");

        JsonObject resendResponse = HttpRequestForTesting.sendJsonPOSTRequest(process.getProcess(), "",
                "http://localhost:3567/recipe/signinup/code", resendCodeRequestBody, 1000, 1000, null,
                Utils.getCdiVersion2_10ForTests(), "passwordless");

        assertEquals("RESTART_FLOW_ERROR", resendResponse.get("status").getAsString());

        process.kill();
        assertNotNull(process.checkOrWaitForEvent(ProcessState.PROCESS_STATE.STOPPED));
    }

    @Test
    public void testAllIds() throws Exception {
        String[] args = { "../" };

        TestingProcessManager.TestingProcess process = TestingProcessManager.start(args);
        assertNotNull(process.checkOrWaitForEvent(ProcessState.PROCESS_STATE.STARTED));

        if (StorageLayer.getStorage(process.getProcess()).getType() != STORAGE_TYPE.SQL) {
            return;
        }

        JsonObject createCodeRequestBody = new JsonObject();
        createCodeRequestBody.addProperty("email", "test@example.com");
        createCodeRequestBody.addProperty("phoneNumber", "+442071838750");
        createCodeRequestBody.addProperty("deviceId", "+442071838750");

        HttpResponseException error = null;
        try {
            HttpRequestForTesting.sendJsonPOSTRequest(process.getProcess(), "",
                    "http://localhost:3567/recipe/signinup/code", createCodeRequestBody, 1000, 1000, null,
                    Utils.getCdiVersion2_10ForTests(), "passwordless");
        } catch (HttpResponseException ex) {
            error = ex;
        }

        assertNotNull(error);
        assertEquals(400, error.statusCode);
        assertEquals(
                "Http error. Status Code: 400. Message: Please provide exactly one of email, phoneNumber or deviceId",
                error.getMessage());

        process.kill();
        assertNotNull(process.checkOrWaitForEvent(ProcessState.PROCESS_STATE.STOPPED));
    }

    @Test
    public void testEmailAndPhone() throws Exception {
        String[] args = { "../" };

        TestingProcessManager.TestingProcess process = TestingProcessManager.start(args);
        assertNotNull(process.checkOrWaitForEvent(ProcessState.PROCESS_STATE.STARTED));

        if (StorageLayer.getStorage(process.getProcess()).getType() != STORAGE_TYPE.SQL) {
            return;
        }

        JsonObject createCodeRequestBody = new JsonObject();
        createCodeRequestBody.addProperty("email", "test@example.com");
        createCodeRequestBody.addProperty("phoneNumber", "+442071838750");

        HttpResponseException error = null;
        try {
            HttpRequestForTesting.sendJsonPOSTRequest(process.getProcess(), "",
                    "http://localhost:3567/recipe/signinup/code", createCodeRequestBody, 1000, 1000, null,
                    Utils.getCdiVersion2_10ForTests(), "passwordless");
        } catch (HttpResponseException ex) {
            error = ex;
        }

        assertNotNull(error);
        assertEquals(400, error.statusCode);
        assertEquals(
                "Http error. Status Code: 400. Message: Please provide exactly one of email, phoneNumber or deviceId",
                error.getMessage());

        process.kill();
        assertNotNull(process.checkOrWaitForEvent(ProcessState.PROCESS_STATE.STOPPED));
    }

    @Test
    public void testEmailAndDeviceId() throws Exception {
        String[] args = { "../" };

        TestingProcessManager.TestingProcess process = TestingProcessManager.start(args);
        assertNotNull(process.checkOrWaitForEvent(ProcessState.PROCESS_STATE.STARTED));

        if (StorageLayer.getStorage(process.getProcess()).getType() != STORAGE_TYPE.SQL) {
            return;
        }

        JsonObject createCodeRequestBody = new JsonObject();
        createCodeRequestBody.addProperty("email", "test@example.com");
        createCodeRequestBody.addProperty("deviceId", "+442071838750");

        HttpResponseException error = null;
        try {
            HttpRequestForTesting.sendJsonPOSTRequest(process.getProcess(), "",
                    "http://localhost:3567/recipe/signinup/code", createCodeRequestBody, 1000, 1000, null,
                    Utils.getCdiVersion2_10ForTests(), "passwordless");
        } catch (HttpResponseException ex) {
            error = ex;
        }

        assertNotNull(error);
        assertEquals(400, error.statusCode);
        assertEquals(
                "Http error. Status Code: 400. Message: Please provide exactly one of email, phoneNumber or deviceId",
                error.getMessage());

        process.kill();
        assertNotNull(process.checkOrWaitForEvent(ProcessState.PROCESS_STATE.STOPPED));
    }

    @Test
    public void testPhoneAndDeviceId() throws Exception {
        String[] args = { "../" };

        TestingProcessManager.TestingProcess process = TestingProcessManager.start(args);
        assertNotNull(process.checkOrWaitForEvent(ProcessState.PROCESS_STATE.STARTED));

        if (StorageLayer.getStorage(process.getProcess()).getType() != STORAGE_TYPE.SQL) {
            return;
        }

        JsonObject createCodeRequestBody = new JsonObject();
        createCodeRequestBody.addProperty("phoneNumber", "+442071838750");
        createCodeRequestBody.addProperty("deviceId", "+442071838750");

        HttpResponseException error = null;
        try {
            HttpRequestForTesting.sendJsonPOSTRequest(process.getProcess(), "",
                    "http://localhost:3567/recipe/signinup/code", createCodeRequestBody, 1000, 1000, null,
                    Utils.getCdiVersion2_10ForTests(), "passwordless");
        } catch (HttpResponseException ex) {
            error = ex;
        }

        assertNotNull(error);
        assertEquals(400, error.statusCode);
        assertEquals(
                "Http error. Status Code: 400. Message: Please provide exactly one of email, phoneNumber or deviceId",
                error.getMessage());

        process.kill();
        assertNotNull(process.checkOrWaitForEvent(ProcessState.PROCESS_STATE.STOPPED));
    }

    @Test
    public void testNoParams() throws Exception {
        String[] args = { "../" };

        TestingProcessManager.TestingProcess process = TestingProcessManager.start(args);
        assertNotNull(process.checkOrWaitForEvent(ProcessState.PROCESS_STATE.STARTED));

        if (StorageLayer.getStorage(process.getProcess()).getType() != STORAGE_TYPE.SQL) {
            return;
        }

        JsonObject createCodeRequestBody = new JsonObject();

        HttpResponseException error = null;
        try {
            HttpRequestForTesting.sendJsonPOSTRequest(process.getProcess(), "",
                    "http://localhost:3567/recipe/signinup/code", createCodeRequestBody, 1000, 1000, null,
                    Utils.getCdiVersion2_10ForTests(), "passwordless");
        } catch (HttpResponseException ex) {
            error = ex;
        }

        assertNotNull(error);
        assertEquals(400, error.statusCode);
        assertEquals(
                "Http error. Status Code: 400. Message: Please provide exactly one of email, phoneNumber or deviceId",
                error.getMessage());

        process.kill();
        assertNotNull(process.checkOrWaitForEvent(ProcessState.PROCESS_STATE.STOPPED));
    }

    private void checkResponse(JsonObject response) {
        this.checkResponse(response, null);
    }

    private void checkResponse(JsonObject response, String userInputCode) {
        assertEquals("OK", response.get("status").getAsString());
<<<<<<< HEAD
=======
        assertEquals(8, response.entrySet().size());
>>>>>>> 10bae548
        assert (response.has("preAuthSessionId"));
        byte[] deviceIdHashBytes = Base64.decodeBase64URLSafe(response.get("preAuthSessionId").getAsString());
        assertEquals(32, deviceIdHashBytes.length);
        assert (response.has("codeId"));
        // This tests that it is actually a UUID
        UUID.fromString(response.get("codeId").getAsString());

        assert (response.has("deviceId"));
        byte[] deviceIdBytes = Base64.decodeBase64(response.get("deviceId").getAsString());
        assertEquals(32, deviceIdBytes.length);

        assert (response.has("userInputCode"));
        String respUserInputCode = response.get("userInputCode").getAsString();
        if (userInputCode == null) {
            assertEquals(6, respUserInputCode.length());
        } else {
            assertEquals(userInputCode, respUserInputCode);
        }
        byte[] linkCodeBytes = Base64.decodeBase64URLSafe(response.get("linkCode").getAsString());
        assertEquals(32, linkCodeBytes.length);
        assert (response.has("linkCode"));
        assert ((System.currentTimeMillis() - 50L) < response.get("timeCreated").getAsLong());
        assertEquals(900000, response.get("codeLifetime").getAsLong());
    }
}<|MERGE_RESOLUTION|>--- conflicted
+++ resolved
@@ -444,10 +444,7 @@
 
     private void checkResponse(JsonObject response, String userInputCode) {
         assertEquals("OK", response.get("status").getAsString());
-<<<<<<< HEAD
-=======
         assertEquals(8, response.entrySet().size());
->>>>>>> 10bae548
         assert (response.has("preAuthSessionId"));
         byte[] deviceIdHashBytes = Base64.decodeBase64URLSafe(response.get("preAuthSessionId").getAsString());
         assertEquals(32, deviceIdHashBytes.length);
