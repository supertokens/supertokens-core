/*
 *    Copyright (c) 2022, VRAI Labs and/or its affiliates. All rights reserved.
 *
 *    This software is licensed under the Apache License, Version 2.0 (the
 *    "License") as published by the Apache Software Foundation.
 *
 *    You may not use this file except in compliance with the License. You may
 *    obtain a copy of the License at http://www.apache.org/licenses/LICENSE-2.0
 *
 *    Unless required by applicable law or agreed to in writing, software
 *    distributed under the License is distributed on an "AS IS" BASIS, WITHOUT
 *    WARRANTIES OR CONDITIONS OF ANY KIND, either express or implied. See the
 *    License for the specific language governing permissions and limitations
 *    under the License.
 */

package io.supertokens.test.userRoles;

import io.supertokens.ProcessState;
import io.supertokens.emailverification.User;
import io.supertokens.pluginInterface.STORAGE_TYPE;
import io.supertokens.pluginInterface.exceptions.StorageQueryException;
import io.supertokens.pluginInterface.exceptions.StorageTransactionLogicException;
import io.supertokens.pluginInterface.userroles.exception.DuplicateUserRoleMappingException;
import io.supertokens.pluginInterface.userroles.exception.UnknownRoleException;
import io.supertokens.pluginInterface.userroles.sqlStorage.UserRolesSQLStorage;
import io.supertokens.storageLayer.StorageLayer;
import io.supertokens.test.TestingProcessManager;
import io.supertokens.test.Utils;
import io.supertokens.userroles.UserRoles;
import io.supertokens.version.Version;
import org.junit.AfterClass;
import org.junit.Before;
import org.junit.Rule;
import org.junit.Test;
import org.junit.rules.TestRule;

import java.util.Arrays;
import java.util.concurrent.atomic.AtomicBoolean;
import java.util.concurrent.atomic.AtomicInteger;

import static org.junit.Assert.*;

public class UserRolesStorageTest {

    @Rule
    public TestRule watchman = Utils.getOnFailure();

    @AfterClass
    public static void afterTesting() {
        Utils.afterTesting();
    }

    @Before
    public void beforeEach() {
        Utils.reset();
    }

    // Deleting a role whilst it's being removed from a user
    @Test
    public void testDeletingARoleWhileItIsBeingRemovedFromAUser() throws Exception {
        String[] args = { "../" };

        TestingProcessManager.TestingProcess process = TestingProcessManager.start(args);
        assertNotNull(process.checkOrWaitForEvent(ProcessState.PROCESS_STATE.STARTED));

        if (StorageLayer.getStorage(process.getProcess()).getType() != STORAGE_TYPE.SQL) {
            return;
        }

        String role = "role";
        String userId = "userId";
        // create a role
        boolean newRoleCreated = UserRoles.createNewRoleOrModifyItsPermissions(process.main, role, null);
        assertTrue(newRoleCreated);

        // assign role to user
        boolean didUserAlreadyHaveRole = UserRoles.addRoleToUser(process.main, userId, role);
        assertTrue(didUserAlreadyHaveRole);

        UserRolesSQLStorage storage = StorageLayer.getUserRolesStorage(process.main);
        AtomicBoolean r1_success = new AtomicBoolean(false);
        AtomicBoolean r2_success = new AtomicBoolean(false);

        Runnable r1 = () -> {

            try {
                storage.startTransaction(con -> {
                    // wait for some time
                    storage.doesRoleExist_Transaction(con, role);

                    try {
                        Thread.sleep(1000);
                    } catch (InterruptedException e) {
                        // Ignored
                    }

                    // add permissions
                    boolean wasRoleRemovedFromUser = storage.deleteRoleForUser_Transaction(con, userId, role);

                    storage.commitTransaction(con);
                    r1_success.set(wasRoleRemovedFromUser);
                    return null;
                });
            } catch (StorageQueryException | StorageTransactionLogicException e) {
                // should not come here
            }
        };

        Runnable r2 = () -> {
            // wait for some time so doesRoleExist runs
            try {
                Thread.sleep(700);
            } catch (InterruptedException e) {
                // Ignore
            }
            // delete the role
            try {
                boolean wasRoleDeleted = storage.deleteRole(role);
                r2_success.set(wasRoleDeleted);
            } catch (StorageQueryException e) {
                // should not come here
            }
        };

        Thread thread1 = new Thread(r1);
        Thread thread2 = new Thread(r2);

        thread1.start();
        thread2.start();

        thread1.join();
        thread2.join();

        // check that role was removed from the user
        assertTrue(r1_success.get());
        // check that role was deleted
        assertTrue(r2_success.get());

        // check that role was actuall removed from user
        assertEquals(0, storage.getRolesForUser(userId).length);

        // check that role was actually deleted
        assertFalse(storage.doesRoleExist(role));

        process.kill();
        assertNotNull(process.checkOrWaitForEvent(ProcessState.PROCESS_STATE.STOPPED));
    }

    /*
     * In thread 1: Start a transaction -> call createNewRole_Transaction -> wait.... -> call
     * addPermissionToRole_Transaction -> commit. In thread 2: Wait for thread
     * 1 to start waiting, then delete the role it created. At the end we want to make sure that the role was created.
     */

    @Test
    public void testCreatingAndAddingAPermissionToARoleInTransactionAndDeletingRole() throws Exception {
        String[] args = { "../" };

        TestingProcessManager.TestingProcess process = TestingProcessManager.start(args);
        assertNotNull(process.checkOrWaitForEvent(ProcessState.PROCESS_STATE.STARTED));

        if (StorageLayer.getStorage(process.getProcess()).getType() != STORAGE_TYPE.SQL) {
            return;
        }

        // we only want to run this test for MySQL and Postgres since the behaviour for SQLite is different
        if (Version.getVersion(process.getProcess()).getPluginName().equals("sqlite")) {
            return;
        }

        UserRolesSQLStorage storage = StorageLayer.getUserRolesStorage(process.main);

        // thread 1: start transaction -> call createNewRole_Transaction -> wait... ->
        // call addPermissionToRole_Transaction -> commit
        String role = "role";
        String[] permissions = new String[] { "permission" };
        AtomicInteger numberOfIterations = new AtomicInteger(0);
        AtomicBoolean r1_success = new AtomicBoolean(false);
        AtomicBoolean r2_success = new AtomicBoolean(false);
        Runnable r1 = () -> {

            try {
                storage.startTransaction(con -> {
                    numberOfIterations.incrementAndGet();
                    // create a new Role
                    storage.createNewRoleOrDoNothingIfExists_Transaction(con, role);

                    // wait for some time
                    try {
                        Thread.sleep(1000);
                    } catch (InterruptedException e) {
                        // Ignored
                    }

                    // add permissions
                    try {
                        storage.addPermissionToRoleOrDoNothingIfExists_Transaction(con, role, permissions[0]);
                    } catch (UnknownRoleException e) {
                        throw new StorageQueryException(e);
                    }
                    storage.commitTransaction(con);
                    r1_success.set(true);
                    return null;
                });
            } catch (StorageQueryException | StorageTransactionLogicException e) {
                // should not come here
            }
        };

        Runnable r2 = () -> {
            // wait for some time so createNewRoleTransaction is run
            try {
                Thread.sleep(700);
            } catch (InterruptedException e) {
                // Ignore
            }
            // delete the newly created role
            try {
                storage.deleteRole(role);
                r2_success.set(true);
            } catch (StorageQueryException e) {
                // should not come here
            }
        };

        Thread thread1 = new Thread(r1);
        Thread thread2 = new Thread(r2);

        thread1.start();
        thread2.start();

        thread1.join();
        thread2.join();

        // check that the addPermissionToRole_transaction and deleteRole correctly ran
        assertTrue(r1_success.get());
        assertTrue(r2_success.get());

        // check that the transaction in r1 runs once. This happens cause it's
        // running in serializable transaction isolation level. If we run it in
        // repeatable read, it will happen twice.
        assertEquals(1, numberOfIterations.get());

        // check that the role is created and the permission still exists
        assertTrue(storage.doesRoleExist(role));
        assertArrayEquals(storage.getPermissionsForRole(role), permissions);

        process.kill();
        assertNotNull(process.checkOrWaitForEvent(ProcessState.PROCESS_STATE.STOPPED));

    }

    // test that createNewRoleOrDoNothingIfExists_Transaction throws no error when role already exists
    @Test
    public void testCreateNewRoleOrDoNothingIfExists_TransactionResponses() throws Exception {
        String[] args = { "../" };

        TestingProcessManager.TestingProcess process = TestingProcessManager.start(args);
        assertNotNull(process.checkOrWaitForEvent(ProcessState.PROCESS_STATE.STARTED));

        if (StorageLayer.getStorage(process.getProcess()).getType() != STORAGE_TYPE.SQL) {
            return;
        }
        UserRolesSQLStorage storage = StorageLayer.getUserRolesStorage(process.main);

        // create a new role
        String role = "testRole";
        {
            boolean wasRoleCreated = UserRoles.createNewRoleOrModifyItsPermissions(process.main, role, null);
            // check that a role was created
            assertTrue(wasRoleCreated);

        }
        // check that the role exists
        assertTrue(UserRoles.doesRoleExist(process.main, role));

        // check that createNewRole_transaction doesn't throw error, and no role was created
        {
            boolean wasRoleCreated = storage
                    .startTransaction(con -> storage.createNewRoleOrDoNothingIfExists_Transaction(con, role));
            assertFalse(wasRoleCreated);
        }
        process.kill();
        assertNotNull(process.checkOrWaitForEvent(ProcessState.PROCESS_STATE.STOPPED));
    }

    // test addPermissionToRole_Transaction
    @Test
    public void testAddPermissionToRole_TransactionResponses() throws Exception {
        String[] args = { "../" };
        TestingProcessManager.TestingProcess process = TestingProcessManager.start(args);
        assertNotNull(process.checkOrWaitForEvent(ProcessState.PROCESS_STATE.STARTED));

        if (StorageLayer.getStorage(process.getProcess()).getType() != STORAGE_TYPE.SQL) {
            return;
        }

        UserRolesSQLStorage storage = StorageLayer.getUserRolesStorage(process.main);

        {
            // add permissions to a role that does not exist
            Exception error = null;
            try {
                storage.startTransaction(con -> {
                    try {
                        storage.addPermissionToRoleOrDoNothingIfExists_Transaction(con, "unknown_role",
                                "testPermission");
                    } catch (UnknownRoleException e) {
                        throw new StorageTransactionLogicException(e);
                    }
                    return null;
                });
            } catch (StorageTransactionLogicException e) {
                error = e.actualException;
            }
            assertNotNull(error);
            assert (error instanceof UnknownRoleException);
        }

        {

            // crate a role with permissions
            String role = "role";
            String permission = "permission";
            UserRoles.createNewRoleOrModifyItsPermissions(process.main, role, new String[] { permission });

            // add duplicate permissions

            Exception error = null;
            try {
                storage.startTransaction(con -> {
                    try {
                        storage.addPermissionToRoleOrDoNothingIfExists_Transaction(con, role, permission);
                    } catch (UnknownRoleException e) {
                        throw new StorageTransactionLogicException(e);
                    }
                    return null;
                });
            } catch (StorageTransactionLogicException e) {
                error = e.actualException;
            }
            assertNull(error);
        }
        process.kill();
        assertNotNull(process.checkOrWaitForEvent(ProcessState.PROCESS_STATE.STOPPED));
    }

    @Test
    public void testDoesRoleExistResponses() throws Exception {
        String[] args = { "../" };
        TestingProcessManager.TestingProcess process = TestingProcessManager.start(args);
        assertNotNull(process.checkOrWaitForEvent(ProcessState.PROCESS_STATE.STARTED));

        if (StorageLayer.getStorage(process.getProcess()).getType() != STORAGE_TYPE.SQL) {
            return;
        }

        UserRolesSQLStorage storage = StorageLayer.getUserRolesStorage(process.main);

        // call doesRoleExist on a role which doesn't exist
        String role = "role";
        assertFalse(storage.doesRoleExist(role));

        // create a role and call doesRoleExist
        {
            boolean wasRoleCreated = storage
                    .startTransaction(con -> storage.createNewRoleOrDoNothingIfExists_Transaction(con, role));

            // check that the role is created
            assertTrue(wasRoleCreated);
            assertTrue(storage.doesRoleExist(role));
        }

        process.kill();
        assertNotNull(process.checkOrWaitForEvent(ProcessState.PROCESS_STATE.STOPPED));
    }

    @Test
    public void testGetRolesResponses() throws Exception {
        String[] args = { "../" };
        TestingProcessManager.TestingProcess process = TestingProcessManager.start(args);
        assertNotNull(process.checkOrWaitForEvent(ProcessState.PROCESS_STATE.STARTED));

        if (StorageLayer.getStorage(process.getProcess()).getType() != STORAGE_TYPE.SQL) {
            return;
        }
        UserRolesSQLStorage storage = StorageLayer.getUserRolesStorage(process.main);

        // call getRoles when no roles exist
        String[] emptyRoles = storage.getRoles();

        assertEquals(0, emptyRoles.length);

        // create multiple roles and check if they are properly returned
        String[] createdRoles = new String[] { "role1", "role2" };
        storage.startTransaction(con -> {
            for (int i = 0; i < createdRoles.length; i++) {
                storage.createNewRoleOrDoNothingIfExists_Transaction(con, createdRoles[i]);
            }
            return null;
        });

        // check that the getRoles retrieved the correct roles
        String[] retrievedRoles = storage.getRoles();
        Utils.checkThatArraysAreEqual(createdRoles, retrievedRoles);

        process.kill();
        assertNotNull(process.checkOrWaitForEvent(ProcessState.PROCESS_STATE.STOPPED));
    }

    @Test
    public void testAssociatingAnUnknownRoleWithUser() throws Exception {
        String[] args = { "../" };
        TestingProcessManager.TestingProcess process = TestingProcessManager.start(args);
        assertNotNull(process.checkOrWaitForEvent(ProcessState.PROCESS_STATE.STARTED));

        if (StorageLayer.getStorage(process.getProcess()).getType() != STORAGE_TYPE.SQL) {
            return;
        }
        UserRolesSQLStorage storage = StorageLayer.getUserRolesStorage(process.main);

        Exception error = null;
        try {

            storage.addRoleToUser("userId", "unknownRole");
        } catch (Exception e) {
            error = e;
        }

        assertNotNull(error);
        assertTrue(error instanceof UnknownRoleException);

        process.kill();
        assertNotNull(process.checkOrWaitForEvent(ProcessState.PROCESS_STATE.STOPPED));
    }

    @Test
    public void testAssociatingRolesWithUser() throws Exception {
        String[] args = { "../" };
        TestingProcessManager.TestingProcess process = TestingProcessManager.start(args);
        assertNotNull(process.checkOrWaitForEvent(ProcessState.PROCESS_STATE.STARTED));

        if (StorageLayer.getStorage(process.getProcess()).getType() != STORAGE_TYPE.SQL) {
            return;
        }
        UserRolesSQLStorage storage = StorageLayer.getUserRolesStorage(process.main);

        // associate multiple roles with a user and check that the user actually has those roles

        // create multiple roles
        String[] roles = new String[] { "role1", "role2", "role3" };
        String userId = "userId";
        storage.startTransaction(con -> {
            for (String role : roles) {
                storage.createNewRoleOrDoNothingIfExists_Transaction(con, role);
            }
            storage.commitTransaction(con);
            return null;
        });

        // associate user with roles
        for (String role : roles) {
            storage.addRoleToUser(userId, role);
        }

        // check if user actually has the roles
        String[] userRoles = storage.getRolesForUser(userId);
        Utils.checkThatArraysAreEqual(roles, userRoles);

        process.kill();
        assertNotNull(process.checkOrWaitForEvent(ProcessState.PROCESS_STATE.STOPPED));
    }

    @Test
    public void testAssociatingTheSameRoleWithUserTwice() throws Exception {
        String[] args = { "../" };
        TestingProcessManager.TestingProcess process = TestingProcessManager.start(args);
        assertNotNull(process.checkOrWaitForEvent(ProcessState.PROCESS_STATE.STARTED));

        if (StorageLayer.getStorage(process.getProcess()).getType() != STORAGE_TYPE.SQL) {
            return;
        }
        UserRolesSQLStorage storage = StorageLayer.getUserRolesStorage(process.main);

        // associate multiple roles with a user and check that the user actually has those roles

        // create multiple roles
        String role = "role";
        String userId = "userId";
        storage.startTransaction(con -> {
            storage.createNewRoleOrDoNothingIfExists_Transaction(con, role);
            storage.commitTransaction(con);
            return null;
        });

        // associate user with roles
        storage.addRoleToUser(userId, role);

        // check if user actually has the role
        String[] userRoles = storage.getRolesForUser(userId);
        assertEquals(1, userRoles.length);
        assertEquals(role, userRoles[0]);

        // associate the role with the user again, should throw DuplicateUserRoleMappingException
        Exception error = null;
        try {
            storage.addRoleToUser(userId, role);
        } catch (Exception e) {
            error = e;
        }

        assertNotNull(error);
        assertTrue(error instanceof DuplicateUserRoleMappingException);

        // check that the user still has only one role
        String[] userRoles_2 = storage.getRolesForUser(userId);
        assertEquals(1, userRoles_2.length);
        assertEquals(role, userRoles_2[0]);

        process.kill();
        assertNotNull(process.checkOrWaitForEvent(ProcessState.PROCESS_STATE.STOPPED));
    }

    @Test
    public void testRemovingAnUnUnknownRoleFromAUser() throws Exception {
        String[] args = { "../" };
        TestingProcessManager.TestingProcess process = TestingProcessManager.start(args);
        assertNotNull(process.checkOrWaitForEvent(ProcessState.PROCESS_STATE.STARTED));

        if (StorageLayer.getStorage(process.getProcess()).getType() != STORAGE_TYPE.SQL) {
            return;
        }

        UserRolesSQLStorage storage = StorageLayer.getUserRolesStorage(process.main);

        boolean response = storage
                .startTransaction(con -> storage.deleteRoleForUser_Transaction(con, "userId", "unknown_role"));

        assertFalse(response);

        process.kill();
        assertNotNull(process.checkOrWaitForEvent(ProcessState.PROCESS_STATE.STOPPED));
    }

    @Test
    public void testRemovingARoleFromAUser() throws Exception {
        String[] args = { "../" };
        TestingProcessManager.TestingProcess process = TestingProcessManager.start(args);
        assertNotNull(process.checkOrWaitForEvent(ProcessState.PROCESS_STATE.STARTED));

        if (StorageLayer.getStorage(process.getProcess()).getType() != STORAGE_TYPE.SQL) {
            return;
        }
        UserRolesSQLStorage storage = StorageLayer.getUserRolesStorage(process.main);

        String[] roles = new String[] { "role" };
        String userId = "userId";

        // create a role
        UserRoles.createNewRoleOrModifyItsPermissions(process.main, roles[0], null);

        // add role to user
        UserRoles.addRoleToUser(process.main, userId, roles[0]);

        {
            // check that user has the roles
            String[] userRoles = storage.getRolesForUser(userId);
            Utils.checkThatArraysAreEqual(roles, userRoles);
        }

        {
            // remove the role from the user
            boolean response = storage
                    .startTransaction(con -> storage.deleteRoleForUser_Transaction(con, userId, roles[0]));
            assertTrue(response);

            // check that user does not have any roles
            String[] userRoles = storage.getRolesForUser(userId);
            assertEquals(0, userRoles.length);
        }

        process.kill();
        assertNotNull(process.checkOrWaitForEvent(ProcessState.PROCESS_STATE.STOPPED));
    }

    @Test
    public void testRetrievingUsersForRoles() throws Exception {
        String[] args = { "../" };
        TestingProcessManager.TestingProcess process = TestingProcessManager.start(args);
        assertNotNull(process.checkOrWaitForEvent(ProcessState.PROCESS_STATE.STARTED));

        if (StorageLayer.getStorage(process.getProcess()).getType() != STORAGE_TYPE.SQL) {
            return;
        }
        UserRolesSQLStorage storage = StorageLayer.getUserRolesStorage(process.main);

        // create a role
        String role = "role";
        UserRoles.createNewRoleOrModifyItsPermissions(process.main, role, null);

        // add role to multiple users
        String[] userIds = new String[] { "user1", "user2", "user3" };
        for (String userId : userIds) {
            UserRoles.addRoleToUser(process.main, userId, role);
        }

        String[] userIdsWithSameRole = storage.getUsersForRole(role);

        // check that the users you have retrieved is correct
        Utils.checkThatArraysAreEqual(userIds, userIdsWithSameRole);

        process.kill();
        assertNotNull(process.checkOrWaitForEvent(ProcessState.PROCESS_STATE.STOPPED));
    }

    @Test
    public void testRetrievingPermissionsForARole() throws Exception {
        String[] args = { "../" };
        TestingProcessManager.TestingProcess process = TestingProcessManager.start(args);
        assertNotNull(process.checkOrWaitForEvent(ProcessState.PROCESS_STATE.STARTED));

        if (StorageLayer.getStorage(process.getProcess()).getType() != STORAGE_TYPE.SQL) {
            return;
        }
        UserRolesSQLStorage storage = StorageLayer.getUserRolesStorage(process.main);

        // create a role with permissions
        String role = "role";
        String[] permissions = new String[] { "permission1", "permission2", "permission3" };
        UserRoles.createNewRoleOrModifyItsPermissions(process.main, role, permissions);

        // retrieve permissions and check that the permissions retrieved are the same as those set
        String[] retrievedPermissions = storage.getPermissionsForRole(role);
        Utils.checkThatArraysAreEqual(permissions, retrievedPermissions);

        process.kill();
        assertNotNull(process.checkOrWaitForEvent(ProcessState.PROCESS_STATE.STOPPED));
    }

    @Test
    public void testDeletingAPermissionFromARole() throws Exception {
        String[] args = { "../" };
        TestingProcessManager.TestingProcess process = TestingProcessManager.start(args);
        assertNotNull(process.checkOrWaitForEvent(ProcessState.PROCESS_STATE.STARTED));

        if (StorageLayer.getStorage(process.getProcess()).getType() != STORAGE_TYPE.SQL) {
            return;
        }
        UserRolesSQLStorage storage = StorageLayer.getUserRolesStorage(process.main);

        // create a role with permissions
        String role = "role";
        String[] permissions = new String[] { "permission1", "permission2", "permission3" };
        UserRoles.createNewRoleOrModifyItsPermissions(process.main, role, permissions);

        // delete a permission from the role

        boolean wasPermissionDeleted = storage
                .startTransaction(con -> storage.deletePermissionForRole_Transaction(con, role, "permission2"));

        assertTrue(wasPermissionDeleted);

        String[] newPermissions = new String[] { "permission1", "permission3" };

        // retrieve permissions for a role and check that the correct permissions are retrieved
        String[] retrievedPermissions = UserRoles.getPermissionsForRole(process.main, role);
        Utils.checkThatArraysAreEqual(newPermissions, retrievedPermissions);

        process.kill();
        assertNotNull(process.checkOrWaitForEvent(ProcessState.PROCESS_STATE.STOPPED));
    }

    @Test
    public void testDeletingAllPermissionFromARole() throws Exception {
        String[] args = { "../" };
        TestingProcessManager.TestingProcess process = TestingProcessManager.start(args);
        assertNotNull(process.checkOrWaitForEvent(ProcessState.PROCESS_STATE.STARTED));

        if (StorageLayer.getStorage(process.getProcess()).getType() != STORAGE_TYPE.SQL) {
            return;
        }
        UserRolesSQLStorage storage = StorageLayer.getUserRolesStorage(process.main);

        // create a role with permissions
        String role = "role";
        String[] permissions = new String[] { "permission1", "permission2", "permission3" };
        UserRoles.createNewRoleOrModifyItsPermissions(process.main, role, permissions);

        // delete all permissions from the role

        int numberOfPermissionsDeleted = storage
                .startTransaction(con -> storage.deleteAllPermissionsForRole_Transaction(con, role));

        assertEquals(permissions.length, numberOfPermissionsDeleted);

        // retrieve permissions for a role and check that no permissions are returned
        String[] retrievedPermissions = UserRoles.getPermissionsForRole(process.main, role);
        assertEquals(0, retrievedPermissions.length);

        process.kill();
        assertNotNull(process.checkOrWaitForEvent(ProcessState.PROCESS_STATE.STOPPED));
    }

    @Test
    public void testRetrievingRolesForAPermission() throws Exception {
        String[] args = { "../" };
        TestingProcessManager.TestingProcess process = TestingProcessManager.start(args);
        assertNotNull(process.checkOrWaitForEvent(ProcessState.PROCESS_STATE.STARTED));

        if (StorageLayer.getStorage(process.getProcess()).getType() != STORAGE_TYPE.SQL) {
            return;
        }
        UserRolesSQLStorage storage = StorageLayer.getUserRolesStorage(process.main);

        // create two roles, assign [permission1] to role1 and [permission1, permission2] to role2
        String[] roles = new String[] { "role1", "role2" };
        String permission1 = "permission1";
        String permission2 = "permission2";

        // create role1 with permission [permission1]
        UserRoles.createNewRoleOrModifyItsPermissions(process.main, roles[0], new String[] { permission1 });
        // create role2 with permissions [permission1, permission2]
        UserRoles.createNewRoleOrModifyItsPermissions(process.main, roles[1],
                new String[] { permission1, permission2 });

        {
            // check that role1 and role2 have permission1
            String[] retrievedRoles = storage.getRolesThatHavePermission(permission1);
            assertEquals(2, retrievedRoles.length);
            Utils.checkThatArraysAreEqual(roles, retrievedRoles);
        }
        {
            // check that role2 has permission2
            String[] retrievedRoles = storage.getRolesThatHavePermission(permission2);
            assertEquals(1, retrievedRoles.length);
            assertEquals(roles[1], retrievedRoles[0]);
        }

        process.kill();
        assertNotNull(process.checkOrWaitForEvent(ProcessState.PROCESS_STATE.STOPPED));
    }

<<<<<<< HEAD
    @Test
    public void testDeletingRoleResponses() throws Exception {
        String[] args = { "../" };
        TestingProcessManager.TestingProcess process = TestingProcessManager.start(args);
        assertNotNull(process.checkOrWaitForEvent(ProcessState.PROCESS_STATE.STARTED));

        if (StorageLayer.getStorage(process.getProcess()).getType() != STORAGE_TYPE.SQL) {
            return;
        }
        UserRolesSQLStorage storage = StorageLayer.getUserRolesStorage(process.main);

        String role = "role";

        {
            // delete a role which exists

            // create a role
            UserRoles.createNewRoleOrModifyItsPermissions(process.main, role, null);

            // delete role
            boolean didRoleExist = storage.deleteRole(role);
            assertTrue(didRoleExist);

            // check that role doesnt exist
            assertFalse(UserRoles.doesRoleExist(process.main, role));
        }
        {
            // delete a role which doesnt exist

            boolean didRoleExist = storage.deleteRole(role);
            assertFalse(didRoleExist);
        }

        process.kill();
        assertNotNull(process.checkOrWaitForEvent(ProcessState.PROCESS_STATE.STOPPED));
    }

=======
>>>>>>> bbf42fb9
}<|MERGE_RESOLUTION|>--- conflicted
+++ resolved
@@ -17,7 +17,6 @@
 package io.supertokens.test.userRoles;
 
 import io.supertokens.ProcessState;
-import io.supertokens.emailverification.User;
 import io.supertokens.pluginInterface.STORAGE_TYPE;
 import io.supertokens.pluginInterface.exceptions.StorageQueryException;
 import io.supertokens.pluginInterface.exceptions.StorageTransactionLogicException;
@@ -741,7 +740,6 @@
         assertNotNull(process.checkOrWaitForEvent(ProcessState.PROCESS_STATE.STOPPED));
     }
 
-<<<<<<< HEAD
     @Test
     public void testDeletingRoleResponses() throws Exception {
         String[] args = { "../" };
@@ -779,6 +777,4 @@
         assertNotNull(process.checkOrWaitForEvent(ProcessState.PROCESS_STATE.STOPPED));
     }
 
-=======
->>>>>>> bbf42fb9
 }