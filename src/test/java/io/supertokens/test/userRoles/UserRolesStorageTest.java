--- conflicted
+++ resolved
@@ -28,7 +28,6 @@
 import io.supertokens.test.Utils;
 import io.supertokens.userroles.UserRoles;
 import io.supertokens.version.Version;
-import jdk.jshell.execution.Util;
 import org.junit.AfterClass;
 import org.junit.Before;
 import org.junit.Rule;
@@ -778,7 +777,6 @@
         assertNotNull(process.checkOrWaitForEvent(ProcessState.PROCESS_STATE.STOPPED));
     }
 
-<<<<<<< HEAD
     @Test
     public void testGettingAllCreatedRoles() throws Exception {
         String[] args = { "../" };
@@ -806,6 +804,4 @@
         assertNotNull(process.checkOrWaitForEvent(ProcessState.PROCESS_STATE.STOPPED));
     }
 
-=======
->>>>>>> 6121f9e4
 }