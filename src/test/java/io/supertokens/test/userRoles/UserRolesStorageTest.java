--- conflicted
+++ resolved
@@ -17,7 +17,6 @@
 package io.supertokens.test.userRoles;
 
 import io.supertokens.ProcessState;
-import io.supertokens.emailverification.User;
 import io.supertokens.pluginInterface.STORAGE_TYPE;
 import io.supertokens.pluginInterface.exceptions.StorageQueryException;
 import io.supertokens.pluginInterface.exceptions.StorageTransactionLogicException;
@@ -584,7 +583,6 @@
         assertNotNull(process.checkOrWaitForEvent(ProcessState.PROCESS_STATE.STOPPED));
     }
 
-<<<<<<< HEAD
     @Test
     public void testRetrievingUsersForRoles() throws Exception {
         String[] args = { "../" };
@@ -657,6 +655,4 @@
         assertNotNull(process.checkOrWaitForEvent(ProcessState.PROCESS_STATE.STOPPED));
     }
 
-=======
->>>>>>> f7fbc21e
 }