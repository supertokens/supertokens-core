--- conflicted
+++ resolved
@@ -248,7 +248,6 @@
                 "http://localhost:3567/recipe/signinup", signUpRequestBody, 1000, 1000, null,
                 getCdiVersion2_8ForTests(), "thirdparty");
     }
-<<<<<<< HEAD
 
     public static JsonObject getExampleGrantPayload() {
         return getExampleGrantPayload(0);
@@ -265,6 +264,4 @@
 
         return grants;
     }
-=======
->>>>>>> 5fb5edf7
 }