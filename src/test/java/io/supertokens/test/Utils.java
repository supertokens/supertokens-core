--- conflicted
+++ resolved
@@ -75,61 +75,8 @@
         }
     }
 
-<<<<<<< HEAD
-    public static String getCdiVersion2_7ForTests() {
-        return "2.7";
-    }
-
-    public static String getCdiVersion2_8ForTests() {
-        return "2.8";
-    }
-
-    public static String getCdiVersion2_9ForTests() {
-        return "2.9";
-    }
-
-    public static String getCdiVersion2_10ForTests() {
-        return "2.10";
-    }
-
-    public static String getCdiVersion2_11ForTests() {
-        return "2.11";
-    }
-
-    public static String getCdiVersion2_12ForTests() {
-        return "2.12";
-    }
-
-    public static String getCdiVersion2_13ForTests() {
-        return "2.13";
-    }
-
-    public static String getCdiVersion2_14ForTests() {
-        return "2.14";
-    }
-
-    public static String getCdiVersion2_15ForTests() {
-        return "2.15";
-    }
-
-    public static String getCdiVersion2_16ForTests() {
-        return "2.16";
-    }
-
-    public static String getCdiVersion2_17ForTests() {
-        return "2.17";
-    }
-
-    public static String getCdiVersion2_18ForTests() {
-        return "2.18";
-    }
-
-    public static String getCdiVersionLatestForTests() {
-        return WebserverAPI.getLatestCDIVersion();
-=======
     public static String getCdiVersionStringLatestForTests() {
         return WebserverAPI.getLatestCDIVersion().get();
->>>>>>> 910c96c3
     }
 
     public static void reset() {
