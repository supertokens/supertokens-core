--- conflicted
+++ resolved
@@ -602,15 +602,11 @@
 
         for (String userType : classes) {
             AuthRecipeUserInfo user1 = signUpMap.get(userType).apply(null);
-<<<<<<< HEAD
-            Session.createNewSession(process.getProcess(), user1.id, new JsonObject(), new JsonObject(),
-                    new JsonObject());
-=======
             JsonObject testMetadata = new JsonObject();
             testMetadata.addProperty("test", "test");
             UserMetadata.updateUserMetadata(process.getProcess(), user1.id, testMetadata);
-            Session.createNewSession(process.getProcess(), user1.id, new JsonObject(), new JsonObject());
->>>>>>> 5fb5edf7
+            Session.createNewSession(process.getProcess(), user1.id, new JsonObject(), new JsonObject(),
+                    new JsonObject());
             String emailVerificationToken = EmailVerification.generateEmailVerificationToken(process.getProcess(),
                     user1.id, "email");
             EmailVerification.verifyEmail(process.getProcess(), emailVerificationToken);
